--- conflicted
+++ resolved
@@ -8,12 +8,8 @@
                                 GroupUserHandler, PlotPhotometryHandler,
                                 PlotSpectroscopyHandler, ProfileHandler,
                                 BecomeUserHandler, LogoutHandler,
-<<<<<<< HEAD
                                 PhotometryHandler, TokenHandler,
-                                FilterSourcesHandler)
-=======
-                                PhotometryHandler, TokenHandler, SysInfoHandler)
->>>>>>> f19ef3f4
+                                FilterSourcesHandler, SysInfoHandler)
 from skyportal import models, model_util
 
 
