import numpy as np
import pandas as pd

from bokeh.core.json_encoder import serialize_json
from bokeh.core.properties import List, String
from bokeh.document import Document
from bokeh.layouts import row, column
from bokeh.models import CustomJS, HoverTool, Range1d, Slider, Button, LinearAxis
from bokeh.models.widgets import CheckboxGroup, TextInput, Panel, Tabs, Div
from bokeh.palettes import viridis
from bokeh.plotting import figure, ColumnDataSource
from bokeh.util.compiler import bundle_all_models
from bokeh.util.serialization import make_id

from astropy.time import Time

from matplotlib import cm
from matplotlib.colors import rgb2hex

import os
from skyportal.models import (
    DBSession,
    Obj,
    Photometry,
    Group,
    Instrument,
    Telescope,
    PHOT_ZP,
)

import sncosmo


DETECT_THRESH = 5  # sigma

SPEC_LINES = {
    'H': ([3970, 4102, 4341, 4861, 6563], '#ff0000'),
    'He': ([3886, 4472, 5876, 6678, 7065], '#002157'),
    'He II': ([3203, 4686], '#003b99'),
    'C I': ([8335, 9093, 9406, 9658, 10693, 11330, 11754, 14543], '#8a2be2'),
    'C II': ([3919, 4267, 6580, 7234, 9234], '#570199'),
    'C III': ([4650, 5696], '#a30198'),
    'C IV': ([5801], '#ff0073'),
    'N II': ([5754, 6548, 6583], '#01fee1'),
    'N III': ([4100, 4640], '#01fe95'),
    'O': ([7772, 7774, 7775, 8447, 9266], '#007236'),
    'O II': ([3727], '#00a64d'),
    'O III': ([4959, 5007], '#00bf59'),
    'Na': ([5890, 5896, 8183, 8195], '#aba000'),
    'Mg': ([2780, 2852, 3829, 3832, 3838, 4571, 5167, 5173, 5184], '#8c6239'),
    'Mg II': ([2791, 2796, 2803, 4481], '#bf874e'),
    'Si I': ([10585, 10827, 12032, 15888], '#6495ed'),
    'Si II': ([3856, 5041, 5056, 5670, 6347, 6371], '#5674b9'),
    'S I': ([9223, 10457, 13809, 18940, 22694], '#ffe4b5'),
    'S II': ([5433, 5454, 5606, 5640, 5647, 6715], '#a38409'),
    'Ca I': ([19453, 19753], '#009000'),
    'Ca II': ([3934, 3969, 7292, 7324, 8498, 8542, 8662], '#005050'),
    'Mn I': ([12900, 13310, 13630, 13859, 15184, 15263], '#009090'),
    'Fe I': ([11973], '#cd5c5c'),
    'Fe II': ([5018, 5169], '#f26c4f'),
    'Fe III': ([4397, 4421, 4432, 5129, 5158], '#f9917b'),
    'Co II': (
        [15759, 16064, 16361, 17239, 17462, 17772, 21347, 22205, 22497, 23613, 24596],
        '#ffe4e1',
    ),
}
# TODO add groups
# Galaxy lines
#
# 'H': '4341, 4861, 6563;
# 'N II': '6548, 6583;
# 'O I': '6300;'
# 'O II': '3727;
# 'O III': '4959, 5007;
# 'Mg II': '2798;
# 'S II': '6717, 6731'
# 'H': '3970, 4102, 4341, 4861, 6563'
# 'Na': '5890, 5896, 8183, 8195'
# 'He': '3886, 4472, 5876, 6678, 7065'
# 'Mg': '2780, 2852, 3829, 3832, 3838, 4571, 5167, 5173, 5184'
# 'He II': '3203, 4686'
# 'Mg II': '2791, 2796, 2803, 4481'
# 'O': '7772, 7774, 7775, 8447, 9266'
# 'Si II': '3856, 5041, 5056, 5670 6347, 6371'
# 'O II': '3727'
# 'Ca II': '3934, 3969, 7292, 7324, 8498, 8542, 8662'
# 'O III': '4959, 5007'
# 'Fe II': '5018, 5169'
# 'S II': '5433, 5454, 5606, 5640, 5647, 6715'
# 'Fe III': '4397, 4421, 4432, 5129, 5158'
#
# Other
#
# 'Tel: 6867-6884, 7594-7621'
# 'Tel': '#b7b7b7',
# 'H: 4341, 4861, 6563;
# 'N II': 6548, 6583;
# 'O I': 6300;
# 'O II': 3727;
# 'O III': 4959, 5007;
# 'Mg II': 2798;
# 'S II': 6717, 6731'


class CheckboxWithLegendGroup(CheckboxGroup):
    colors = List(String, help="List of legend colors")
    __implementation__ = """
import {empty, input, label, div} from "core/dom"
import * as p from "core/properties"
import {CheckboxGroup, CheckboxGroupView} from "models/widgets/checkbox_group"
export class CheckboxWithLegendGroupView extends CheckboxGroupView
  render: () ->
    super()
    empty(@el)
    active = @model.active
    colors = @model.colors
    for text, i in @model.labels
      inputEl = input({type: "checkbox", value: "#{i}"})
      inputEl.addEventListener("change", () => @change_input())
      if @model.disabled then inputEl.disabled = true
      if i in active then inputEl.checked = true
      attrs = {
        style: "border-left: 12px solid #{colors[i]}; padding-left: 0.3em;"
      }
      labelEl = label(attrs, inputEl, text)
      if @model.inline
        labelEl.classList.add("bk-bs-checkbox-inline")
        @el.appendChild(labelEl)
      else
        divEl = div({class: "bk-bs-checkbox"}, labelEl)
        @el.appendChild(divEl)
    return @
export class CheckboxWithLegendGroup extends CheckboxGroup
  type: "CheckboxWithLegendGroup"
  default_view: CheckboxWithLegendGroupView
  @define {
    colors:   [ p.Array, []    ]
  }
"""


# TODO replace with (script, div) method
def _plot_to_json(plot):
    """Convert plot to JSON objects necessary for rendering with `bokehJS`.
    Parameters
    ----------
    plot : bokeh.plotting.figure.Figure
        Bokeh plot object to be rendered.
    Returns
    -------
    (str, str)
        Returns (docs_json, render_items) json for the desired plot.
    """
    render_items = [{'docid': plot._id, 'elementid': make_id()}]

    doc = Document()
    doc.add_root(plot)
    docs_json_inner = doc.to_json()
    docs_json = {render_items[0]['docid']: docs_json_inner}

    docs_json = serialize_json(docs_json)
    render_items = serialize_json(render_items)
    custom_model_js = bundle_all_models()

    return docs_json, render_items, custom_model_js


tooltip_format = [
    ('mjd', '@mjd{0.000000}'),
    ('flux', '@flux'),
    ('filter', '@filter'),
    ('fluxerr', '@fluxerr'),
    ('mag', '@mag'),
    ('magerr', '@magerr'),
    ('lim_mag', '@lim_mag'),
    ('instrument', '@instrument'),
    ('stacked', '@stacked'),
]
cmap = cm.get_cmap('jet_r')


def get_color(bandpass_name, cmap_limits=(3000.0, 10000.0)):
    if bandpass_name.startswith('ztf'):
        return {'ztfg': 'green', 'ztfi': 'orange', 'ztfr': 'red'}[bandpass_name]
    else:
        bandpass = sncosmo.get_bandpass(bandpass_name)
        wave = bandpass.wave_eff
        rgb = cmap((cmap_limits[1] - wave) / (cmap_limits[1] - cmap_limits[0]))[:3]
        bandcolor = rgb2hex(rgb)

        return bandcolor


# TODO make async so that thread isn't blocked
def photometry_plot(obj_id, user, width=600, height=300):
    """Create scatter plot of photometry for object.
    Parameters
    ----------
    obj_id : str
        ID of Obj to be plotted.
    Returns
    -------
    (str, str)
        Returns (docs_json, render_items) json for the desired plot.
    """

    data = pd.read_sql(
        DBSession()
        .query(
            Photometry,
            Telescope.nickname.label("telescope"),
            Instrument.name.label("instrument"),
        )
        .join(Instrument, Instrument.id == Photometry.instrument_id)
        .join(Telescope, Telescope.id == Instrument.telescope_id)
        .filter(Photometry.obj_id == obj_id)
        .filter(
            Photometry.groups.any(Group.id.in_([g.id for g in user.accessible_groups]))
        )
        .statement,
        DBSession().bind,
    )

    if data.empty:
        return None, None, None

    data['color'] = [get_color(f) for f in data['filter']]
    data['label'] = [
        f'{i} {f}-band' for i, f in zip(data['instrument'], data['filter'])
    ]

    data['zp'] = PHOT_ZP
    data['magsys'] = 'ab'
    data['alpha'] = 1.0
    data['lim_mag'] = -2.5 * np.log10(data['fluxerr'] * DETECT_THRESH) + data['zp']

    # Passing a dictionary to a bokeh datasource causes the frontend to die,
    # deleting the dictionary column fixes that
    del data['original_user_data']

    # keep track of things that are only upper limits
    data['hasflux'] = ~data['flux'].isna()

    # calculate the magnitudes - a photometry point is considered "significant"
    # or "detected" (and thus can be represented by a magnitude) if its snr
    # is above DETECT_THRESH
    obsind = data['hasflux'] & (
        data['flux'].fillna(0.0) / data['fluxerr'] >= DETECT_THRESH
    )
    data.loc[~obsind, 'mag'] = None
    data.loc[obsind, 'mag'] = -2.5 * np.log10(data[obsind]['flux']) + PHOT_ZP

    # calculate the magnitude errors using standard error propagation formulae
    # https://en.wikipedia.org/wiki/Propagation_of_uncertainty#Example_formulae
    data.loc[~obsind, 'magerr'] = None
    coeff = 2.5 / np.log(10)
    magerrs = np.abs(coeff * data[obsind]['fluxerr'] / data[obsind]['flux'])
    data.loc[obsind, 'magerr'] = magerrs
    data['obs'] = obsind
    data['stacked'] = False

    split = data.groupby('label', sort=False)

    finite = np.isfinite(data['flux'])
    fdata = data[finite]
    lower = np.min(fdata['flux']) * 0.95
    upper = np.max(fdata['flux']) * 1.05

    plot = figure(
        plot_width=width,
        plot_height=height,
        active_drag='box_zoom',
        tools='box_zoom,wheel_zoom,pan,reset,save',
        y_range=(lower, upper),
    )

    imhover = HoverTool(tooltips=tooltip_format)
    plot.add_tools(imhover)

    model_dict = {}

    for i, (label, sdf) in enumerate(split):

        # for the flux plot, we only show things that have a flux value
        df = sdf[sdf['hasflux']]

        key = f'obs{i}'
        model_dict[key] = plot.scatter(
            x='mjd',
            y='flux',
            color='color',
            marker='circle',
            fill_color='color',
            alpha='alpha',
            source=ColumnDataSource(df),
        )

        imhover.renderers.append(model_dict[key])

        key = f'bin{i}'
        model_dict[key] = plot.scatter(
            x='mjd',
            y='flux',
            color='color',
            marker='circle',
            fill_color='color',
            source=ColumnDataSource(
                data=dict(
                    mjd=[],
                    flux=[],
                    fluxerr=[],
                    filter=[],
                    color=[],
                    lim_mag=[],
                    mag=[],
                    magerr=[],
                    stacked=[],
                    instrument=[],
                )
            ),
        )

        imhover.renderers.append(model_dict[key])

        key = 'obserr' + str(i)
        y_err_x = []
        y_err_y = []

        for d, ro in df.iterrows():
            px = ro['mjd']
            py = ro['flux']
            err = ro['fluxerr']

            y_err_x.append((px, px))
            y_err_y.append((py - err, py + err))

        model_dict[key] = plot.multi_line(
            xs='xs',
            ys='ys',
            color='color',
            alpha='alpha',
            source=ColumnDataSource(
                data=dict(
                    xs=y_err_x, ys=y_err_y, color=df['color'], alpha=[1.0] * len(df)
                )
            ),
        )

        key = f'binerr{i}'
        model_dict[key] = plot.multi_line(
            xs='xs',
            ys='ys',
            color='color',
            source=ColumnDataSource(data=dict(xs=[], ys=[], color=[])),
        )

    plot.xaxis.axis_label = 'MJD'
    plot.yaxis.axis_label = 'Flux (μJy)'
    plot.toolbar.logo = None

    toggle = CheckboxWithLegendGroup(
        labels=list(data.label.unique()),
        active=list(range(len(data.label.unique()))),
        colors=list(data.color.unique()),
    )

    # TODO replace `eval` with Namespaces
    # https://github.com/bokeh/bokeh/pull/6340
    toggle.callback = CustomJS(
        args={'toggle': toggle, **model_dict},
        code=open(
            os.path.join(os.path.dirname(__file__), '../static/js/plotjs', 'togglef.js')
        ).read(),
    )

    slider = Slider(start=0.0, end=15.0, value=0.0, step=1.0, title='Binsize (days)')

    callback = CustomJS(
        args={'slider': slider, 'toggle': toggle, **model_dict},
        code=open(
            os.path.join(os.path.dirname(__file__), '../static/js/plotjs', 'stackf.js')
        )
        .read()
        .replace('default_zp', str(PHOT_ZP))
        .replace('detect_thresh', str(DETECT_THRESH)),
    )

    slider.js_on_change('value', callback)

    # Mark the first and last detections
    detection_dates = data[data['hasflux']]['mjd']
    if len(detection_dates) > 0:
        first = round(detection_dates.min(), 6)
        last = round(detection_dates.max(), 6)
        first_color = "#34b4eb"
        last_color = "#8992f5"
        midpoint = (upper + lower) / 2
        line_top = 5 * upper - 4 * midpoint
        line_bottom = 5 * lower - 4 * midpoint
        first_x = np.full(5000, first)
        last_x = np.full(5000, last)
        y = np.linspace(line_bottom, line_top, num=5000)
        first_r = plot.line(
            x=first_x, y=y, line_alpha=0.5, line_color=first_color, line_width=2,
        )
        plot.add_tools(
            HoverTool(tooltips=[("First detection", f'{first}')], renderers=[first_r],)
        )
        last_r = plot.line(
            x=last_x, y=y, line_alpha=0.5, line_color=last_color, line_width=2
        )
        plot.add_tools(
            HoverTool(tooltips=[("Last detection", f'{last}')], renderers=[last_r],)
        )

    layout = row(plot, toggle)
    layout = column(slider, layout)

    p1 = Panel(child=layout, title='Flux')

    # now make the mag light curve
    ymax = (
        np.nanmax(
            (
                np.nanmax(data.loc[obsind, 'mag']),
                np.nanmax(data.loc[~obsind, 'lim_mag']),
            )
        )
        + 0.1
    )
    ymin = (
        np.nanmin(
            (
                np.nanmin(data.loc[obsind, 'mag']),
                np.nanmin(data.loc[~obsind, 'lim_mag']),
            )
        )
        - 0.1
    )

    xmin = data['mjd'].min() - 2
    xmax = data['mjd'].max() + 2

    plot = figure(
        plot_width=width,
        plot_height=height + 100,
        active_drag='box_zoom',
        tools='box_zoom,wheel_zoom,pan,reset,save',
        y_range=(ymax, ymin),
        x_range=(xmin, xmax),
        toolbar_location='above',
        toolbar_sticky=False,
        x_axis_location='above',
    )

    # Mark the first and last detections again
    if len(detection_dates) > 0:
        midpoint = (ymax + ymin) / 2
        line_top = 5 * ymax - 4 * midpoint
        line_bottom = 5 * ymin - 4 * midpoint
        y = np.linspace(line_bottom, line_top, num=5000)
        first_r = plot.line(
            x=first_x, y=y, line_alpha=0.5, line_color=first_color, line_width=2,
        )
        plot.add_tools(
            HoverTool(tooltips=[("First detection", f'{first}')], renderers=[first_r],)
        )
        last_r = plot.line(
            x=last_x, y=y, line_alpha=0.5, line_color=last_color, line_width=2
        )
        plot.add_tools(
            HoverTool(
                tooltips=[("Last detection", f'{last}')],
                renderers=[last_r],
                point_policy='follow_mouse',
            )
        )

    imhover = HoverTool(tooltips=tooltip_format)
    plot.add_tools(imhover)

    model_dict = {}

    for i, (label, df) in enumerate(split):

        key = f'obs{i}'
        model_dict[key] = plot.scatter(
            x='mjd',
            y='mag',
            color='color',
            marker='circle',
            fill_color='color',
            alpha='alpha',
            source=ColumnDataSource(df[df['obs']]),
        )

        imhover.renderers.append(model_dict[key])

        unobs_source = df[~df['obs']].copy()
        unobs_source.loc[:, 'alpha'] = 0.8

        key = f'unobs{i}'
        model_dict[key] = plot.scatter(
            x='mjd',
            y='lim_mag',
            color='color',
            marker='inverted_triangle',
            fill_color='white',
            line_color='color',
            alpha='alpha',
            source=ColumnDataSource(unobs_source),
        )

        imhover.renderers.append(model_dict[key])

        key = f'bin{i}'
        model_dict[key] = plot.scatter(
            x='mjd',
            y='mag',
            color='color',
            marker='circle',
            fill_color='color',
            source=ColumnDataSource(
                data=dict(
                    mjd=[],
                    flux=[],
                    fluxerr=[],
                    filter=[],
                    color=[],
                    lim_mag=[],
                    mag=[],
                    magerr=[],
                    instrument=[],
                    stacked=[],
                )
            ),
        )

        imhover.renderers.append(model_dict[key])

        key = 'obserr' + str(i)
        y_err_x = []
        y_err_y = []

        for d, ro in df[df['obs']].iterrows():
            px = ro['mjd']
            py = ro['mag']
            err = ro['magerr']

            y_err_x.append((px, px))
            y_err_y.append((py - err, py + err))

        model_dict[key] = plot.multi_line(
            xs='xs',
            ys='ys',
            color='color',
            alpha='alpha',
            source=ColumnDataSource(
                data=dict(
                    xs=y_err_x,
                    ys=y_err_y,
                    color=df[df['obs']]['color'],
                    alpha=[1.0] * len(df[df['obs']]),
                )
            ),
        )

        key = f'binerr{i}'
        model_dict[key] = plot.multi_line(
            xs='xs',
            ys='ys',
            color='color',
            source=ColumnDataSource(data=dict(xs=[], ys=[], color=[])),
        )

        key = f'unobsbin{i}'
        model_dict[key] = plot.scatter(
            x='mjd',
            y='lim_mag',
            color='color',
            marker='inverted_triangle',
            fill_color='white',
            line_color='color',
            alpha=0.8,
            source=ColumnDataSource(
                data=dict(
                    mjd=[],
                    flux=[],
                    fluxerr=[],
                    filter=[],
                    color=[],
                    lim_mag=[],
                    mag=[],
                    magerr=[],
                    instrument=[],
                    stacked=[],
                )
            ),
        )
        imhover.renderers.append(model_dict[key])

        key = f'all{i}'
        model_dict[key] = ColumnDataSource(df)

        key = f'bold{i}'
        model_dict[key] = ColumnDataSource(
            df[
                [
                    'mjd',
                    'flux',
                    'fluxerr',
                    'mag',
                    'magerr',
                    'filter',
                    'zp',
                    'magsys',
                    'lim_mag',
                    'stacked',
                ]
            ]
        )

    plot.xaxis.axis_label = 'MJD'
    plot.yaxis.axis_label = 'AB mag'
    plot.toolbar.logo = None

<<<<<<< HEAD
    obj = DBSession().query(Obj).get(obj_id)
    if obj.dm is not None:
        plot.extra_y_ranges = {
            "Absolute Mag": Range1d(start=ymax - obj.dm, end=ymin - obj.dm)
        }
        plot.add_layout(
            LinearAxis(y_range_name="Absolute Mag", axis_label="m - DM"), 'right'
        )
=======
    now = Time.now().mjd
    plot.extra_x_ranges = {"Days Ago": Range1d(start=now - xmin, end=now - xmax)}
    plot.add_layout(LinearAxis(x_range_name="Days Ago", axis_label="Days Ago"), 'below')
>>>>>>> b68c70f8

    toggle = CheckboxWithLegendGroup(
        labels=list(data.label.unique()),
        active=list(range(len(data.label.unique()))),
        colors=list(data.color.unique()),
    )

    # TODO replace `eval` with Namespaces
    # https://github.com/bokeh/bokeh/pull/6340
    toggle.callback = CustomJS(
        args={'toggle': toggle, **model_dict},
        code=open(
            os.path.join(os.path.dirname(__file__), '../static/js/plotjs', 'togglem.js')
        ).read(),
    )

    slider = Slider(start=0.0, end=15.0, value=0.0, step=1.0, title='Binsize (days)')

    button = Button(label="Export Bold Light Curve to CSV")
    button.callback = CustomJS(
        args={'slider': slider, 'toggle': toggle, **model_dict},
        code=open(
            os.path.join(
                os.path.dirname(__file__), '../static/js/plotjs', "download.js"
            )
        )
        .read()
        .replace('objname', obj_id)
        .replace('default_zp', str(PHOT_ZP)),
    )

    toplay = row(slider, button)
    callback = CustomJS(
        args={'slider': slider, 'toggle': toggle, **model_dict},
        code=open(
            os.path.join(os.path.dirname(__file__), '../static/js/plotjs', 'stackm.js')
        )
        .read()
        .replace('default_zp', str(PHOT_ZP))
        .replace('detect_thresh', str(DETECT_THRESH)),
    )
    slider.js_on_change('value', callback)

    layout = row(plot, toggle)
    layout = column(toplay, layout)

    p2 = Panel(child=layout, title='Mag')

    tabs = Tabs(tabs=[p2, p1])
    return _plot_to_json(tabs)


# TODO make async so that thread isn't blocked
def spectroscopy_plot(obj_id, spec_id=None):
    """TODO normalization? should this be handled at data ingestion or plot-time?"""
    obj = Obj.query.get(obj_id)
    spectra = Obj.query.get(obj_id).spectra
    if spec_id is not None:
        spectra = [spec for spec in spectra if spec.id == int(spec_id)]
    if len(spectra) == 0:
        return None, None, None

    color_map = dict(zip([s.id for s in spectra], viridis(len(spectra))))

    data = pd.concat(
        [
            pd.DataFrame(
                {
                    'wavelength': s.wavelengths,
                    'flux': s.fluxes,
                    'id': s.id,
                    'telescope': s.instrument.telescope.name,
                    'instrument': s.instrument.name,
                    'date_observed': s.observed_at.date().isoformat(),
                    'pi': s.assignment.run.pi if s.assignment is not None else "",
                }
            )
            for i, s in enumerate(spectra)
        ]
    )

    dfs = []
    for i, s in enumerate(spectra):
        # Smooth the spectrum by using a rolling average
        df = (
            pd.DataFrame({'wavelength': s.wavelengths, 'flux': s.fluxes})
            .rolling(2)
            .mean(numeric_only=True)
            .dropna()
        )
        dfs.append(df)

    smoothed_data = pd.concat(dfs)

    split = data.groupby('id')
    hover = HoverTool(
        tooltips=[
            ('wavelength', '$x'),
            ('flux', '$y'),
            ('telesecope', '@telescope'),
            ('instrument', '@instrument'),
            ('UTC date observed', '@date_observed'),
            ('PI', '@pi'),
        ]
    )
    smoothed_max = np.max(smoothed_data['flux'])
    smoothed_min = np.min(smoothed_data['flux'])
    ymax = smoothed_max * 1.05
    ymin = smoothed_min - 0.05 * (smoothed_max - smoothed_min)
    xmin = np.min(data['wavelength']) - 100
    xmax = np.max(data['wavelength']) + 100
    plot = figure(
        plot_width=600,
        plot_height=300,
        y_range=(ymin, ymax),
        x_range=(xmin, xmax),
        sizing_mode='scale_both',
        tools='box_zoom,wheel_zoom,pan,reset',
        active_drag='box_zoom',
    )
    plot.add_tools(hover)
    model_dict = {}
    for i, (key, df) in enumerate(split):
        model_dict['s' + str(i)] = plot.line(
            x='wavelength', y='flux', color=color_map[key], source=ColumnDataSource(df)
        )
    plot.xaxis.axis_label = 'Wavelength (Å)'
    plot.yaxis.axis_label = 'Flux'
    plot.toolbar.logo = None

    # TODO how to choose a good default?
    plot.y_range = Range1d(0, 1.03 * data.flux.max())

    toggle = CheckboxWithLegendGroup(
        labels=[
            f'{s.instrument.telescope.nickname}/{s.instrument.name} ({s.observed_at.date().isoformat()})'
            for s in spectra
        ],
        active=list(range(len(spectra))),
        colors=[color_map[k] for k, df in split],
    )
    toggle.callback = CustomJS(
        args={'toggle': toggle, **model_dict},
        code="""
          for (let i = 0; i < toggle.labels.length; i++) {
              eval("s" + i).visible = (toggle.active.includes(i))
          }
    """,
    )

    z_title = Div(text="Redshift (<i>z</i>): ")
    z_slider = Slider(
        value=obj.redshift if obj.redshift is not None else 0.0,
        start=0.0,
        end=1.0,
        step=0.001,
        show_value=False,
        format="0[.]000",
    )
    z_textinput = TextInput(
        value=str(obj.redshift if obj.redshift is not None else 0.0)
    )
    z_slider.callback = CustomJS(
        args={'slider': z_slider, 'textinput': z_textinput},
        code="""
            textinput.value = slider.value.toFixed(3).toString();
            textinput.change.emit();
        """,
    )
    z = column(z_title, z_slider, z_textinput)

    v_title = Div(text="<i>V</i><sub>expansion</sub> (km/s): ")
    v_exp_slider = Slider(value=0.0, start=0.0, end=3e4, step=10.0, show_value=False,)
    v_exp_textinput = TextInput(value='0')
    v_exp_slider.callback = CustomJS(
        args={'slider': v_exp_slider, 'textinput': v_exp_textinput},
        code="""
            textinput.value = slider.value.toFixed(0).toString();
            textinput.change.emit();
        """,
    )
    v_exp = column(v_title, v_exp_slider, v_exp_textinput)

    for i, (wavelengths, color) in enumerate(SPEC_LINES.values()):
        el_data = pd.DataFrame({'wavelength': wavelengths})
        obj_redshift = 0 if obj.redshift is None else obj.redshift
        el_data['x'] = el_data['wavelength'] * (1.0 + obj_redshift)
        model_dict[f'el{i}'] = plot.segment(
            x0='x',
            x1='x',
            # TODO change limits
            y0=0,
            y1=1e-13,
            color=color,
            source=ColumnDataSource(el_data),
        )
        model_dict[f'el{i}'].visible = False

    # Split spectral lines into 3 columns
    element_dicts = np.array_split(np.array(list(SPEC_LINES.items()), dtype=object), 3)
    elements_groups = []
    col_offset = 0
    for element_dict in element_dicts:
        labels = [key for key, value in element_dict]
        colors = [c for key, (w, c) in element_dict]
        elements = CheckboxWithLegendGroup(labels=labels, active=[], colors=colors,)
        elements_groups.append(elements)

        # TODO callback policy: don't require submit for text changes?
        elements.callback = CustomJS(
            args={
                'elements': elements,
                'z': z_textinput,
                'v_exp': v_exp_textinput,
                **model_dict,
            },
            code=f"""
            let c = 299792.458; // speed of light in km / s
            const i_max = {col_offset} + elements.labels.length;
            let local_i = 0;
            for (let i = {col_offset}; i < i_max; i++) {{
                let el = eval("el" + i);
                el.visible = (elements.active.includes(local_i))
                el.data_source.data.x = el.data_source.data.wavelength.map(
                    x_i => (x_i * (1 + parseFloat(z.value)) /
                                    (1 + parseFloat(v_exp.value) / c))
                );
                el.data_source.change.emit();
                local_i++;
            }}
        """,
        )

        col_offset += len(labels)

    # Our current version of Bokeh doesn't properly execute multiple callbacks
    # https://github.com/bokeh/bokeh/issues/6508
    # Workaround is to manually put the code snippets together
    z_textinput.js_on_change(
        'value',
        CustomJS(
            args={
                'elements0': elements_groups[0],
                'elements1': elements_groups[1],
                'elements2': elements_groups[2],
                'z': z_textinput,
                'slider': z_slider,
                'v_exp': v_exp_textinput,
                **model_dict,
            },
            code="""
            // Update slider value to match text input
            slider.value = parseFloat(z.value).toFixed(3);

            // Update plot data for each element
            let c = 299792.458; // speed of light in km / s
            const offset_col_1 = elements0.labels.length;
            const offset_col_2 = offset_col_1 + elements1.labels.length;
            const i_max = offset_col_2 + elements2.labels.length;
            for (let i = 0; i < i_max; i++) {{
                let el = eval("el" + i);
                el.visible =
                    elements0.active.includes(i) ||
                    elements1.active.includes(i - offset_col_1) ||
                    elements2.active.includes(i - offset_col_2);
                el.data_source.data.x = el.data_source.data.wavelength.map(
                    x_i => (x_i * (1 + parseFloat(z.value)) /
                                    (1 + parseFloat(v_exp.value) / c))
                );
                el.data_source.change.emit();
            }}
        """,
        ),
    )

    v_exp_textinput.js_on_change(
        'value',
        CustomJS(
            args={
                'elements0': elements_groups[0],
                'elements1': elements_groups[1],
                'elements2': elements_groups[2],
                'z': z_textinput,
                'slider': v_exp_slider,
                'v_exp': v_exp_textinput,
                **model_dict,
            },
            code="""
            // Update slider value to match text input
            slider.value = parseFloat(v_exp.value).toFixed(3);

            // Update plot data for each element
            let c = 299792.458; // speed of light in km / s
            const offset_col_1 = elements0.labels.length;
            const offset_col_2 = offset_col_1 + elements1.labels.length;
            const i_max = offset_col_2 + elements2.labels.length;
            for (let i = 0; i < i_max; i++) {{
                let el = eval("el" + i);
                el.visible =
                    elements0.active.includes(i) ||
                    elements1.active.includes(i - offset_col_1) ||
                    elements2.active.includes(i - offset_col_2);
                el.data_source.data.x = el.data_source.data.wavelength.map(
                    x_i => (x_i * (1 + parseFloat(z.value)) /
                                    (1 + parseFloat(v_exp.value) / c))
                );
                el.data_source.change.emit();
            }}
        """,
        ),
    )

    row1 = row(plot, toggle)
    row2 = row(elements_groups)
    row3 = row(z, v_exp)
    layout = column(row1, row2, row3)
    return _plot_to_json(layout)<|MERGE_RESOLUTION|>--- conflicted
+++ resolved
@@ -624,7 +624,6 @@
     plot.yaxis.axis_label = 'AB mag'
     plot.toolbar.logo = None
 
-<<<<<<< HEAD
     obj = DBSession().query(Obj).get(obj_id)
     if obj.dm is not None:
         plot.extra_y_ranges = {
@@ -633,11 +632,10 @@
         plot.add_layout(
             LinearAxis(y_range_name="Absolute Mag", axis_label="m - DM"), 'right'
         )
-=======
+
     now = Time.now().mjd
     plot.extra_x_ranges = {"Days Ago": Range1d(start=now - xmin, end=now - xmax)}
     plot.add_layout(LinearAxis(x_range_name="Days Ago", axis_label="Days Ago"), 'below')
->>>>>>> b68c70f8
 
     toggle = CheckboxWithLegendGroup(
         labels=list(data.label.unique()),
