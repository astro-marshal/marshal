# This module acts as a placeholder for generated schema.  After
# `setup_schema` is run from `models`, each table will have an
# associated schema here.  E.g., `models.Dog` will be matched by `schema.Dog`.


# From
# https://marshmallow-sqlalchemy.readthedocs.io/en/latest/recipes.html#automatically-generating-schemas-for-sqlalchemy-models

from marshmallow_sqlalchemy import (
    ModelConversionError as _ModelConversionError,
    ModelSchema as _ModelSchema,
)

from marshmallow import (
    Schema as _Schema,
    fields,
    post_load,
    pre_dump,
    ValidationError,
)
from marshmallow_enum import EnumField


from baselayer.app.models import Base as _Base, DBSession as _DBSession

from skyportal.enum_types import (
    py_allowed_bandpasses,
    py_allowed_magsystems,
    py_followup_priorities,
    ALLOWED_BANDPASSES,
    ALLOWED_MAGSYSTEMS,
    force_render_enum_markdown,
)

from astropy.table import Table
import operator

import sys
import inspect
import numpy as np
from enum import Enum


class ApispecEnumField(EnumField):
    """See https://github.com/justanr/marshmallow_enum/issues/24#issue-335162592
    """

    def __init__(self, enum, *args, **kwargs):
        super().__init__(enum, *args, **kwargs)
        self.metadata['enum'] = [e.name for e in enum]


class Response(_Schema):
    status = ApispecEnumField(Enum('status', ['error', 'success']), required=True)
    message = fields.String()
    data = fields.Dict()


class Error(Response):
    status = ApispecEnumField(Enum('status', ['error']), required=True)


class newsFeedPrefs(_Schema):
    numItems = fields.String()


class UserPreferences(_Schema):
    newsFeed = fields.Nested(newsFeedPrefs)


class UpdateUserPreferencesRequestJSON(_Schema):
    preferences = fields.Nested(UserPreferences)


def success(schema_name, base_schema=None):
    schema_fields = {
        'status': ApispecEnumField(Enum('status', ['success']), required=True),
        'message': fields.String(),
    }

    if base_schema is not None:
        if isinstance(base_schema, list):
            schema_fields['data'] = fields.List(fields.Nested(base_schema[0]),)
        else:
            schema_fields['data'] = fields.Nested(base_schema)

    return type(schema_name, (_Schema,), schema_fields)


def setup_schema():
    """For each model, install a marshmallow schema generator as
    `model.__schema__()`, and add an entry to the `schema`
    module.

    """
    for class_ in _Base._decl_class_registry.values():
        if hasattr(class_, '__tablename__'):
            if class_.__name__.endswith('Schema'):
                raise _ModelConversionError(
                    "For safety, setup_schema can not be used when a"
                    "Model class ends with 'Schema'"
                )

            def add_schema(schema_class_name, exclude=[], add_to_model=False):
                """Add schema to module namespace, and, optionally, to model object.

                Parameters
                ----------
                schema_class_name : str
                    Name of schema.
                exclude : list of str, optional
                    List of model attributes to exclude from schema. Defaults to `[]`.
                add_to_model : bool, optional
                    Boolean indicating whether to install this schema generator
                    on the model as `model.__schema__`. Defaults to `False`.
                """
                schema_class_meta = type(
                    f'{schema_class_name}_meta',
                    (),
                    {
                        'model': class_,
                        'sqla_session': _DBSession,
                        'ordered': True,
                        'exclude': [],
                        'include_fk': True,
                        'include_relationships': False,
                    },
                )
                for exclude_attr in exclude:
                    if (
                        hasattr(class_, exclude_attr)
                        and getattr(class_, exclude_attr) is not None
                    ):
                        schema_class_meta.exclude.append(exclude_attr)

                schema_class = type(
                    schema_class_name, (_ModelSchema,), {'Meta': schema_class_meta}
                )

                if add_to_model:
                    setattr(class_, '__schema__', schema_class)

                setattr(sys.modules[__name__], schema_class_name, schema_class())

            schema_class_name = class_.__name__
            add_schema(
                schema_class_name, exclude=['created_at', 'modified'], add_to_model=True
            )
            add_schema(
                f'{schema_class_name}NoID',
                exclude=[
                    'created_at',
                    'id',
                    'modified',
                    'owner_id',
                    'last_modified_by_id',
                ],
            )


class PhotBaseFlexible(object):
    """This is the base class for two classes that are used for rendering the
    input data to `PhotometryHandler.post` in redoc. These classes are only
    used for generating documentation and not for validation, serialization,
    or deserialization."""

    mjd = fields.Field(
        description='MJD of the observation(s). Can be a given as a '
        'scalar or a 1D list. If a scalar, will be '
        'broadcast to all values given as lists. '
        'Null values not allowed.',
        required=True,
    )

    filter = fields.Field(
        required=True,
        description='The bandpass of the observation(s). '
        'Can be given as a scalar or a 1D list. '
        'If a scalar, will be broadcast to all values '
        'given as lists. Null values not allowed. Allowed values: '
        f'{force_render_enum_markdown(ALLOWED_BANDPASSES)}',
    )

    obj_id = fields.Field(
        description='ID of the `Obj`(s) to which the '
        'photometry will be attached. '
        'Can be given as a scalar or a 1D list. '
        'If a scalar, will be broadcast to all values '
        'given as lists. Null values are not allowed.',
        required=True,
    )

    instrument_id = fields.Field(
        description='ID of the `Instrument`(s) with which the '
        'photometry was acquired. '
        'Can be given as a scalar or a 1D list. '
        'If a scalar, will be broadcast to all values '
        'given as lists. Null values are not allowed.',
        required=True,
    )

    assignment_id = fields.Integer(
        description='ID of the classical assignment which generated the photometry',
        required=False,
        missing=None,
    )

    ra = fields.Field(
        description='ICRS Right Ascension of the centroid '
        'of the photometric aperture [deg]. '
        'Can be given as a scalar or a 1D list. '
        'If a scalar, will be broadcast to all values '
        'given as lists. Null values allowed.',
        required=False,
        missing=None,
    )

    dec = fields.Field(
        description='ICRS Declination of the centroid '
        'of the photometric aperture [deg]. '
        'Can be given as a scalar or a 1D list. '
        'If a scalar, will be broadcast to all values '
        'given as lists. Null values allowed.',
        required=False,
        missing=None,
    )

    ra_unc = fields.Field(
        description='Uncertainty on RA [arcsec]. '
        'Can be given as a scalar or a 1D list. '
        'If a scalar, will be broadcast to all values '
        'given as lists. Null values allowed.',
        required=False,
        missing=None,
    )

    dec_unc = fields.Field(
        description='Uncertainty on dec [arcsec]. '
        'Can be given as a scalar or a 1D list. '
        'If a scalar, will be broadcast to all values '
        'given as lists. Null values allowed.',
        required=False,
        missing=None,
    )

    origin = fields.Field(
        description="Provenance of the Photometry. If a record is "
        "already present with identical origin, only the "
        "groups list will be updated (other data assumed "
        "identical). Defaults to None.",
        missing=None,
    )

    group_ids = fields.Field(
        description="List of group IDs to which photometry points will be visible. "
        "If 'all', will be shared with site-wide public group (visible to all users "
        "who can view associated source).",
        required=True,
    )

    altdata = fields.Field(
        description="Misc. alternative metadata stored in JSON "
        "format, e.g. `{'calibration': {'source': 'ps1', "
        "'color_term': 0.012}, 'photometry_method': 'allstar', "
        "'method_reference': 'Masci et al. (2015)'}`",
        missing=None,
        default=None,
        required=False,
    )


class PhotFluxFlexible(_Schema, PhotBaseFlexible):
    """This is one of two classes used for rendering the
    input data to `PhotometryHandler.post` in redoc. These classes are only
    used for generating documentation and not for validation, serialization,
    or deserialization."""

    required_keys = [
        'magsys',
        'mjd',
        'filter',
        'obj_id',
        'instrument_id',
        'fluxerr',
        'zp',
    ]

    magsys = fields.Field(
        required=True,
        description='The magnitude system to which the flux, flux error, '
        'and the zeropoint are tied. '
        'Can be given as a scalar or a 1D list. '
        'If a scalar, will be broadcast to all values '
        'given as lists. Null values not allowed. Allowed values: '
        f'{force_render_enum_markdown(ALLOWED_MAGSYSTEMS)}',
    )

    flux = fields.Field(
        description='Flux of the observation(s) in counts. '
        'Can be given as a scalar or a 1D list. '
        'If a scalar, will be broadcast to all values '
        'given as lists. Null values allowed, to accommodate,'
        'e.g., upper limits from ZTF1, where flux is not provided '
        'for non-detections. For a given photometry '
        'point, if `flux` is null, `fluxerr` is '
        'used to derive a 5-sigma limiting magnitude '
        'when the photometry point is requested in '
        'magnitude space from the Photomety GET api.',
        required=False,
        missing=None,
    )

    fluxerr = fields.Field(
        description='Gaussian error on the flux in counts. '
        'Can be given as a scalar or a 1D list. '
        'If a scalar, will be broadcast to all values '
        'given as lists. Null values not allowed.',
        required=True,
    )

    zp = fields.Field(
        description='Magnitude zeropoint, given by `zp` in the '
        'equation `m = -2.5 log10(flux) + zp`. '
        '`m` is the magnitude of the object in the '
        'magnitude system `magsys`. '
        'Can be given as a scalar or a 1D list. '
        'Null values not allowed.',
        required=True,
    )


class PhotMagFlexible(_Schema, PhotBaseFlexible):
    """This is one of two classes used for rendering the
    input data to `PhotometryHandler.post` in redoc. These classes are only
    used for generating documentation and not for validation, serialization,
    or deserialization."""

    required_keys = [
        'magsys',
        'limiting_mag',
        'mjd',
        'filter',
        'obj_id',
        'instrument_id',
    ]

    magsys = fields.Field(
        required=True,
        description='The magnitude system to which the magnitude, '
        'magnitude error, and limiting magnitude are tied. '
        'Can be given as a scalar or a 1D list. '
        'If a scalar, will be broadcast to all values '
        'given as lists. Null values not allowed. Allowed values: '
        f'{force_render_enum_markdown(ALLOWED_MAGSYSTEMS)}',
    )

    mag = fields.Field(
        description='Magnitude of the observation in the '
        'magnitude system `magsys`. '
        'Can be given as a scalar or a 1D list. '
        'If a scalar, will be broadcast to all values '
        'given as lists. Null values allowed for non-detections. '
        'If `mag` is null, the corresponding '
        '`magerr` must also be null.',
        required=False,
        missing=None,
    )

    magerr = fields.Field(
        description='Magnitude of the observation in the '
        'magnitude system `magsys`. '
        'Can be given as a scalar or a 1D list. '
        'If a scalar, will be broadcast to all values '
        'given as lists. Null values allowed for non-detections. '
        'If `magerr` is null, the corresponding `mag` '
        'must also be null.',
        required=False,
        missing=None,
    )

    limiting_mag = fields.Field(
        description='Limiting magnitude of the image '
        'in the magnitude system `magsys`. '
        'Can be given as a scalar or a 1D list. '
        'If a scalar, will be broadcast to all values '
        'given as lists. Null values not allowed.',
        required=True,
    )

    limiting_mag_nsigma = fields.Field(
        description='Number of standard deviations '
        'above the background that the limiting '
        'magnitudes correspond to. Null values '
        'not allowed. Default = 5.',
        required=False,
        missing=5,
    )


class PhotBase(object):
    """This is the base class of two classes that are used for deserializing
    and validating the postprocessed input data of `PhotometryHandler.post`
    and `PhotometryHandler.put` and for generating the API docs of
    PhotometryHandler.get`.
    """

    mjd = fields.Number(description='MJD of the observation.', required=True)
    magsys = ApispecEnumField(
        py_allowed_magsystems,
        required=True,
        description='The magnitude system to which the '
        'flux and the zeropoint are tied.',
    )
    filter = ApispecEnumField(
        py_allowed_bandpasses,
        required=True,
        description='The bandpass of the observation.',
    )

    obj_id = fields.String(
        description='ID of the Object to which the ' 'photometry will be attached.',
        required=True,
    )

    instrument_id = fields.Integer(
        description='ID of the instrument with which'
        ' the observation was carried '
        'out.',
        required=True,
    )

    assignment_id = fields.Integer(
        description='ID of the classical assignment which generated the photometry',
        required=False,
        missing=None,
    )

    ra = fields.Number(
        description='ICRS Right Ascension of the centroid '
        'of the photometric aperture [deg].',
        missing=None,
        default=None,
    )
    dec = fields.Number(
        description='ICRS Declination of the centroid '
        'of the photometric aperture [deg].',
        missing=None,
        default=None,
    )

    ra_unc = fields.Number(
        description='Uncertainty on RA [arcsec].', missing=None, default=None
    )

    dec_unc = fields.Number(
        description='Uncertainty on dec [arcsec].', missing=None, default=None
    )

    alert_id = fields.Integer(
        description="Corresponding alert ID. If a record is "
        "already present with identical alert ID, only the "
        "groups list will be updated (other alert data assumed "
        "identical). Defaults to None.",
        missing=None,
        default=None,
    )

    altdata = fields.Dict(
        description="Misc. alternative metadata stored in JSON "
        "format, e.g. `{'calibration': {'source': 'ps1', "
        "'color_term': 0.012}, 'photometry_method': 'allstar', "
        "'method_reference': 'Masci et al. (2015)'}`",
        missing=None,
        default=None,
    )

    @post_load
    def enum_to_string(self, data, **kwargs):
        # convert enumified data back to strings
        data['filter'] = data['filter'].name
        data['magsys'] = data['magsys'].name
        return data


class PhotometryFlux(_Schema, PhotBase):
    """This is one of two classes that are used for deserializing
    and validating the postprocessed input data of `PhotometryHandler.post`
    and `PhotometryHandler.put` and for generating the API docs of
    PhotometryHandler.get`.
    """

    flux = fields.Number(
        description='Flux of the observation in counts. '
        'Can be null to accommodate upper '
        'limits from ZTF1, where no flux is measured '
        'for non-detections. If flux is null, '
        'the flux error is used to derive a '
        'limiting magnitude.',
        required=False,
        missing=None,
        default=None,
    )

    fluxerr = fields.Number(
        description='Gaussian error on the flux in counts.', required=True
    )

    zp = fields.Number(
        description='Magnitude zeropoint, given by `ZP` in the '
        'equation m = -2.5 log10(flux) + `ZP`. '
        'm is the magnitude of the object in the '
        'magnitude system `magsys`.',
        required=True,
    )

    @post_load
    def parse_flux(self, data, **kwargs):
        """Return a `Photometry` object from a `PhotometryFlux` marshmallow
        schema.

        Parameters
        ----------
        data : dict
            The instance of the PhotometryFlux schema to convert to Photometry.

        Returns
        -------
        Photometry
            The Photometry object generated from the PhotometryFlux object.
        """

        from skyportal.models import Instrument, Obj, PHOT_SYS, PHOT_ZP, Photometry
        from sncosmo.photdata import PhotometricData

        # get the instrument
        instrument = Instrument.query.get(data['instrument_id'])
        if not instrument:
            raise ValidationError(f'Invalid instrument ID: {data["instrument_id"]}')

        # get the object
        obj = Obj.query.get(data['obj_id'])  # TODO : implement permissions checking
        if not obj:
            raise ValidationError(f'Invalid object ID: {data["obj_id"]}')

        if data["filter"] not in instrument.filters:
            raise ValidationError(
                f"Instrument {instrument.name} has no filter " f"{data['filter']}."
            )

        # convert flux to microJanskies.
        table = Table([data])
        if data['flux'] is None:
            # this needs to be non-null for the conversion step
            # will be replaced later with null
            table['flux'] = 0.0

        # conversion happens here
        photdata = PhotometricData(table).normalized(zp=PHOT_ZP, zpsys=PHOT_SYS)

        # replace with null if needed
        final_flux = None if data['flux'] is None else photdata.flux[0]

        p = Photometry(
            obj_id=data['obj_id'],
            mjd=data['mjd'],
            flux=final_flux,
            fluxerr=photdata.fluxerr[0],
            instrument_id=data['instrument_id'],
            assignment_id=data['assignment_id'],
            filter=data['filter'],
            ra=data['ra'],
            dec=data['dec'],
            ra_unc=data['ra_unc'],
            dec_unc=data['dec_unc'],
        )
        if 'alert_id' in data and data['alert_id'] is not None:
            p.alert_id = data['alert_id']
        return p


class PhotometryMag(_Schema, PhotBase):
    """This is one of  two classes that are used for deserializing
     and validating the postprocessed input data of `PhotometryHandler.post`
     and `PhotometryHandler.put` and for generating the API docs of
     `PhotometryHandler.get`.
     """

    mag = fields.Number(
        description='Magnitude of the observation in the '
        'magnitude system `magsys`. Can be null '
        'in the case of a non-detection.',
        required=False,
        missing=None,
        default=None,
    )
    magerr = fields.Number(
        description='Magnitude error of the observation in '
        'the magnitude system `magsys`. Can be '
        'null in the case of a non-detection.',
        required=False,
        missing=None,
        default=None,
    )
    limiting_mag = fields.Number(
        description='Limiting magnitude of the image '
        'in the magnitude system `magsys`.',
        required=True,
    )

    @post_load
    def parse_mag(self, data, **kwargs):
        """Return a `Photometry` object from a `PhotometryMag` marshmallow
        schema.

        Parameters
        ----------
        data : dict
            The instance of the PhotometryMag schema to convert to Photometry.

        Returns
        -------
        Photometry
            The Photometry object generated from the PhotometryMag dict.
        """

        from skyportal.models import Instrument, Obj, PHOT_SYS, PHOT_ZP, Photometry
        from sncosmo.photdata import PhotometricData

        # check that mag and magerr are both null or both not null, not a mix
        ok = any(
            [
                all([op(field, None) for field in [data['mag'], data['magerr']]])
                for op in [operator.is_, operator.is_not]
            ]
        )

        if not ok:
            raise ValidationError(
                f'Error parsing packet "{data}": mag '
                f'and magerr must both be null, or both be '
                f'not null.'
            )

        # get the instrument
        instrument = Instrument.query.get(data['instrument_id'])
        if not instrument:
            raise ValidationError(f'Invalid instrument ID: {data["instrument_id"]}')

        # get the object
        obj = Obj.query.get(data['obj_id'])  # TODO: implement permissions checking
        if not obj:
            raise ValidationError(f'Invalid object ID: {data["obj_id"]}')

        if data["filter"] not in instrument.filters:
            raise ValidationError(
                f"Instrument {instrument.name} has no filter " f"{data['filter']}."
            )

        # determine if this is a limit or a measurement
        hasmag = data['mag'] is not None

        if hasmag:
            flux = 10 ** (-0.4 * (data['mag'] - PHOT_ZP))
            fluxerr = data['magerr'] / (2.5 / np.log(10)) * flux
        else:
            fivesigflux = 10 ** (-0.4 * (data['limiting_mag'] - PHOT_ZP))
            flux = None
            fluxerr = fivesigflux / 5

        # convert flux to microJanskies.
        table = Table(
            [
                {
                    'flux': flux,
                    'fluxerr': fluxerr,
                    'magsys': data['magsys'],
                    'zp': PHOT_ZP,
                    'filter': data['filter'],
                    'mjd': data['mjd'],
                }
            ]
        )
        if flux is None:
            # this needs to be non-null for the conversion step
            # will be replaced later with null
            table['flux'] = 0.0

        # conversion happens here
        photdata = PhotometricData(table).normalized(zp=PHOT_ZP, zpsys=PHOT_SYS)

        # replace with null if needed
        final_flux = None if flux is None else photdata.flux[0]

        p = Photometry(
            obj_id=data['obj_id'],
            mjd=data['mjd'],
            flux=final_flux,
            fluxerr=photdata.fluxerr[0],
            instrument_id=data['instrument_id'],
            assignment_id=data['assignment_id'],
            filter=data['filter'],
            ra=data['ra'],
            dec=data['dec'],
            ra_unc=data['ra_unc'],
            dec_unc=data['dec_unc'],
        )
        if 'alert_id' in data and data['alert_id'] is not None:
            p.alert_id = data['alert_id']
        return p


class AssignmentSchema(_Schema):
    # For generating API docs and extremely basic validation

    run_id = fields.Integer(required=True)
    obj_id = fields.String(
        required=True, description='The ID of the object to observe.'
    )
    priority = ApispecEnumField(
        py_followup_priorities,
        required=True,
        description='Priority of the request, ' '(lowest = 1, highest = 5).',
    )
    status = fields.String(description='The status of the request')
    comment = fields.String(description='An optional comment describing the request.')


class ObservingRunPost(_Schema):
    instrument_id = fields.Integer(
        required=True, description='The ID of the instrument to be ' 'used in this run.'
    )

    # name of the PI
    pi = fields.String(description='The PI of the observing run.')
    observers = fields.String(description='The names of the observers')
    group_id = fields.Integer(
        description='The ID of the group this run is associated with.'
    )
    calendar_date = fields.Date(
        description='The local calendar date of the run.', required=True
    )


class FollowupRequestPost(_Schema):

    obj_id = fields.String(required=True, description="ID of the target Obj.",)

    payload = fields.Field(
        required=False, description="Content of the followup request."
    )

    status = fields.String(
        missing="pending submission",
        description="The status of the request.",
        required=False,
    )

    allocation_id = fields.Integer(
        required=True, description="Followup request allocation ID."
    )

    target_group_ids = fields.List(
        fields.Integer,
        required=False,
        description='IDs of groups to share the results of the f'
        'ollowup request with.',
    )


class ObservingRunGet(ObservingRunPost):
    owner_id = fields.Integer(description='The User ID of the owner of this run.')
    ephemeris = fields.Field(description='Observing run ephemeris data.')
    id = fields.Integer(description='Unique identifier for the run.')

    @pre_dump
    def serialize(self, data, **kwargs):
        data.ephemeris = {}
        data.ephemeris['sunrise_utc'] = data.sunrise.isot
        data.ephemeris['sunset_utc'] = data.sunset.isot
        data.ephemeris[
            'twilight_evening_nautical_utc'
        ] = data.twilight_evening_nautical.isot
        data.ephemeris[
            'twilight_morning_nautical_utc'
        ] = data.twilight_morning_nautical.isot
        data.ephemeris[
            'twilight_evening_astronomical_utc'
        ] = data.twilight_evening_astronomical.isot
        data.ephemeris[
            'twilight_morning_astronomical_utc'
        ] = data.twilight_morning_astronomical.isot
        return data


class ObservingRunGetWithAssignments(ObservingRunGet):
    assignments = fields.List(fields.Field())
    instrument = fields.Field()


class PhotometryRangeQuery(_Schema):
    instrument_ids = fields.List(
        fields.Integer,
        description="IDs of the instruments to query "
        "for photometry from. If `None`, "
        "queries all instruments.",
        required=False,
        missing=None,
        default=None,
    )

    min_date = fields.DateTime(
        required=False,
        description='Query for photometry taken after '
        'this UT `DateTime`. For an '
        'open-ended interval use `None`.',
        missing=None,
        default=None,
    )

    max_date = fields.DateTime(
        required=False,
        description='Query for photometry taken before '
        'this UT `DateTime`. For an '
        'open-ended interval use `None`.',
        missing=None,
        default=None,
    )


class SpectrumAsciiFileParseJSON(_Schema):

    wave_column = fields.Integer(
        missing=0,
        description="The 0-based index of the ASCII column corresponding "
        "to the wavelength values of the spectrum (default 0).",
    )
    flux_column = fields.Integer(
        missing=1,
        description="The 0-based index of the ASCII column corresponding to "
        "the flux values of the spectrum (default 1).",
    )
    fluxerr_column = fields.Integer(
        missing=None,
        description="The 0-based index of the ASCII column corresponding to the flux "
        "error values of the spectrum (default 2). If there are only 2 "
        "columns in the input file this value will be ignored. If there are "
        "more than 2 columns in the input file, but none of them correspond to "
        "flux error values, set this parameter to `None`.",
    )

    ascii = fields.String(
        description="""The content of the ASCII file to be parsed.

The file can optionally contain a header which will be parsed and stored.

The lines that make up the ASCII header must appear at the beginning of the \
file and all be formatted the same way within a single file. They can be \
formatted in one of two ways.

```
1) # KEY: VALUE
2) # KEY = VALUE / COMMENT
```

`astropy.io.ascii.read` is used to load the table into Python memory. An \
attempt is made to parse the header first using method 1, then method 2.

Example of format 1:

```
# XTENSION: IMAGE
# BITPIX: -32
# NAXIS: 2
# NAXIS1: 433
# NAXIS2: 1
# RA: 230.14
```

Example of format 2:

```
# FILTER  = 'clear   '           / Filter
# EXPTIME =              600.003 / Total exposure time (sec); avg. of R&B
# OBJECT  = 'ZTF20abpuxna'       / User-specified object name
# TARGNAME= 'ZTF20abpuxna_S1'    / Target name (from starlist)
# DICHNAME= '560     '           / Dichroic
# GRISNAME= '400/3400'           / Blue grism
# GRANAME = '400/8500'           / Red grating
# WAVELEN =        7829.41406250 / Red specified central wavelength
# BLUFILT = 'clear   '           / Blue filter
# REDFILT = 'Clear   '           / Red filter
# SLITNAME= 'long_1.0'           / Slitmask
# INSTRUME= 'LRIS+LRISBLUE'      / Camera
# TELESCOP= 'Keck I  '           / Telescope name
# BLUDET  = 'LRISB   '           / LRIS blue detector
# REDDET  = 'LRISR3  '           / LRIS red detector
# OBSERVER= 'Andreoni Anand De'  / Observer name
# REDUCER = '        '           / Name of reducer
# LPIPEVER= '2020.06 '           / LPipe version number
# HOSTNAME= 'gayatri '           / LPipe host computer name
# IDLVER  = '8.1     '           / IDL version number
# DATE    = '2020-09-15T09:47:10' / UT end of last exposure
```

The data must be at least 2 column ascii (wavelength, flux). If three columns \
are given, they are interpreted as (wavelength, flux, fluxerr). If more than 3 \
columns are given, by default the first three are interpreted as (wavelength, \
flux, fluxerr). The column indices of each of these arguments can be controlled \
by passing the integer column index to the POST JSON.

Examples of valid data sections:

Many-column ASCII:

```
   10295.736  2.62912e-16  1.67798e-15  2.24407e-17    4084    75.956  5.48188e+15  0
   10296.924  2.96887e-16  1.57197e-15  2.21469e-17    4085    75.959  5.42569e+15  0
   10298.112  3.20429e-16  1.45017e-15  2.16863e-17    4086    75.962  5.36988e+15  0
   10299.301  3.33367e-16  1.06116e-15  1.94187e-17    4087    75.965  5.31392e+15  0
   10300.489  3.09943e-16  6.99539e-16  1.67183e-17    4088    75.968  5.25836e+15  0
   10301.678  3.48273e-16  5.56194e-16  1.59555e-17    4089    75.972  5.20314e+15  0
   10302.866  3.48102e-16  5.28483e-16  1.58033e-17    4090    75.975  5.15146e+15  0
   10304.055  3.78640e-16  6.00997e-16  1.67462e-17    4091    75.978  5.10058e+15  0
   10305.243  4.28820e-16  7.18759e-16  1.81534e-17    4092    75.981  5.05032e+15  0
   10306.432  4.13152e-16  7.54203e-16  1.83965e-17    4093    75.984  5.00097e+15  0
```

3-column ASCII:

```
8993.2 1.148e-16 7.919e-34
9018.7 1.068e-16 6.588e-34
9044.3 1.056e-16 5.660e-34
9069.9 9.763e-17 5.593e-34
9095.4 1.048e-16 8.374e-34
9121.0 1.026e-16 8.736e-34
9146.6 8.472e-17 9.505e-34
9172.1 9.323e-17 7.592e-34
9197.7 1.050e-16 7.863e-34
9223.3 8.701e-17 7.135e-34
```

2-column ASCII:

```
      10045.1    0.0217740
      10046.3    0.0182158
      10047.4    0.0204764
      10048.6    0.0231833
      10049.8    0.0207157
      10051.0    0.0185226
      10052.2    0.0200072
      10053.4    0.0205159
      10054.5    0.0199460
      10055.7    0.0210533
```


2-column ASCII:
```
7911.60 1.045683
7920.80 1.046414
7930.00 1.235362
7939.20 0.783466
7948.40 1.116153
7957.60 1.375844
7966.80 1.029127
7976.00 1.019637
7985.20 0.732859
7994.40 1.236514
```

""",
        required=True,
    )


class SpectrumAsciiFilePostJSON(SpectrumAsciiFileParseJSON):
    obj_id = fields.String(
        description='The ID of the object that the spectrum is of.', required=True
    )

    instrument_id = fields.Integer(
        description='The ID of the instrument that took the spectrum.', required=True
    )

    observed_at = fields.DateTime(
        description='The ISO UTC time the spectrum was taken.', required=True
    )

    group_ids = fields.List(
        fields.Integer, description="The IDs of the groups to share this spectrum with."
    )

    filename = fields.String(
        description="The original filename (for bookkeeping purposes).", required=True,
    )
    reduced_by = fields.List(
        fields.Integer,
        description="IDs of the Users who reduced this Spectrum.",
        missing=[],
    )
    observed_by = fields.List(
        fields.Integer,
        description="IDs of the Users who observed this Spectrum.",
        missing=[],
    )

    followup_request_id = fields.Integer(
        required=False,
        description='ID of the Followup request that generated this spectrum, '
        'if any.',
    )

    assignment_id = fields.Integer(
        required=False,
        description='ID of the classical assignment that generated this spectrum, '
        'if any.',
    )


class SpectrumPost(_Schema):

    wavelengths = fields.List(
        fields.Float,
        required=True,
        description="Wavelengths of the spectrum [Angstrom].",
    )

    fluxes = fields.List(
        fields.Float,
        required=True,
        description="Flux of the Spectrum [F_lambda, arbitrary units].",
    )

    errors = fields.List(
        fields.Float,
        description="Errors on the fluxes of the spectrum [F_lambda, same units as `fluxes`.]",
    )

    obj_id = fields.String(required=True, description="ID of this Spectrum's Obj.",)

    observed_at = fields.DateTime(
        description='The ISO UTC time the spectrum was taken.', required=True
    )

<<<<<<< HEAD
=======
    reduced_by = fields.List(
        fields.Integer,
        description="IDs of the Users who reduced this Spectrum.",
        missing=[],
    )

    observed_by = fields.List(
        fields.Integer,
        description="IDs of the Users who observed this Spectrum.",
        missing=[],
    )

>>>>>>> 37547e10
    origin = fields.String(required=False, description="Origin of the spectrum.")

    instrument_id = fields.Integer(
        required=True, description="ID of the Instrument that acquired the Spectrum.",
    )

    group_ids = fields.Field(
        missing=[],
        description='IDs of the Groups to share this spectrum with. Set to "all"'
        ' to make this spectrum visible to all users.',
    )

    followup_request_id = fields.Integer(
        required=False,
        description='ID of the Followup request that generated this spectrum, '
        'if any.',
    )

    assignment_id = fields.Integer(
        required=False,
        description='ID of the classical assignment that generated this spectrum, '
        'if any.',
    )

    altdata = fields.Field(description='Miscellaneous alternative metadata.')


class GroupIDList(_Schema):

    group_ids = fields.List(fields.Integer, required=True)


def register_components(spec):
    print('Registering schemas with APISpec')

    schemas = inspect.getmembers(
        sys.modules[__name__], lambda m: isinstance(m, _Schema)
    )

    for (name, schema) in schemas:
        spec.components.schema(name, schema=schema)

        single = 'Single' + name
        arrayOf = 'ArrayOf' + name + 's'
        spec.components.schema(single, schema=success(single, schema))
        spec.components.schema(arrayOf, schema=success(arrayOf, [schema]))


# Replace schemas by instantiated versions
# These are picked up in `setup_schema` for the registry
Response = Response()
Error = Error()
Success = success('Success')
SinglePhotometryFlux = success('SinglePhotometryFlux', PhotometryFlux)
SinglePhotometryMag = success('SinglePhotometryMag', PhotometryMag)
PhotometryFlux = PhotometryFlux()
PhotometryMag = PhotometryMag()
PhotMagFlexible = PhotMagFlexible()
PhotFluxFlexible = PhotFluxFlexible()
ObservingRunPost = ObservingRunPost()
ObservingRunGet = ObservingRunGet()
AssignmentSchema = AssignmentSchema()
ObservingRunGetWithAssignments = ObservingRunGetWithAssignments()
PhotometryRangeQuery = PhotometryRangeQuery()
SpectrumAsciiFilePostJSON = SpectrumAsciiFilePostJSON()
FollowupRequestPost = FollowupRequestPost()
SpectrumAsciiFileParseJSON = SpectrumAsciiFileParseJSON()
SpectrumPost = SpectrumPost()
GroupIDList = GroupIDList()<|MERGE_RESOLUTION|>--- conflicted
+++ resolved
@@ -1044,8 +1044,6 @@
         description='The ISO UTC time the spectrum was taken.', required=True
     )
 
-<<<<<<< HEAD
-=======
     reduced_by = fields.List(
         fields.Integer,
         description="IDs of the Users who reduced this Spectrum.",
@@ -1058,7 +1056,6 @@
         missing=[],
     )
 
->>>>>>> 37547e10
     origin = fields.String(required=False, description="Origin of the spectrum.")
 
     instrument_id = fields.Integer(
