--- conflicted
+++ resolved
@@ -147,9 +147,6 @@
                 schema_class_name, exclude=['created_at', 'modified'], add_to_model=True
             )
             add_schema(
-<<<<<<< HEAD
-                f'{schema_class_name}NoID', exclude=['created_at', 'id', 'modified'],
-=======
                 f'{schema_class_name}NoID',
                 exclude=[
                     'created_at',
@@ -158,7 +155,6 @@
                     'owner_id',
                     'last_modified_by_id',
                 ],
->>>>>>> 06ad8c43
             )
 
 
