# This module acts as a placeholder for generated schema.  After
# `setup_schema` is run from `models`, each table will have an
# associated schema here.  E.g., `models.Dog` will be matched by `schema.Dog`.


# From
# https://marshmallow-sqlalchemy.readthedocs.io/en/latest/recipes.html#automatically-generating-schemas-for-sqlalchemy-models

from marshmallow_sqlalchemy import (
    ModelConversionError as _ModelConversionError,
    ModelSchema as _ModelSchema
)

from marshmallow import (Schema as _Schema, fields, validate, post_load,
                         ValidationError)
from marshmallow_enum import EnumField
from marshmallow_oneofschema import OneOfSchema

import sqlalchemy as sa
from sqlalchemy.orm import mapper

from baselayer.app.models import (
    Base as _Base,
    DBSession as _DBSession
)

<<<<<<< HEAD
from skyportal.enum_types import (
=======
from skyportal.phot_enum import (
>>>>>>> ecc61cbf
    py_allowed_bandpasses,
    py_allowed_magsystems,
    py_thumbnail_types,
    ALLOWED_BANDPASSES,
    ALLOWED_MAGSYSTEMS,
    force_render_enum_markdown
)

from astropy.table import Table
import operator

import sys
import inspect
import numpy as np
from uuid import uuid4
from enum import Enum
from typing import Any
import base64


class ApispecEnumField(EnumField):
    """See https://github.com/justanr/marshmallow_enum/issues/24#issue-335162592
    """

    def __init__(self, enum, *args, **kwargs):
        super().__init__(enum, *args, **kwargs)
        self.metadata['enum'] = [e.name for e in enum]


class Response(_Schema):
    status = ApispecEnumField(Enum('status', ['error', 'success']), required=True)
    message = fields.String()
    data = fields.Dict()


class Error(Response):
    status = ApispecEnumField(Enum('status', ['error']), required=True)


class newsFeedPrefs(_Schema):
    numItems = fields.String()


class UserPreferences(_Schema):
    newsFeed = fields.Nested(newsFeedPrefs)


class UpdateUserPreferencesRequestJSON(_Schema):
    preferences = fields.Nested(UserPreferences)


def success(schema_name, base_schema=None):
    schema_fields = {
        'status': ApispecEnumField(Enum('status', ['success']), required=True),
        'message': fields.String(),
    }

    if base_schema is not None:
        if isinstance(base_schema, list):
            schema_fields['data'] = fields.List(
                fields.Nested(base_schema[0]),
            )
        else:
            schema_fields['data'] = fields.Nested(base_schema)

    return type(schema_name, (_Schema,), schema_fields)


def setup_schema():
    """For each model, install a marshmallow schema generator as
    `model.__schema__()`, and add an entry to the `schema`
    module.

    """
    for class_ in _Base._decl_class_registry.values():
        if hasattr(class_, '__tablename__'):
            if class_.__name__.endswith('Schema'):
                raise _ModelConversionError(
                    "For safety, setup_schema can not be used when a"
                    "Model class ends with 'Schema'"
                )

            def add_schema(schema_class_name, exclude=[], add_to_model=False):
                """Add schema to module namespace, and, optionally, to model object.

                Parameters
                ----------
                schema_class_name : str
                    Name of schema.
                exclude : list of str, optional
                    List of model attributes to exclude from schema. Defaults to `[]`.
                add_to_model : bool, optional
                    Boolean indicating whether to install this schema generator
                    on the model as `model.__schema__`. Defaults to `False`.
                """
                schema_class_meta = type(f'{schema_class_name}_meta', (),
                                         {'model': class_, 'sqla_session': _DBSession,
                                          'ordered': True, 'exclude': [], 'include_fk': True,
                                          'include_relationships': False}
                                         )
                for exclude_attr in exclude:
                    if hasattr(class_, exclude_attr) and getattr(class_, exclude_attr) is not None:
                        schema_class_meta.exclude.append(exclude_attr)

                schema_class = type(schema_class_name, (_ModelSchema,),
                                    {'Meta': schema_class_meta}
                                    )

                if add_to_model:
                    setattr(class_, '__schema__', schema_class)

                setattr(sys.modules[__name__], schema_class_name,
                        schema_class())

            schema_class_name = class_.__name__
            add_schema(schema_class_name, exclude=['created_at', 'modified'],
                       add_to_model=True)
            add_schema(f'{schema_class_name}NoID', exclude=['created_at', 'id', 'modified'])


class PhotBaseFlexible(object):
    """This is the base class for two classes that are used for rendering the
    input data to `PhotometryHandler.post` in redoc. These classes are only
    used for generating documentation and not for validation, serialization,
    or deserialization."""
    mjd = fields.Field(description='MJD of the observation(s). Can be a given as a '
                                   'scalar or a 1D list. If a scalar, will be '
                                   'broadcast to all values given as lists. '
                                   'Null values not allowed.',
                       required=True)

    filter = fields.Field(required=True,
                          description='The bandpass of the observation(s). '
                                      'Can be given as a scalar or a 1D list. '
                                      'If a scalar, will be broadcast to all values '
                                      'given as lists. Null values not allowed. Allowed values: '
                                      f'{force_render_enum_markdown(ALLOWED_BANDPASSES)}')

    obj_id = fields.Field(description='ID of the `Obj`(s) to which the '
                                      'photometry will be attached. '
                                      'Can be given as a scalar or a 1D list. '
                                      'If a scalar, will be broadcast to all values '
                                      'given as lists. Null values are not allowed.',
                          required=True)

    instrument_id = fields.Field(description='ID of the `Instrument`(s) with which the '
<<<<<<< HEAD
                                      'photometry was acquired. '
                                      'Can be given as a scalar or a 1D list. '
                                      'If a scalar, will be broadcast to all values '
                                      'given as lists. Null values are not allowed.',
=======
                                 'photometry was acquired. '
                                 'Can be given as a scalar or a 1D list. '
                                 'If a scalar, will be broadcast to all values '
                                 'given as lists. Null values are not allowed.',
>>>>>>> ecc61cbf
                                 required=True)

    ra = fields.Field(description='ICRS Right Ascension of the centroid '
                                  'of the photometric aperture [deg]. '
                                  'Can be given as a scalar or a 1D list. '
                                  'If a scalar, will be broadcast to all values '
                                  'given as lists. Null values allowed.',
                      required=False)

    dec = fields.Field(description='ICRS Declination of the centroid '
                                   'of the photometric aperture [deg]. '
                                   'Can be given as a scalar or a 1D list. '
                                   'If a scalar, will be broadcast to all values '
                                   'given as lists. Null values allowed.',
<<<<<<< HEAD
                      required=False)
=======
                       required=False)
>>>>>>> ecc61cbf

    ra_unc = fields.Field(description='Uncertainty on RA [arcsec]. '
                                      'Can be given as a scalar or a 1D list. '
                                      'If a scalar, will be broadcast to all values '
                                      'given as lists. Null values allowed.',
<<<<<<< HEAD
                      required=False)
=======
                          required=False)
>>>>>>> ecc61cbf

    dec_unc = fields.Field(description='Uncertainty on dec [arcsec]. '
                                       'Can be given as a scalar or a 1D list. '
                                       'If a scalar, will be broadcast to all values '
                                       'given as lists. Null values allowed.',
<<<<<<< HEAD
                      required=False)
=======
                           required=False)
>>>>>>> ecc61cbf


class PhotFluxFlexible(_Schema, PhotBaseFlexible):
    """This is one of two classes used for rendering the
    input data to `PhotometryHandler.post` in redoc. These classes are only
    used for generating documentation and not for validation, serialization,
    or deserialization."""

<<<<<<< HEAD

=======
>>>>>>> ecc61cbf
    magsys = fields.Field(required=True,
                          description='The magnitude system to which the flux, flux error, '
                                      'and the zeropoint are tied. '
                                      'Can be given as a scalar or a 1D list. '
                                      'If a scalar, will be broadcast to all values '
                                      'given as lists. Null values not allowed. Allowed values: '
                                      f'{force_render_enum_markdown(ALLOWED_MAGSYSTEMS)}')

    flux = fields.Field(description='Flux of the observation(s) in counts. '
                                    'Can be given as a scalar or a 1D list. '
                                    'If a scalar, will be broadcast to all values '
                                    'given as lists. Null values allowed, to accommodate,'
                                    'e.g., upper limits from ZTF1, where flux is not provided '
                                    'for non-detections. For a given photometry '
                                    'point, if `flux` is null, `fluxerr` is '
                                    'used to derive a 5-sigma limiting magnitude '
                                    'when the photometry point is requested in '
                                    'magnitude space from the Photomety GET api.',
                        required=False)

    fluxerr = fields.Field(description='Gaussian error on the flux in counts. '
                                       'Can be given as a scalar or a 1D list. '
                                       'If a scalar, will be broadcast to all values '
                                       'given as lists. Null values not allowed.',
<<<<<<< HEAD
                            required=True)

    zp = fields.Field(description='Magnitude zeropoint, given by `zp` in the '
                                   'equation `m = -2.5 log10(flux) + zp`. '
                                   '`m` is the magnitude of the object in the '
                                   'magnitude system `magsys`. '
                                   'Can be given as a scalar or a 1D list. '
                                   'Null values not allowed.',
                       required=True)
=======
                           required=True)

    zp = fields.Field(description='Magnitude zeropoint, given by `zp` in the '
                      'equation `m = -2.5 log10(flux) + zp`. '
                      '`m` is the magnitude of the object in the '
                      'magnitude system `magsys`. '
                      'Can be given as a scalar or a 1D list. '
                      'Null values not allowed.',
                      required=True)
>>>>>>> ecc61cbf


class PhotMagFlexible(_Schema, PhotBaseFlexible):
    """This is one of two classes used for rendering the
    input data to `PhotometryHandler.post` in redoc. These classes are only
    used for generating documentation and not for validation, serialization,
    or deserialization."""

<<<<<<< HEAD

=======
>>>>>>> ecc61cbf
    magsys = fields.Field(required=True,
                          description='The magnitude system to which the magnitude, '
                                      'magnitude error, and limiting magnitude are tied. '
                                      'Can be given as a scalar or a 1D list. '
                                      'If a scalar, will be broadcast to all values '
                                      'given as lists. Null values not allowed. Allowed values: '
                                      f'{force_render_enum_markdown(ALLOWED_MAGSYSTEMS)}')

<<<<<<< HEAD

=======
>>>>>>> ecc61cbf
    mag = fields.Field(description='Magnitude of the observation in the '
                                   'magnitude system `magsys`. '
                                   'Can be given as a scalar or a 1D list. '
                                   'If a scalar, will be broadcast to all values '
                                   'given as lists. Null values allowed for non-detections. '
                                   'If `mag` is null, the corresponding '
                                   '`magerr` must also be null.',
<<<<<<< HEAD
                        required=False)
=======
                       required=False)
>>>>>>> ecc61cbf

    magerr = fields.Field(description='Magnitude of the observation in the '
                                      'magnitude system `magsys`. '
                                      'Can be given as a scalar or a 1D list. '
                                      'If a scalar, will be broadcast to all values '
                                      'given as lists. Null values allowed for non-detections. '
                                      'If `magerr` is null, the corresponding `mag` '
                                      'must also be null.',
<<<<<<< HEAD
                           required=False)
=======
                          required=False)
>>>>>>> ecc61cbf

    limiting_mag = fields.Field(description='Limiting magnitude of the image '
                                            'in the magnitude system `magsys`. '
                                            'Can be given as a scalar or a 1D list. '
                                            'If a scalar, will be broadcast to all values '
                                            'given as lists. Null values not allowed.',
<<<<<<< HEAD
                                 required=True)
=======
                                required=True)
>>>>>>> ecc61cbf


class PhotBase(object):
    """This is the base class of two classes that are used for deserializing
    and validating the postprocessed input data of `PhotometryHandler.post`
    and `PhotometryHandler.put` and for generating the API docs of
    PhotometryHandler.get`.
    """

<<<<<<< HEAD

=======
>>>>>>> ecc61cbf
    mjd = fields.Number(description='MJD of the observation.', required=True)
    magsys = ApispecEnumField(py_allowed_magsystems, required=True,
                              description='The magnitude system to which the '
                                          'flux and the zeropoint are tied.')
    filter = ApispecEnumField(py_allowed_bandpasses, required=True,
                              description='The bandpass of the observation.')

    obj_id = fields.String(description='ID of the Object to which the '
                                       'photometry will be attached.',
<<<<<<< HEAD
                            required=True)
=======
                           required=True)
>>>>>>> ecc61cbf
    instrument_id = fields.Integer(description='ID of the instrument with which'
                                               ' the observation was carried '
                                               'out.', required=True)

    ra = fields.Number(description='ICRS Right Ascension of the centroid '
                                   'of the photometric aperture [deg].',
                       missing=None, default=None)
    dec = fields.Number(description='ICRS Declination of the centroid '
                                    'of the photometric aperture [deg].',
                        missing=None, default=None)

    ra_unc = fields.Number(description='Uncertainty on RA [arcsec].',
                           missing=None, default=None)

    dec_unc = fields.Number(description='Uncertainty on dec [arcsec].',
<<<<<<< HEAD
                           missing=None, default=None)
=======
                            missing=None, default=None)

    altdata = fields.Dict(description='Misc. alternative metadata.',
                          missing=None, default=None)
>>>>>>> ecc61cbf

    @post_load
    def enum_to_string(self, data, **kwargs):
        # convert enumified data back to strings
        data['filter'] = data['filter'].name
        data['magsys'] = data['magsys'].name
        return data


class PhotometryFlux(_Schema, PhotBase):
    """This is one of  two classes that are used for deserializing
    and validating the postprocessed input data of `PhotometryHandler.post`
    and `PhotometryHandler.put` and for generating the API docs of
    PhotometryHandler.get`.
    """

<<<<<<< HEAD

=======
>>>>>>> ecc61cbf
    flux = fields.Number(description='Flux of the observation in counts. '
                                     'Can be null to accommodate upper '
                                     'limits from ZTF1, where no flux is measured '
                                     'for non-detections. If flux is null, '
                                     'the flux error is used to derive a '
                                     'limiting magnitude.', required=False,
                         missing=None, default=None)
    fluxerr = fields.Number(description='Gaussian error on the flux in counts.',
                            required=True)
    zp = fields.Number(description='Magnitude zeropoint, given by `ZP` in the '
                                   'equation m = -2.5 log10(flux) + `ZP`. '
                                   'm is the magnitude of the object in the '
                                   'magnitude system `magsys`.',
                       required=True)

    @post_load
    def parse_flux(self, data, **kwargs):
        """Return a `Photometry` object from a `PhotometryFlux` marshmallow
        schema.

        Parameters
        ----------
        data : dict
            The instance of the PhotometryFlux schema to convert to Photometry.

        Returns
        -------
        Photometry
            The Photometry object generated from the PhotometryFlux object.
        """

        from skyportal.models import Instrument, Obj, PHOT_SYS, PHOT_ZP, Photometry
        from sncosmo.photdata import PhotometricData

        # get the instrument
        instrument = Instrument.query.get(data['instrument_id'])
        if not instrument:
            raise ValidationError(f'Invalid instrument ID: {data["instrument_id"]}')

        # get the object
        obj = Obj.query.get(data['obj_id'])  # TODO : implement permissions checking
        if not obj:
            raise ValidationError(f'Invalid object ID: {data["obj_id"]}')

<<<<<<< HEAD
        if data["filter"] not in instrument.properties['imaging']['filters']:
=======
        if data["filter"] not in instrument.filters:
>>>>>>> ecc61cbf
            raise ValidationError(f"Error in packet '{data}': "
                                  f"Instrument {instrument} has no filter "
                                  f"{data['filter']}.")

        # convert flux to microJanskies.
        table = Table([data])
        if data['flux'] is None:
            # this needs to be non-null for the conversion step
            # will be replaced later with null
            table['flux'] = 0.

        # conversion happens here
        photdata = PhotometricData(table).normalized(zp=PHOT_ZP,
                                                     zpsys=PHOT_SYS)

        # replace with null if needed
        final_flux = None if data['flux'] is None else photdata.flux[0]

        p = Photometry(obj_id=data['obj_id'],
                       mjd=data['mjd'],
                       flux=final_flux,
                       fluxerr=photdata.fluxerr[0],
                       instrument_id=data['instrument_id'],
                       filter=data['filter'],
                       ra=data['ra'],
                       dec=data['dec'],
                       ra_unc=data['ra_unc'],
                       dec_unc=data['dec_unc']
                       )

        return p


class PhotometryMag(_Schema, PhotBase):
    """This is one of  two classes that are used for deserializing
     and validating the postprocessed input data of `PhotometryHandler.post`
     and `PhotometryHandler.put` and for generating the API docs of
     `PhotometryHandler.get`.
     """

    mag = fields.Number(description='Magnitude of the observation in the '
                                    'magnitude system `magsys`. Can be null '
                                    'in the case of a non-detection.',
                        required=False, missing=None, default=None)
    magerr = fields.Number(description='Magnitude error of the observation in '
                                       'the magnitude system `magsys`. Can be '
                                       'null in the case of a non-detection.',
                           required=False, missing=None, default=None)
    limiting_mag = fields.Number(description='Limiting magnitude of the image '
                                             'in the magnitude system `magsys`.',
                                 required=True)

    @post_load
    def parse_mag(self, data, **kwargs):
        """Return a `Photometry` object from a `PhotometryMag` marshmallow
        schema.

        Parameters
        ----------
        data : dict
            The instance of the PhotometryMag schema to convert to Photometry.

        Returns
        -------
        Photometry
            The Photometry object generated from the PhotometryMag dict.
        """

        from skyportal.models import Instrument, Obj, PHOT_SYS, PHOT_ZP, Photometry
        from sncosmo.photdata import PhotometricData

        # check that mag and magerr are both null or both not null, not a mix
        ok = any(
            [
                all(
                    [
                        op(field, None) for field in [data['mag'], data['magerr']]
                    ]
                ) for op in [operator.is_, operator.is_not]
            ]
        )

        if not ok:
            raise ValidationError(f'Error parsing packet "{data}": mag '
                                  f'and magerr must both be null, or both be '
                                  f'not null.')

        # get the instrument
        instrument = Instrument.query.get(data['instrument_id'])
        if not instrument:
            raise ValidationError(f'Invalid instrument ID: {data["instrument_id"]}')

        # get the object
        obj = Obj.query.get(data['obj_id'])  # TODO: implement permissions checking
        if not obj:
            raise ValidationError(f'Invalid object ID: {data["obj_id"]}')

<<<<<<< HEAD
        if data["filter"] not in instrument.properties['imaging']['filters']:
=======
        if data["filter"] not in instrument.filters:
>>>>>>> ecc61cbf
            raise ValidationError(f"Error in packet '{data}': "
                                  f"Instrument {instrument} has no filter "
                                  f"{data['filter']}.")

        # determine if this is a limit or a measurement
        hasmag = data['mag'] is not None

        if hasmag:
            flux = 10**(-0.4 * (data['mag'] - PHOT_ZP))
            fluxerr = data['magerr'] / (2.5 / np.log(10)) * flux
        else:
            fivesigflux = 10**(-0.4 * (data['limiting_mag'] - PHOT_ZP))
            flux = None
            fluxerr = fivesigflux / 5

<<<<<<< HEAD

=======
>>>>>>> ecc61cbf
        # convert flux to microJanskies.
        table = Table([{'flux': flux,
                        'fluxerr': fluxerr,
                        'magsys': data['magsys'],
                        'zp': PHOT_ZP,
                        'filter': data['filter'],
                        'mjd': data['mjd']}])
        if flux is None:
            # this needs to be non-null for the conversion step
            # will be replaced later with null
            table['flux'] = 0.

        # conversion happens here
        photdata = PhotometricData(table).normalized(zp=PHOT_ZP,
                                                     zpsys=PHOT_SYS)

        # replace with null if needed
        final_flux = None if flux is None else photdata.flux[0]

        p = Photometry(obj_id=data['obj_id'],
                       mjd=data['mjd'],
                       flux=final_flux,
                       fluxerr=photdata.fluxerr[0],
                       instrument_id=data['instrument_id'],
                       filter=data['filter'],
                       ra=data['ra'],
                       dec=data['dec'],
                       ra_unc=data['ra_unc'],
                       dec_unc=data['dec_unc'])

        return p
<<<<<<< HEAD


# These are for generating API docs and extremely basic validation
class FollowupRequestBase(_Schema):
    type = fields.String(required=True)
    instrument_id = fields.Integer(required=True)
    obj_id = fields.Integer(required=True)
    priority = ApispecEnumField(Enum('priority', ['1', '2', '3', '4', '5']),
                                required=True)
    comment = fields.String()


class RoboticMixin(object):
    exposure_time = fields.Number(validate=validate.Range(0., 10800.))
    start_date = fields.DateTime()
    end_date = fields.DateTime()


class RoboticImagingRequest(FollowupRequestBase, RoboticMixin):
    filters = fields.List(fields.String(), validate=validate.Length(min=1),
                          required=True)


class RoboticSpectroscopyRequest(FollowupRequestBase, RoboticMixin):
    pass


class ClassicalImagingRequest(FollowupRequestBase):
    exposure_time = fields.Number(validate=validate.Range(0., 10800.),
                                  required=True)
    filters = fields.List(fields.String(), validate=validate.Length(min=1),
                          required=True)
    run_id = fields.Integer(required=True)


class ClassicalSpectroscopyRequest(FollowupRequestBase):
    exposure_time_red = fields.Integer(validate=validate.Range(0, 10800.))
    exposure_time_blue = fields.Integer(validate=validate.Range(1, 10800.))
    n_exposures_red = fields.Integer(validate=validate.Range(1, 10))
    n_exposures_blue = fields.Integer(validate=validate.Range(1, 10))
    run_id = fields.Integer(required=True)


class FollowUpRequestSchema(OneOfSchema):
    type_schemas = {
        'robotic_imaging': RoboticImagingRequest,
        'robotic_spectroscopy': RoboticSpectroscopyRequest,
        'classical_imaging': ClassicalImagingRequest,
        'classical_spectroscopy': ClassicalSpectroscopyRequest
    }


class ObservingRunPost(_Schema):
    instrument_id = fields.Integer(
        required=True, description='The ID of the instrument to be '
                                   'used in this run.'
    )

    # name of the PI
    pi = fields.String(description='The PI of the observing run.')
    observers = fields.String(description='The names of the observers')
    group_id = fields.Integer(description='The ID of the group this run is associated with.')
    calendar_date = fields.Date(
        description='The local calendar date of the run.', required=True
    )

=======
>>>>>>> ecc61cbf


def register_components(spec):
    print('Registering schemas with APISpec')

    schemas = inspect.getmembers(
        sys.modules[__name__],
        lambda m: isinstance(m, _Schema)
    )

    for (name, schema) in schemas:
        spec.components.schema(name, schema=schema)

        single = 'Single' + name
        arrayOf = 'ArrayOf' + name + 's'
        spec.components.schema(single, schema=success(single, schema))
        spec.components.schema(arrayOf, schema=success(arrayOf, [schema]))


# Replace schemas by instantiated versions
# These are picked up in `setup_schema` for the registry
Response = Response()
Error = Error()
Success = success('Success')
SinglePhotometryFlux = success('SinglePhotometryFlux', PhotometryFlux)
SinglePhotometryMag = success('SinglePhotometryMag', PhotometryMag)
PhotometryFlux = PhotometryFlux()
PhotometryMag = PhotometryMag()
PhotMagFlexible = PhotMagFlexible()
<<<<<<< HEAD
PhotFluxFlexible = PhotFluxFlexible()
RoboticImagingRequest = RoboticImagingRequest()
RoboticSpectroscopyRequest = RoboticSpectroscopyRequest()
ClassicalImagingRequest = ClassicalImagingRequest()
ClassicalSpectroscopyRequest = ClassicalSpectroscopyRequest()
FollowUpRequestSchema = FollowUpRequestSchema()
ObservingRunPost = ObservingRunPost()
=======
PhotFluxFlexible = PhotFluxFlexible()
>>>>>>> ecc61cbf
<|MERGE_RESOLUTION|>--- conflicted
+++ resolved
@@ -24,11 +24,7 @@
     DBSession as _DBSession
 )
 
-<<<<<<< HEAD
 from skyportal.enum_types import (
-=======
-from skyportal.phot_enum import (
->>>>>>> ecc61cbf
     py_allowed_bandpasses,
     py_allowed_magsystems,
     py_thumbnail_types,
@@ -175,17 +171,10 @@
                           required=True)
 
     instrument_id = fields.Field(description='ID of the `Instrument`(s) with which the '
-<<<<<<< HEAD
                                       'photometry was acquired. '
                                       'Can be given as a scalar or a 1D list. '
                                       'If a scalar, will be broadcast to all values '
                                       'given as lists. Null values are not allowed.',
-=======
-                                 'photometry was acquired. '
-                                 'Can be given as a scalar or a 1D list. '
-                                 'If a scalar, will be broadcast to all values '
-                                 'given as lists. Null values are not allowed.',
->>>>>>> ecc61cbf
                                  required=True)
 
     ra = fields.Field(description='ICRS Right Ascension of the centroid '
@@ -200,31 +189,19 @@
                                    'Can be given as a scalar or a 1D list. '
                                    'If a scalar, will be broadcast to all values '
                                    'given as lists. Null values allowed.',
-<<<<<<< HEAD
-                      required=False)
-=======
                        required=False)
->>>>>>> ecc61cbf
 
     ra_unc = fields.Field(description='Uncertainty on RA [arcsec]. '
                                       'Can be given as a scalar or a 1D list. '
                                       'If a scalar, will be broadcast to all values '
                                       'given as lists. Null values allowed.',
-<<<<<<< HEAD
-                      required=False)
-=======
                           required=False)
->>>>>>> ecc61cbf
 
     dec_unc = fields.Field(description='Uncertainty on dec [arcsec]. '
                                        'Can be given as a scalar or a 1D list. '
                                        'If a scalar, will be broadcast to all values '
                                        'given as lists. Null values allowed.',
-<<<<<<< HEAD
-                      required=False)
-=======
                            required=False)
->>>>>>> ecc61cbf
 
 
 class PhotFluxFlexible(_Schema, PhotBaseFlexible):
@@ -233,10 +210,6 @@
     used for generating documentation and not for validation, serialization,
     or deserialization."""
 
-<<<<<<< HEAD
-
-=======
->>>>>>> ecc61cbf
     magsys = fields.Field(required=True,
                           description='The magnitude system to which the flux, flux error, '
                                       'and the zeropoint are tied. '
@@ -261,17 +234,6 @@
                                        'Can be given as a scalar or a 1D list. '
                                        'If a scalar, will be broadcast to all values '
                                        'given as lists. Null values not allowed.',
-<<<<<<< HEAD
-                            required=True)
-
-    zp = fields.Field(description='Magnitude zeropoint, given by `zp` in the '
-                                   'equation `m = -2.5 log10(flux) + zp`. '
-                                   '`m` is the magnitude of the object in the '
-                                   'magnitude system `magsys`. '
-                                   'Can be given as a scalar or a 1D list. '
-                                   'Null values not allowed.',
-                       required=True)
-=======
                            required=True)
 
     zp = fields.Field(description='Magnitude zeropoint, given by `zp` in the '
@@ -281,7 +243,6 @@
                       'Can be given as a scalar or a 1D list. '
                       'Null values not allowed.',
                       required=True)
->>>>>>> ecc61cbf
 
 
 class PhotMagFlexible(_Schema, PhotBaseFlexible):
@@ -290,10 +251,6 @@
     used for generating documentation and not for validation, serialization,
     or deserialization."""
 
-<<<<<<< HEAD
-
-=======
->>>>>>> ecc61cbf
     magsys = fields.Field(required=True,
                           description='The magnitude system to which the magnitude, '
                                       'magnitude error, and limiting magnitude are tied. '
@@ -302,10 +259,6 @@
                                       'given as lists. Null values not allowed. Allowed values: '
                                       f'{force_render_enum_markdown(ALLOWED_MAGSYSTEMS)}')
 
-<<<<<<< HEAD
-
-=======
->>>>>>> ecc61cbf
     mag = fields.Field(description='Magnitude of the observation in the '
                                    'magnitude system `magsys`. '
                                    'Can be given as a scalar or a 1D list. '
@@ -313,11 +266,7 @@
                                    'given as lists. Null values allowed for non-detections. '
                                    'If `mag` is null, the corresponding '
                                    '`magerr` must also be null.',
-<<<<<<< HEAD
                         required=False)
-=======
-                       required=False)
->>>>>>> ecc61cbf
 
     magerr = fields.Field(description='Magnitude of the observation in the '
                                       'magnitude system `magsys`. '
@@ -326,22 +275,14 @@
                                       'given as lists. Null values allowed for non-detections. '
                                       'If `magerr` is null, the corresponding `mag` '
                                       'must also be null.',
-<<<<<<< HEAD
-                           required=False)
-=======
                           required=False)
->>>>>>> ecc61cbf
 
     limiting_mag = fields.Field(description='Limiting magnitude of the image '
                                             'in the magnitude system `magsys`. '
                                             'Can be given as a scalar or a 1D list. '
                                             'If a scalar, will be broadcast to all values '
                                             'given as lists. Null values not allowed.',
-<<<<<<< HEAD
-                                 required=True)
-=======
                                 required=True)
->>>>>>> ecc61cbf
 
 
 class PhotBase(object):
@@ -351,10 +292,6 @@
     PhotometryHandler.get`.
     """
 
-<<<<<<< HEAD
-
-=======
->>>>>>> ecc61cbf
     mjd = fields.Number(description='MJD of the observation.', required=True)
     magsys = ApispecEnumField(py_allowed_magsystems, required=True,
                               description='The magnitude system to which the '
@@ -364,11 +301,8 @@
 
     obj_id = fields.String(description='ID of the Object to which the '
                                        'photometry will be attached.',
-<<<<<<< HEAD
-                            required=True)
-=======
                            required=True)
->>>>>>> ecc61cbf
+
     instrument_id = fields.Integer(description='ID of the instrument with which'
                                                ' the observation was carried '
                                                'out.', required=True)
@@ -384,14 +318,10 @@
                            missing=None, default=None)
 
     dec_unc = fields.Number(description='Uncertainty on dec [arcsec].',
-<<<<<<< HEAD
-                           missing=None, default=None)
-=======
                             missing=None, default=None)
 
     altdata = fields.Dict(description='Misc. alternative metadata.',
                           missing=None, default=None)
->>>>>>> ecc61cbf
 
     @post_load
     def enum_to_string(self, data, **kwargs):
@@ -408,10 +338,6 @@
     PhotometryHandler.get`.
     """
 
-<<<<<<< HEAD
-
-=======
->>>>>>> ecc61cbf
     flux = fields.Number(description='Flux of the observation in counts. '
                                      'Can be null to accommodate upper '
                                      'limits from ZTF1, where no flux is measured '
@@ -419,8 +345,10 @@
                                      'the flux error is used to derive a '
                                      'limiting magnitude.', required=False,
                          missing=None, default=None)
+
     fluxerr = fields.Number(description='Gaussian error on the flux in counts.',
                             required=True)
+
     zp = fields.Number(description='Magnitude zeropoint, given by `ZP` in the '
                                    'equation m = -2.5 log10(flux) + `ZP`. '
                                    'm is the magnitude of the object in the '
@@ -456,11 +384,7 @@
         if not obj:
             raise ValidationError(f'Invalid object ID: {data["obj_id"]}')
 
-<<<<<<< HEAD
-        if data["filter"] not in instrument.properties['imaging']['filters']:
-=======
         if data["filter"] not in instrument.filters:
->>>>>>> ecc61cbf
             raise ValidationError(f"Error in packet '{data}': "
                                   f"Instrument {instrument} has no filter "
                                   f"{data['filter']}.")
@@ -558,11 +482,7 @@
         if not obj:
             raise ValidationError(f'Invalid object ID: {data["obj_id"]}')
 
-<<<<<<< HEAD
-        if data["filter"] not in instrument.properties['imaging']['filters']:
-=======
         if data["filter"] not in instrument.filters:
->>>>>>> ecc61cbf
             raise ValidationError(f"Error in packet '{data}': "
                                   f"Instrument {instrument} has no filter "
                                   f"{data['filter']}.")
@@ -578,10 +498,6 @@
             flux = None
             fluxerr = fivesigflux / 5
 
-<<<<<<< HEAD
-
-=======
->>>>>>> ecc61cbf
         # convert flux to microJanskies.
         table = Table([{'flux': flux,
                         'fluxerr': fluxerr,
@@ -613,7 +529,6 @@
                        dec_unc=data['dec_unc'])
 
         return p
-<<<<<<< HEAD
 
 
 # These are for generating API docs and extremely basic validation
@@ -679,9 +594,6 @@
     calendar_date = fields.Date(
         description='The local calendar date of the run.', required=True
     )
-
-=======
->>>>>>> ecc61cbf
 
 
 def register_components(spec):
@@ -711,14 +623,10 @@
 PhotometryFlux = PhotometryFlux()
 PhotometryMag = PhotometryMag()
 PhotMagFlexible = PhotMagFlexible()
-<<<<<<< HEAD
 PhotFluxFlexible = PhotFluxFlexible()
 RoboticImagingRequest = RoboticImagingRequest()
 RoboticSpectroscopyRequest = RoboticSpectroscopyRequest()
 ClassicalImagingRequest = ClassicalImagingRequest()
 ClassicalSpectroscopyRequest = ClassicalSpectroscopyRequest()
 FollowUpRequestSchema = FollowUpRequestSchema()
-ObservingRunPost = ObservingRunPost()
-=======
-PhotFluxFlexible = PhotFluxFlexible()
->>>>>>> ecc61cbf
+ObservingRunPost = ObservingRunPost()