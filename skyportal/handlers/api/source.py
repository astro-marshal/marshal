--- conflicted
+++ resolved
@@ -1071,41 +1071,19 @@
                         )
                         > 0
                     )
-<<<<<<< HEAD
                 if not remove_nested:
-                    groups_query = (
+                    source_query = Source.query_records_accessible_by(
+                        self.current_user
+                    ).filter(Source.obj_id == source_list[-1]["id"])
+                    source_query = apply_active_or_requested_filtering(
+                        source_query, include_requested, requested_only
+                    )
+                    source_subquery = source_query.subquery()
+                    groups = (
                         Group.query_records_accessible_by(self.current_user)
-                        .join(Source)
-                        .filter(Source.obj_id == source_list[-1]["id"])
-=======
-
-                source_query = Source.query_records_accessible_by(
-                    self.current_user
-                ).filter(Source.obj_id == source_list[-1]["id"])
-                source_query = apply_active_or_requested_filtering(
-                    source_query, include_requested, requested_only
-                )
-                source_subquery = source_query.subquery()
-                groups = (
-                    Group.query_records_accessible_by(self.current_user)
-                    .join(source_subquery, Group.id == source_subquery.c.group_id)
-                    .all()
-                )
-                source_list[-1]["groups"] = [g.to_dict() for g in groups]
-                for group in source_list[-1]["groups"]:
-                    source_table_row = (
-                        Source.query_records_accessible_by(self.current_user)
-                        .filter(
-                            Source.obj_id == source_list[-1]["id"],
-                            Source.group_id == group["id"],
-                        )
-                        .first()
->>>>>>> 3f2ebd07
+                        .join(source_subquery, Group.id == source_subquery.c.group_id)
+                        .all()
                     )
-                    groups_query = apply_active_or_requested_filtering(
-                        groups_query, include_requested, requested_only
-                    )
-                    groups = groups_query.all()
                     source_list[-1]["groups"] = [g.to_dict() for g in groups]
                     for group in source_list[-1]["groups"]:
                         source_table_row = (
