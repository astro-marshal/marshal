import tornado.web
from sqlalchemy.orm import joinedload
from sqlalchemy import func, desc
import arrow
import datetime
from functools import reduce
from marshmallow.exceptions import ValidationError
from baselayer.app.access import permissions, auth_or_token
from ..base import BaseHandler
from ...models import (
    DBSession, Comment, Instrument, Photometry, Source, SourceView,
    Thumbnail, GroupSource, Token, User, Group
)
from .internal.source_views import register_source_view


SOURCES_PER_PAGE = 100
CANDIDATES_PER_PAGE = 25


class SourceHandler(BaseHandler):
    @auth_or_token
    def get(self, source_id=None):
        """
        ---
        single:
          description: Retrieve a source
          parameters:
            - in: path
              name: source_id
              required: false
              schema:
                type: integer
          responses:
            200:
              content:
                application/json:
                  schema: SingleSource
            400:
              content:
                application/json:
                  schema: Error
        multiple:
          description: Retrieve all sources
          responses:
            200:
              content:
                application/json:
                  schema: ArrayOfSources
            400:
              content:
                application/json:
                  schema: Error
        """
        info = {}
        page_number = self.get_query_argument('pageNumber', None)
        ra = self.get_query_argument('ra', None)
        dec = self.get_query_argument('dec', None)
        radius = self.get_query_argument('radius', None)
        start_date = self.get_query_argument('startDate', None)
        end_date = self.get_query_argument('endDate', None)
        sourceID = self.get_query_argument('sourceID', None) # Partial str to match
        simbad_class = self.get_query_argument('simbadClass', None)
        has_tns_name = self.get_query_argument('hasTNSname', None)
        total_matches = self.get_query_argument('totalMatches', None)
<<<<<<< HEAD
        is_candidate = self.get_query_argument('isCandidate', None)
        candidate_scanning_page = self.get_query_argument(
            'candidateScanningPage', None)
=======
        is_token_request = isinstance(self.current_user, Token)
>>>>>>> 66502109
        if source_id:
            if is_token_request:
                # Logic determining whether to register front-end request as view lives in front-end
                register_source_view(source_id=source_id,
                                     username_or_token_id=self.current_user.id,
                                     is_token=True)
            info['sources'] = Source.get_if_owned_by(
                source_id, self.current_user,
                options=[joinedload(Source.comments),
                         joinedload(Source.thumbnails)
                         .joinedload(Thumbnail.photometry)
                         .joinedload(Photometry.instrument)
                         .joinedload(Instrument.telescope)])
        elif candidate_scanning_page:
            try:
                page = int(page_number)
            except ValueError:
                return self.error("Invalid page number value.")
            q = Source.query.options([joinedload(Source.thumbnails)
                                      .joinedload(Thumbnail.photometry)
                                      .joinedload(Photometry.instrument)
                                      .joinedload(Instrument.telescope)]
            ).filter(Source.id.in_(DBSession.query(GroupSource.source_id
            ).filter(GroupSource.group_id.in_(
                [g.id for g in self.current_user.groups]))))
            if total_matches:
                info['totalMatches'] = int(total_matches)
            else:
                info['totalMatches'] = q.count()
            if (((info['totalMatches'] < (page - 1) * CANDIDATES_PER_PAGE and
                  info['totalMatches'] % CANDIDATES_PER_PAGE != 0) or
                 (info['totalMatches'] < page * CANDIDATES_PER_PAGE and
                  info['totalMatches'] % CANDIDATES_PER_PAGE == 0) and
                 info['totalMatches'] != 0) or
                page <= 0 or (info['totalMatches'] == 0 and page != 1)):
                return self.error("Page number out of range.")
            info['sources'] = q.limit(CANDIDATES_PER_PAGE).offset(
                (page - 1) * CANDIDATES_PER_PAGE).all()

            info['pageNumber'] = page
            info['lastPage'] = info['totalMatches'] <= page * CANDIDATES_PER_PAGE
            info['sourceNumberingStart'] = (page - 1) * CANDIDATES_PER_PAGE + 1
            info['sourceNumberingEnd'] = min(info['totalMatches'],
                                             page * CANDIDATES_PER_PAGE)
            if info['totalMatches'] == 0:
                info['sourceNumberingStart'] = 0
        elif page_number:
            try:
                page = int(page_number)
            except ValueError:
                return self.error("Invalid page number value.")
            q = Source.query.filter(Source.id.in_(DBSession.query(
                GroupSource.source_id).filter(GroupSource.group_id.in_(
                    [g.id for g in self.current_user.groups]))))
            if sourceID:
                q = q.filter(Source.id.contains(sourceID.strip()))
            if any([ra, dec, radius]):
                if not all([ra, dec, radius]):
                    return self.error("If any of 'ra', 'dec' or 'radius' are "
                                      "provided, all three are required.")
                try:
                    ra = float(ra)
                    dec = float(dec)
                    radius = float(radius)
                except ValueError:
                    return self.error("Invalid values for ra, dec or radius - could not convert to float")
                q = q.filter(Source.ra <= ra + radius)\
                     .filter(Source.ra >= ra - radius)\
                     .filter(Source.dec <= dec + radius)\
                     .filter(Source.dec >= dec - radius)
            if start_date:
                start_date = arrow.get(start_date.strip())
                q = q.filter(Source.last_detected >= start_date)
            if end_date:
                end_date = arrow.get(end_date.strip())
                q = q.filter(Source.last_detected <= end_date)
            if simbad_class:
                q = q.filter(func.lower(Source.simbad_class) == simbad_class.lower())
            if has_tns_name == 'true':
                q = q.filter(Source.tns_name.isnot(None))
            if is_candidate:
                q = q.filter(Source.is_candidate == True)

            if total_matches:
                info['totalMatches'] = int(total_matches)
            else:
                info['totalMatches'] = q.count()
            if (((info['totalMatches'] < (page - 1) * SOURCES_PER_PAGE and
                  info['totalMatches'] % SOURCES_PER_PAGE != 0) or
                 (info['totalMatches'] < page * SOURCES_PER_PAGE and
                  info['totalMatches'] % SOURCES_PER_PAGE == 0) and
                 info['totalMatches'] != 0) or
                page <= 0 or (info['totalMatches'] == 0 and page != 1)):
                return self.error("Page number out of range.")
            info['sources'] = q.limit(SOURCES_PER_PAGE).offset(
                (page - 1) * SOURCES_PER_PAGE).all()

            info['pageNumber'] = page
            info['lastPage'] = info['totalMatches'] <= page * SOURCES_PER_PAGE
            info['sourceNumberingStart'] = (page - 1) * SOURCES_PER_PAGE + 1
            info['sourceNumberingEnd'] = min(info['totalMatches'],
                                             page * SOURCES_PER_PAGE)
            if info['totalMatches'] == 0:
                info['sourceNumberingStart'] = 0
        else:
            if is_token_request:
                token = self.current_user
                info['sources'] = list(reduce(
                    set.union, (set(group.sources) for group in token.groups)))
            else:
                info['sources'] = self.current_user.sources

        if info['sources'] is not None:
            return self.success(data=info)
        else:
            return self.error(f"Could not load source {source_id}",
                              data={"source_id": source_id_or_page_num})

    @permissions(['Upload data'])
    def post(self):
        """
        ---
        description: Upload a source. If group_ids is not specified, the user or token's groups will be used.
        requestBody:
          content:
            application/json:
              schema: Source
        responses:
          200:
            content:
              application/json:
                schema:
                  allOf:
                    - Success
                    - type: object
                      properties:
                        id:
                          type: string
                          description: New source ID
        """
        data = self.get_json()
        schema = Source.__schema__()
        user_group_ids = [g.id for g in self.current_user.groups]
        if not user_group_ids:
            return self.error("You must belong to one or more groups before "
                              "you can add sources.")
        try:
            group_ids = [id for id in data.pop('group_ids') if id in user_group_ids]
        except KeyError:
            group_ids = user_group_ids
        if not group_ids:
            return self.error("Invalid group_ids field. Please specify at least "
                              "one valid group ID that you belong to.")
        try:
            s = schema.load(data)
        except ValidationError as e:
            return self.error('Invalid/missing parameters: '
                              f'{e.normalized_messages()}')
        groups = Group.query.filter(Group.id.in_(group_ids)).all()
        if not groups:
            return self.error("Invalid group_ids field. Please specify at least "
                              "one valid group ID that you belong to.")
        s.groups = groups
        DBSession.add(s)
        DBSession().commit()

        self.push_all(action='skyportal/FETCH_SOURCES')
        return self.success(data={"id": s.id})

    @permissions(['Manage sources'])
    def put(self, source_id):
        """
        ---
        description: Update a source
        parameters:
          - in: path
            name: source_id
            required: True
            schema:
              type: string
        requestBody:
          content:
            application/json:
              schema: SourceNoID
        responses:
          200:
            content:
              application/json:
                schema: Success
          400:
            content:
              application/json:
                schema: Error
        """
        s = Source.get_if_owned_by(source_id, self.current_user)
        data = self.get_json()
        data['id'] = source_id
        if 'is_candidate' in data and data['is_candidate'] and not s.saved_as_source_by:
            data['saved_as_source_by'] = self.current_user

        schema = Source.__schema__()
        try:
            schema.load(data)
        except ValidationError as e:
            return self.error('Invalid/missing parameters: '
                              f'{e.normalized_messages()}')
        DBSession().commit()

        self.push_all(action='skyportal/REFRESH_SOURCE',
                      payload={'source_id': source_id})
        self.push_all(action='skyportal/FETCH_SOURCES')
        return self.success()

    @permissions(['Manage sources'])
    def delete(self, source_id):
        """
        ---
        description: Delete a source
        parameters:
          - in: path
            name: source_id
            required: true
            schema:
              type: string
        responses:
          200:
            content:
              application/json:
                schema: Success
        """
        s = Source.get_if_owned_by(source_id, self.current_user)
        DBSession.query(Source).filter(Source.id == source_id).delete()
        DBSession().commit()

        return self.success(action='skyportal/FETCH_SOURCES')


class SourcePhotometryHandler(BaseHandler):
    @auth_or_token
    def get(self, source_id):
        """
        ---
        description: Retrieve a source's photometry
        parameters:
        - in: path
          name: source_id
          required: true
          schema:
            type: string
        responses:
          200:
            content:
              application/json:
                schema: ArrayOfPhotometrys
          400:
            content:
              application/json:
                schema: Error
        """
        source = Source.query.get(source_id)
        if not source:
            return self.error('Invalid source ID.')
        if not set(source.groups).intersection(set(self.current_user.groups)):
            return self.error('Inadequate permissions.')
        return self.success(data={'photometry': source.photometry})<|MERGE_RESOLUTION|>--- conflicted
+++ resolved
@@ -1,14 +1,13 @@
 import tornado.web
 from sqlalchemy.orm import joinedload
-from sqlalchemy import func, desc
+from sqlalchemy import func
 import arrow
-import datetime
 from functools import reduce
 from marshmallow.exceptions import ValidationError
 from baselayer.app.access import permissions, auth_or_token
 from ..base import BaseHandler
 from ...models import (
-    DBSession, Comment, Instrument, Photometry, Source, SourceView,
+    DBSession, Comment, Instrument, Photometry, Source,
     Thumbnail, GroupSource, Token, User, Group
 )
 from .internal.source_views import register_source_view
@@ -59,17 +58,14 @@
         radius = self.get_query_argument('radius', None)
         start_date = self.get_query_argument('startDate', None)
         end_date = self.get_query_argument('endDate', None)
-        sourceID = self.get_query_argument('sourceID', None) # Partial str to match
+        sourceID = self.get_query_argument('sourceID', None) # Partial ID to match
         simbad_class = self.get_query_argument('simbadClass', None)
         has_tns_name = self.get_query_argument('hasTNSname', None)
         total_matches = self.get_query_argument('totalMatches', None)
-<<<<<<< HEAD
+        is_token_request = isinstance(self.current_user, Token)
         is_candidate = self.get_query_argument('isCandidate', None)
         candidate_scanning_page = self.get_query_argument(
             'candidateScanningPage', None)
-=======
-        is_token_request = isinstance(self.current_user, Token)
->>>>>>> 66502109
         if source_id:
             if is_token_request:
                 # Logic determining whether to register front-end request as view lives in front-end
@@ -83,39 +79,6 @@
                          .joinedload(Thumbnail.photometry)
                          .joinedload(Photometry.instrument)
                          .joinedload(Instrument.telescope)])
-        elif candidate_scanning_page:
-            try:
-                page = int(page_number)
-            except ValueError:
-                return self.error("Invalid page number value.")
-            q = Source.query.options([joinedload(Source.thumbnails)
-                                      .joinedload(Thumbnail.photometry)
-                                      .joinedload(Photometry.instrument)
-                                      .joinedload(Instrument.telescope)]
-            ).filter(Source.id.in_(DBSession.query(GroupSource.source_id
-            ).filter(GroupSource.group_id.in_(
-                [g.id for g in self.current_user.groups]))))
-            if total_matches:
-                info['totalMatches'] = int(total_matches)
-            else:
-                info['totalMatches'] = q.count()
-            if (((info['totalMatches'] < (page - 1) * CANDIDATES_PER_PAGE and
-                  info['totalMatches'] % CANDIDATES_PER_PAGE != 0) or
-                 (info['totalMatches'] < page * CANDIDATES_PER_PAGE and
-                  info['totalMatches'] % CANDIDATES_PER_PAGE == 0) and
-                 info['totalMatches'] != 0) or
-                page <= 0 or (info['totalMatches'] == 0 and page != 1)):
-                return self.error("Page number out of range.")
-            info['sources'] = q.limit(CANDIDATES_PER_PAGE).offset(
-                (page - 1) * CANDIDATES_PER_PAGE).all()
-
-            info['pageNumber'] = page
-            info['lastPage'] = info['totalMatches'] <= page * CANDIDATES_PER_PAGE
-            info['sourceNumberingStart'] = (page - 1) * CANDIDATES_PER_PAGE + 1
-            info['sourceNumberingEnd'] = min(info['totalMatches'],
-                                             page * CANDIDATES_PER_PAGE)
-            if info['totalMatches'] == 0:
-                info['sourceNumberingStart'] = 0
         elif page_number:
             try:
                 page = int(page_number)
@@ -150,8 +113,6 @@
                 q = q.filter(func.lower(Source.simbad_class) == simbad_class.lower())
             if has_tns_name == 'true':
                 q = q.filter(Source.tns_name.isnot(None))
-            if is_candidate:
-                q = q.filter(Source.is_candidate == True)
 
             if total_matches:
                 info['totalMatches'] = int(total_matches)
