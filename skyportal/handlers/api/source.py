--- conflicted
+++ resolved
@@ -423,16 +423,6 @@
                 .joinedload(FollowupRequest.allocation)
                 .joinedload(Allocation.group),
             ]
-<<<<<<< HEAD
-            if include_photometry:
-                query_options.append(
-                    joinedload(Obj.photometry).joinedload(Photometry.instrument)
-                )
-            s = Obj.get_if_readable_by(
-                obj_id, self.current_user, options=query_options,
-            )
-=======
->>>>>>> 20ac671a
 
             if is_token_request:
                 # Logic determining whether to register front-end request as view lives in front-end
@@ -454,10 +444,6 @@
                 IOLoop.current().add_callback(
                     lambda: add_ps1_thumbnail_and_push_ws_msg(s, self)
                 )
-<<<<<<< HEAD
-            comments = s.get_comments_readable_by(self.current_user)
-=======
->>>>>>> 20ac671a
             source_info = s.to_dict()
             if include_comments:
                 comments = s.get_comments_readable_by(self.current_user)
@@ -491,11 +477,7 @@
                 f for f in s.followup_requests if f.status != 'deleted'
             ]
             if include_photometry:
-<<<<<<< HEAD
-                source_info["photometry"] = Obj.get_photometry_readable_by_user(
-=======
                 photometry = Obj.get_photometry_readable_by_user(
->>>>>>> 20ac671a
                     obj_id, self.current_user
                 )
                 source_info["photometry"] = [
@@ -680,16 +662,6 @@
             source_list = []
             for source in query_results["sources"]:
                 source_list.append(source.to_dict())
-<<<<<<< HEAD
-                source_list[-1]["comments"] = sorted(
-                    [
-                        s.to_dict()
-                        for s in source.get_comments_readable_by(self.current_user)
-                    ],
-                    key=lambda x: x["created_at"],
-                    reverse=True,
-                )
-=======
                 if include_comments:
                     source_list[-1]["comments"] = sorted(
                         [
@@ -703,7 +675,6 @@
                         key=lambda x: x["created_at"],
                         reverse=True,
                     )
->>>>>>> 20ac671a
                 source_list[-1][
                     "classifications"
                 ] = source.get_classifications_readable_by(self.current_user)
