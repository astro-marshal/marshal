--- conflicted
+++ resolved
@@ -349,20 +349,6 @@
                     Group.id.in_(user_accessible_group_ids),
                 )
             )
-<<<<<<< HEAD
-            # add the date(s) this source was saved to each of these groups
-            for i, g in enumerate(source_info["groups"]):
-                saved_at = (
-                    DBSession()
-                    .query(Source.saved_at)
-                    .filter(Source.obj_id == source_info["id"], Source.group_id == g.id)
-                    .first()
-                    .saved_at
-                )
-                g_new = g.to_dict()
-                g_new['saved_at'] = saved_at
-                source_info["groups"][i] = g_new
-=======
             if include_requested:
                 query = query.filter(
                     or_(Source.requested.is_(True), Source.active.is_(True))
@@ -376,7 +362,19 @@
                 ).first()
                 group["active"] = source_table_row.active
                 group["requested"] = source_table_row.requested
->>>>>>> 1ce5ad79
+
+            # add the date(s) this source was saved to each of these groups
+            for i, g in enumerate(source_info["groups"]):
+                saved_at = (
+                    DBSession()
+                    .query(Source.saved_at)
+                    .filter(
+                        Source.obj_id == source_info["id"], Source.group_id == g["id"]
+                    )
+                    .first()
+                    .saved_at
+                )
+                source_info["groups"][i]['saved_at'] = saved_at
 
             return self.success(data=source_info)
 
@@ -510,14 +508,13 @@
                     DBSession()
                     .query(Source.saved_at)
                     .filter(
-                        Source.obj_id == source_list[-1]["id"], Source.group_id == g.id
+                        Source.obj_id == source_list[-1]["id"],
+                        Source.group_id == g["id"],
                     )
                     .first()
                     .saved_at
                 )
-                g_new = g.to_dict()
-                g_new['saved_at'] = saved_at
-                source_list[-1]["groups"][i] = g_new
+                source_list[-1]["groups"][i]['saved_at'] = saved_at
 
         query_results["sources"] = source_list
 
