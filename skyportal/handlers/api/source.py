--- conflicted
+++ resolved
@@ -135,7 +135,7 @@
             name: group_id
             nullable: true
             schema:
-              type: string
+              type: integer
             description: |
                If provided, filter only sources saved to this group ID.
           responses:
@@ -179,9 +179,7 @@
         start_date = self.get_query_argument('startDate', None)
         end_date = self.get_query_argument('endDate', None)
         sourceID = self.get_query_argument('sourceID', None)  # Partial ID to match
-        group_id = self.get_query_argument(
-            'group_id', None
-        )  # string with group number in it
+        group_id = self.get_query_argument('group_id', None)  # string with group number
         simbad_class = self.get_query_argument('simbadClass', None)
         has_tns_name = self.get_query_argument('hasTNSname', None)
         total_matches = self.get_query_argument('totalMatches', None)
@@ -242,41 +240,25 @@
             )
 
             return self.success(data=source_info)
-<<<<<<< HEAD
-
+
+        # Instead of single source, let's try to get all of them
         q = (
             DBSession()
             .query(Obj)
             .join(Source)
             .filter(
-                Source.group_id.in_([g.id for g in self.current_user.accessible_groups])
-            )
-        )
-
-        # q = Obj.query.filter(
-        #     Obj.id.in_(
-        #         DBSession()
-        #         .query(Source.obj_id)
-        #         .filter(
-        #             Source.group_id.in_(
-        #                 [g.id for g in self.current_user.accessible_groups]
-        #             )
-        #         )
-        #     )
-        # )
-=======
-        q = Obj.query.filter(
-            Obj.id.in_(
-                DBSession()
-                .query(Source.obj_id)
-                .filter(
-                    Source.group_id.in_(
-                        [g.id for g in self.current_user.accessible_groups]
-                    )
+                Source.group_id.in_(  # only give sources the user has access to
+                    [g.id for g in self.current_user.accessible_groups]
                 )
             )
-        )
->>>>>>> 0cc57b9d
+            .options(
+                joinedload(Obj.thumbnails)
+                .joinedload(Thumbnail.photometry)
+                .joinedload(Photometry.instrument)
+                .joinedload(Instrument.telescope)
+            )
+        )
+
         if sourceID:
             q = q.filter(Obj.id.contains(sourceID.strip()))
         if any([ra, dec, radius]):
@@ -308,21 +290,20 @@
             )
         if has_tns_name in ['true', True]:
             q = q.filter(Obj.altdata['tns']['name'].isnot(None))
-<<<<<<< HEAD
         if group_id:
-
-            if group_id not in self.current_user.accessible_groups:
-                return self.error("Invalid source ID.")
+            if not group_id.isdigit() or int(group_id) not in [
+                g.id for g in self.current_user.accessible_groups
+            ]:
+                return self.error(
+                    "Requested group '" + group_id + "' is inaccessible to user."
+                )
             q = q.filter(Source.group_id == int(group_id))
-=======
-
->>>>>>> 0cc57b9d
+            # return self.error(str(self.current_user.accessible_groups))
         if page_number:
             try:
                 page = int(page_number)
             except ValueError:
                 return self.error("Invalid page number value.")
-
             try:
                 query_results = grab_query_results_page(
                     q, total_matches, page, num_per_page, "sources"
@@ -331,11 +312,8 @@
                 if "Page number out of range" in str(e):
                     return self.error("Page number out of range.")
                 raise
-<<<<<<< HEAD
-=======
         else:
             query_results = {"sources": q.all()}
->>>>>>> 0cc57b9d
 
         source_list = []
         for source in query_results["sources"]:
@@ -345,33 +323,8 @@
             source_list[-1]["gal_lon"] = source.gal_lon_deg
             source_list[-1]["gal_lat"] = source.gal_lat_deg
         query_results["sources"] = source_list
-<<<<<<< HEAD
+
         return self.success(data=query_results)
-
-        # sources = Obj.query.filter(
-        #     Obj.id.in_(
-        #         DBSession()
-        #         .query(Source.obj_id)
-        #         .filter(
-        #             Source.group_id.in_(
-        #                 [g.id for g in self.current_user.accessible_groups]
-        #             )
-        #         )
-        #     )
-        # ).all()
-        #
-        # source_list = []
-        # for source in sources:
-        #     source.comments = source.get_comments_owned_by(self.current_user)
-        #     source_list.append(source.to_dict())
-        #     source_list[-1]["last_detected"] = source.last_detected
-        #     source_list[-1]["gal_lon"] = source.gal_lon_deg
-        #     source_list[-1]["gal_lat"] = source.gal_lat_deg
-        # return self.success(data={"sources": source_list})
-=======
-
-        return self.success(data=query_results)
->>>>>>> 0cc57b9d
 
     @permissions(['Upload data'])
     def post(self):
