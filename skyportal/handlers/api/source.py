--- conflicted
+++ resolved
@@ -236,8 +236,6 @@
             description: |
               Boolean indicating whether to only include requested/pending saves.
               Defaults to false.
-<<<<<<< HEAD
-=======
           - in: query
             name: savedBefore
             nullable: true
@@ -290,7 +288,6 @@
               type: string
             description: |
               The sort order - either "asc" or "desc". Defaults to "asc"
->>>>>>> 4113cb85
           responses:
             200:
               content:
@@ -331,8 +328,6 @@
         include_photometry = self.get_query_argument("includePhotometry", False)
         include_requested = self.get_query_argument("includeRequested", False)
         requested_only = self.get_query_argument("pendingOnly", False)
-<<<<<<< HEAD
-=======
         saved_after = self.get_query_argument('savedAfter', None)
         saved_before = self.get_query_argument('savedBefore', None)
         save_summary = self.get_query_argument('saveSummary', False)
@@ -377,7 +372,6 @@
         saved_after = validated['saved_after']
         saved_before = validated['saved_before']
         save_summary = validated['save_summary']
->>>>>>> 4113cb85
 
         # parse the group ids:
         group_ids = self.get_query_argument('group_ids', None)
@@ -475,22 +469,9 @@
                     Group.id.in_(user_accessible_group_ids),
                 )
             )
-<<<<<<< HEAD
-            if include_requested:
-                query = query.filter(
-                    or_(Source.requested.is_(True), Source.active.is_(True))
-                )
-            elif not requested_only:
-                query = query.filter(Source.active.is_(True))
-            if requested_only:
-                query = query.filter(Source.active.is_(False)).filter(
-                    Source.requested.is_(True)
-                )
-=======
             query = apply_active_or_requested_filtering(
                 query, include_requested, requested_only
             )
->>>>>>> 4113cb85
             source_info["groups"] = [g.to_dict() for g in query.all()]
             for group in source_info["groups"]:
                 source_table_row = Source.query.filter(
@@ -589,15 +570,6 @@
                     f"One of the requested groups in '{group_ids}' is inaccessible to user."
                 )
             q = q.filter(Source.group_id.in_(group_ids))
-<<<<<<< HEAD
-            if include_requested:
-                q = q.filter(or_(Source.requested.is_(True), Source.active.is_(True)))
-            elif not requested_only:
-                q = q.filter(Source.active.is_(True))
-            if requested_only:
-                q = q.filter(Source.active.is_(False)).filter(
-                    Source.requested.is_(True)
-=======
 
         order_by = None
         if sort_by is not None:
@@ -629,7 +601,6 @@
                     [Source.saved_at]
                     if sort_order == "asc"
                     else [Source.saved_at.desc()]
->>>>>>> 4113cb85
                 )
 
         if page_number:
