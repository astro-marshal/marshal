--- conflicted
+++ resolved
@@ -776,11 +776,7 @@
             return self.success(data=source_info)
 
         # Fetch multiple sources
-<<<<<<< HEAD
-        query_options = [joinedload(Obj.thumbnails)] if include_thumbnails else []
-=======
-        obj_query_options = [joinedload(Obj.thumbnails)]
->>>>>>> 6bb9a438
+        obj_query_options = [joinedload(Obj.thumbnails)] if include_thumbnails and not remove_nested else []
 
         obj_query = Obj.query_records_accessible_by(
             self.current_user, options=obj_query_options
@@ -1040,49 +1036,7 @@
                         key=lambda x: x["created_at"],
                         reverse=True,
                     )
-                if not remove_nested:
-                    readable_classifications = (
-                        Classification.query_records_accessible_by(self.current_user)
-                        .filter(Classification.obj_id == source.id)
-                        .all()
-                    )
-
-<<<<<<< HEAD
-                    readable_classifications_json = []
-                    for classification in readable_classifications:
-                        classification_dict = classification.to_dict()
-                        classification_dict['groups'] = [
-                            g.to_dict() for g in classification.groups
-                        ]
-                        readable_classifications_json.append(classification_dict)
-
-                    source_list[-1]["classifications"] = readable_classifications_json
-                    source_list[-1]["annotations"] = sorted(
-                        Annotation.query_records_accessible_by(
-                            self.current_user
-                        ).filter(Annotation.obj_id == source.id),
-                        key=lambda x: x.origin,
-                    )
-                    source_list[-1]["last_detected_at"] = source.last_detected_at(
-                        self.current_user
-                    )
-                    source_list[-1]["last_detected_mag"] = source.last_detected_mag(
-                        self.current_user
-                    )
-                    source_list[-1]["peak_detected_at"] = source.peak_detected_at(
-                        self.current_user
-                    )
-                    source_list[-1]["peak_detected_mag"] = source.peak_detected_mag(
-                        self.current_user
-                    )
-                    source_list[-1]["gal_lon"] = source.gal_lon_deg
-                    source_list[-1]["gal_lat"] = source.gal_lat_deg
-                    source_list[-1]["luminosity_distance"] = source.luminosity_distance
-                    source_list[-1]["dm"] = source.dm
-                    source_list[-1][
-                        "angular_diameter_distance"
-                    ] = source.angular_diameter_distance
-=======
+                    
                 readable_classifications = (
                     Classification.query_records_accessible_by(self.current_user)
                     .filter(Classification.obj_id == obj.id)
@@ -1098,32 +1052,33 @@
                     readable_classifications_json.append(classification_dict)
 
                 obj_list[-1]["classifications"] = readable_classifications_json
-                obj_list[-1]["annotations"] = sorted(
-                    Annotation.query_records_accessible_by(self.current_user).filter(
-                        Annotation.obj_id == obj.id
-                    ),
-                    key=lambda x: x.origin,
-                )
-                obj_list[-1]["last_detected_at"] = obj.last_detected_at(
-                    self.current_user
-                )
-                obj_list[-1]["last_detected_mag"] = obj.last_detected_mag(
-                    self.current_user
-                )
-                obj_list[-1]["peak_detected_at"] = obj.peak_detected_at(
-                    self.current_user
-                )
-                obj_list[-1]["peak_detected_mag"] = obj.peak_detected_mag(
-                    self.current_user
-                )
-                obj_list[-1]["gal_lon"] = obj.gal_lon_deg
-                obj_list[-1]["gal_lat"] = obj.gal_lat_deg
-                obj_list[-1]["luminosity_distance"] = obj.luminosity_distance
-                obj_list[-1]["dm"] = obj.dm
-                obj_list[-1][
-                    "angular_diameter_distance"
-                ] = obj.angular_diameter_distance
->>>>>>> 6bb9a438
+                
+                if not remove_nested:
+                    obj_list[-1]["annotations"] = sorted(
+                        Annotation.query_records_accessible_by(self.current_user).filter(
+                            Annotation.obj_id == obj.id
+                        ),
+                        key=lambda x: x.origin,
+                    )
+                    obj_list[-1]["last_detected_at"] = obj.last_detected_at(
+                        self.current_user
+                    )
+                    obj_list[-1]["last_detected_mag"] = obj.last_detected_mag(
+                        self.current_user
+                    )
+                    obj_list[-1]["peak_detected_at"] = obj.peak_detected_at(
+                        self.current_user
+                    )
+                    obj_list[-1]["peak_detected_mag"] = obj.peak_detected_mag(
+                        self.current_user
+                    )
+                    obj_list[-1]["gal_lon"] = obj.gal_lon_deg
+                    obj_list[-1]["gal_lat"] = obj.gal_lat_deg
+                    obj_list[-1]["luminosity_distance"] = obj.luminosity_distance
+                    obj_list[-1]["dm"] = obj.dm
+                    obj_list[-1][
+                        "angular_diameter_distance"
+                    ] = obj.angular_diameter_distance
                 if include_photometry:
                     photometry = Photometry.query_records_accessible_by(
                         self.current_user
@@ -1149,11 +1104,11 @@
                         )
                         > 0
                     )
-<<<<<<< HEAD
+                    
                 if not remove_nested:
                     source_query = Source.query_records_accessible_by(
                         self.current_user
-                    ).filter(Source.obj_id == source_list[-1]["id"])
+                    ).filter(Source.obj_id == obj_list[-1]["id"])
                     source_query = apply_active_or_requested_filtering(
                         source_query, include_requested, requested_only
                     )
@@ -1163,12 +1118,12 @@
                         .join(source_subquery, Group.id == source_subquery.c.group_id)
                         .all()
                     )
-                    source_list[-1]["groups"] = [g.to_dict() for g in groups]
-                    for group in source_list[-1]["groups"]:
+                    obj_list[-1]["groups"] = [g.to_dict() for g in groups]
+                    for group in obj_list[-1]["groups"]:
                         source_table_row = (
                             Source.query_records_accessible_by(self.current_user)
                             .filter(
-                                Source.obj_id == source_list[-1]["id"],
+                                Source.obj_id == obj_list[-1]["id"],
                                 Source.group_id == group["id"],
                             )
                             .first()
@@ -1181,51 +1136,12 @@
                                 source_table_row.saved_by.to_dict()
                                 if source_table_row.saved_by is not None
                                 else None
-                            )
-                    if include_color_mag:
-                        source_list[-1]["color_magnitude"] = get_color_mag(
-                            source_list[-1]["annotations"]
-                        )
-            query_results["sources"] = source_list
-=======
-
-                source_query = Source.query_records_accessible_by(
-                    self.current_user
-                ).filter(Source.obj_id == obj_list[-1]["id"])
-                source_query = apply_active_or_requested_filtering(
-                    source_query, include_requested, requested_only
-                )
-                source_subquery = source_query.subquery()
-                groups = (
-                    Group.query_records_accessible_by(self.current_user)
-                    .join(source_subquery, Group.id == source_subquery.c.group_id)
-                    .all()
-                )
-                obj_list[-1]["groups"] = [g.to_dict() for g in groups]
-                for group in obj_list[-1]["groups"]:
-                    source_table_row = (
-                        Source.query_records_accessible_by(self.current_user)
-                        .filter(
-                            Source.obj_id == obj_list[-1]["id"],
-                            Source.group_id == group["id"],
-                        )
-                        .first()
-                    )
-                    if source_table_row is not None:
-                        group["active"] = source_table_row.active
-                        group["requested"] = source_table_row.requested
-                        group["saved_at"] = source_table_row.saved_at
-                        group["saved_by"] = (
-                            source_table_row.saved_by.to_dict()
-                            if source_table_row.saved_by is not None
-                            else None
                         )
                 if include_color_mag:
                     obj_list[-1]["color_magnitude"] = get_color_mag(
                         obj_list[-1]["annotations"]
                     )
             query_results["sources"] = obj_list
->>>>>>> 6bb9a438
 
         query_results = recursive_to_dict(query_results)
         self.verify_and_commit()
