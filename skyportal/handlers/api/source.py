--- conflicted
+++ resolved
@@ -835,14 +835,10 @@
             best_ra, best_dec = initial_pos[0], initial_pos[1]
 
         facility = self.get_query_argument('facility', 'Keck')
-<<<<<<< HEAD
-        image_source = self.get_query_argument('image_source', 'desi')
+        image_source = self.get_query_argument('image_source', 'ztfref')
         use_ztfref = self.get_query_argument('use_ztfref', True)
         if isinstance(use_ztfref, str):
             use_ztfref = use_ztfref in ['t', 'True', 'true', 'yes', 'y']
-=======
-        image_source = self.get_query_argument('image_source', 'ztfref')
->>>>>>> 4609b0f9
 
         how_many = 3
         obstime = self.get_query_argument(
