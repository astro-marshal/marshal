--- conflicted
+++ resolved
@@ -189,17 +189,14 @@
                     url=f"/group/{group_id}",
                 )
             )
-<<<<<<< HEAD
-        try:
-            self.finalize_transaction()
+
+        try:
+            self.verify_and_commit()
         except AccessError:
             return self.error(
                 "Insufficient permissions: group admission requests cannot be made on behalf of others."
             )
 
-=======
-        self.verify_and_commit()
->>>>>>> 176d76de
         self.push(action="skyportal/FETCH_USER_PROFILE")
         if group_admin is not None:
             self.flow.push(group_admin.id, "skyportal/FETCH_NOTIFICATIONS", {})
