--- conflicted
+++ resolved
@@ -40,15 +40,7 @@
             )
 
         if not isinstance(taxonomy, list):
-<<<<<<< HEAD
             return self.error('Problem retreiving taxonomy')
-=======
-<<<<<<< HEAD
-            self.error('Problem retreiving taxonomy')
-=======
-            return self.error('Problem retreiving taxonomy')
->>>>>>> upstream/master
->>>>>>> bbc5dc8f
 
         return self.success(data=taxonomy[0])
 
@@ -114,15 +106,7 @@
                         data:
                           type: object
                           properties:
-<<<<<<< HEAD
-                            comment_id:
-=======
                             taxonomy_id:
-<<<<<<< HEAD
->>>>>>> PR#1 Classification Epic: Taxonomy Infrastructure (#519)
-=======
->>>>>>> upstream/master
->>>>>>> bbc5dc8f
                               type: integer
                               description: New taxonomy ID
         """
@@ -143,10 +127,6 @@
             .filter(Taxonomy.version == version)
             .all()
         )
-<<<<<<< HEAD
-
-=======
->>>>>>> bbc5dc8f
         if len(existing_matches) != 0:
             return self.error(
                 "That version/name combination is already "
