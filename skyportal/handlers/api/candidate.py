--- conflicted
+++ resolved
@@ -325,22 +325,7 @@
 
         if obj_id is not None:
             query_options = [joinedload(Candidate.obj).joinedload(Obj.thumbnails)]
-<<<<<<< HEAD
-=======
-            if include_photometry:
-                query_options.append(
-                    joinedload(Candidate.obj)
-                    .joinedload(Obj.photometry)
-                    .joinedload(Photometry.instrument)
-                )
-            if include_spectra:
-                query_options.append(
-                    joinedload(Candidate.obj)
-                    .joinedload(Obj.spectra)
-                    .joinedload(Spectrum.instrument)
-                )
-
->>>>>>> d246094a
+
             c = Candidate.get_obj_if_readable_by(
                 obj_id,
                 self.current_user,
