import datetime
from copy import copy

import arrow

from sqlalchemy.orm import joinedload
from sqlalchemy.sql.expression import case, func
from marshmallow.exceptions import ValidationError

from baselayer.app.access import auth_or_token, permissions
from ..base import BaseHandler
from ...models import (
    DBSession,
    Obj,
    Candidate,
    Photometry,
    Instrument,
    Source,
    Filter,
    Annotation,
    Group,
)


def update_redshift_history_if_relevant(request_data, obj, user):
    if "redshift" in request_data:
        if obj.redshift_history is None:
            redshift_history = []
        else:
            redshift_history = copy(obj.redshift_history)
        redshift_history.append(
            {
                "set_by_user_id": user.id,
                "set_at_utc": datetime.datetime.utcnow().isoformat(),
                "value": float(request_data["redshift"]),
            }
        )
        obj.redshift_history = redshift_history


class CandidateHandler(BaseHandler):
    @auth_or_token
    def get(self, obj_id=None):
        """
        ---
        single:
          description: Retrieve a candidate
          parameters:
            - in: path
              name: obj_id
              required: true
              schema:
                type: string
          responses:
            200:
              content:
                application/json:
                  schema: SingleObj
            400:
              content:
                application/json:
                  schema: Error
        multiple:
          description: Retrieve all candidates
          parameters:
          - in: query
            name: numPerPage
            nullable: true
            schema:
              type: integer
            description: |
              Number of candidates to return per paginated request. Defaults to 25
          - in: query
            name: pageNumber
            nullable: true
            schema:
              type: integer
            description: Page number for paginated query results. Defaults to 1
          - in: query
            name: totalMatches
            nullable: true
            schema:
              type: integer
            description: |
              Used only in the case of paginating query results - if provided, this
              allows for avoiding a potentially expensive query.count() call.
          - in: query
            name: unsavedOnly
            nullable: true
            schema:
              type: boolean
            description: Boolean indicating whether to return only unsaved candidates
          - in: query
            name: startDate
            nullable: true
            schema:
              type: string
            description: |
              Arrow-parseable date string (e.g. 2020-01-01). If provided, filter by
              last_detected >= startDate
          - in: query
            name: endDate
            nullable: true
            schema:
              type: string
            description: |
              Arrow-parseable date string (e.g. 2020-01-01). If provided, filter by
              last_detected <= endDate
          - in: query
            name: groupIDs
            nullable: true
            schema:
              type: array
              items:
                type: integer
            explode: false
            style: simple
            description: |
              Comma-separated string of group IDs (e.g. "1,2"). Defaults to all of user's
              groups if filterIDs is not provided.
          - in: query
            name: filterIDs
            nullable: true
            schema:
              type: array
              items:
                type: integer
            explode: false
            style: simple
            description: |
              Comma-separated string of filter IDs (e.g. "1,2"). Defaults to all of user's
              groups' filters if groupIDs is not provided.
          - in: query
            name: sortByAnnotationOrigin
            nullable: true
            schema:
              type: string
            description: |
              The origin of the Annotation to sort by
          - in: query
            name: sortByAnnotationKey
            nullable: true
            schema:
              type: string
            description: |
              The key of the Annotation data value to sort by
          - in: query
            name: sortByAnnotationOrder
            nullable: true
            schema:
              type: string
            description: |
              The sort order for annotations - either "asc" or "desc".
              Defaults to "asc".
          responses:
            200:
              content:
                application/json:
                  schema:
                    allOf:
                      - $ref: '#/components/schemas/Success'
                      - type: object
                        properties:
                          data:
                            type: object
                            properties:
                              candidates:
                                type: array
                                items:
                                  allOf:
                                    - $ref: '#/components/schemas/Obj'
                                    - type: object
                                      properties:
                                        is_source:
                                          type: boolean
                              totalMatches:
                                type: integer
                              pageNumber:
                                type: integer
                              lastPage:
                                type: boolean
                              numberingStart:
                                type: integer
                              numberingEnd:
                                type: integer
            400:
              content:
                application/json:
                  schema: Error
        """
        user_accessible_group_ids = [g.id for g in self.current_user.accessible_groups]

        if obj_id is not None:
            c = Candidate.get_obj_if_owned_by(
                obj_id,
                self.current_user,
                options=[
                    joinedload(Candidate.obj).joinedload(Obj.thumbnails),
                    joinedload(Candidate.obj)
                    .joinedload(Obj.photometry)
                    .joinedload(Photometry.instrument)
                    .joinedload(Instrument.telescope),
                ],
            )
            if c is None:
                return self.error("Invalid ID")
            candidate_info = c.to_dict()
            candidate_info["comments"] = sorted(
                c.get_comments_owned_by(self.current_user),
                key=lambda x: x.created_at,
                reverse=True,
            )
            candidate_info["is_source"] = len(c.sources) > 0
            if candidate_info["is_source"]:
                candidate_info["saved_groups"] = (
                    DBSession()
                    .query(Group)
                    .join(Source)
                    .filter(Source.obj_id == obj_id)
                    .filter(Group.id.in_(user_accessible_group_ids))
                    .all()
                )
            candidate_info["last_detected"] = c.last_detected
            candidate_info["gal_lon"] = c.gal_lon_deg
            candidate_info["gal_lat"] = c.gal_lat_deg
            candidate_info["luminosity_distance"] = c.luminosity_distance
            candidate_info["dm"] = c.dm
            candidate_info["angular_diameter_distance"] = c.angular_diameter_distance

            return self.success(data=candidate_info)

        page_number = self.get_query_argument("pageNumber", None) or 1
        n_per_page = self.get_query_argument("numPerPage", None) or 25
        unsaved_only = self.get_query_argument("unsavedOnly", False)
        total_matches = self.get_query_argument("totalMatches", None)
        start_date = self.get_query_argument("startDate", None)
        end_date = self.get_query_argument("endDate", None)
        group_ids = self.get_query_argument("groupIDs", None)
        filter_ids = self.get_query_argument("filterIDs", None)
        sort_by_origin = self.get_query_argument("sortByAnnotationOrigin", None)
        user_accessible_group_ids = [g.id for g in self.current_user.accessible_groups]
        user_accessible_filter_ids = [
            filtr.id
            for g in self.current_user.accessible_groups
            for filtr in g.filters
            if g.filters is not None
        ]
        if group_ids is not None:
            if isinstance(group_ids, str) and "," in group_ids:
                group_ids = [int(g_id) for g_id in group_ids.split(",")]
            elif isinstance(group_ids, str) and group_ids.isdigit():
                group_ids = [int(group_ids)]
            else:
                return self.error("Invalid groupIDs value -- select at least one group")
            filter_ids = [
                f.id for f in Filter.query.filter(Filter.group_id.in_(group_ids))
            ]
        elif filter_ids is not None:
            if "," in filter_ids:
                filter_ids = [int(f_id) for f_id in filter_ids.split(",")]
            elif filter_ids.isdigit():
                filter_ids = [int(filter_ids)]
            else:
                return self.error("Invalid filterIDs paramter value.")
            group_ids = [
                f.group_id for f in Filter.query.filter(Filter.id.in_(filter_ids))
            ]
        else:
            # If 'groupIDs' & 'filterIDs' params not present in request, use all user groups
            group_ids = user_accessible_group_ids
            filter_ids = user_accessible_filter_ids

        # Ensure user has access to specified groups/filters
        if not (
            all([gid in user_accessible_group_ids for gid in group_ids])
            and all([fid in user_accessible_filter_ids for fid in filter_ids])
        ):
            return self.error(
                "Insufficient permissions - you must only specify "
                "groups/filters that you have access to."
            )
        try:
            page = int(page_number)
        except ValueError:
            return self.error("Invalid page number value.")
<<<<<<< HEAD
        try:
            n_per_page = int(n_per_page)
        except ValueError:
            return self.error("Invalid numPerPage value.")

        # We'll join in the nested data for Obj (like photometry) later
        q = Obj.query.filter(
            Obj.id.in_(
                DBSession()
                .query(Candidate.obj_id)
                .filter(Candidate.filter_id.in_(filter_ids))
=======
        q = (
            Obj.query.options(
                [
                    joinedload(Obj.thumbnails),
                    joinedload(Obj.photometry)
                    .joinedload(Photometry.instrument)
                    .joinedload(Instrument.telescope),
                ]
            )
            .filter(
                Obj.id.in_(
                    DBSession()
                    .query(Candidate.obj_id)
                    .filter(Candidate.filter_id.in_(filter_ids))
                )
>>>>>>> 9c986c12
            )
        ).outerjoin(
            Annotation
        )  # Join in annotations info for sort/filter
        if sort_by_origin is None:
            # Don't apply the order by just yet. Save it so we can pass it to
            # the LIMT/OFFSET helper function down the line once other query
            # params are set.
            order_by = [Obj.last_detected.desc().nullslast(), Obj.id]
        if unsaved_only == "true":
            q = q.filter(
                Obj.id.notin_(
                    DBSession()
                    .query(Source.obj_id)
                    .filter(Source.group_id.in_(group_ids))
                )
            )
        if start_date is not None and start_date.strip() not in [
            "",
            "null",
            "undefined",
        ]:
            start_date = arrow.get(start_date).datetime
            q = q.filter(Obj.last_detected >= start_date)
        if end_date is not None and end_date.strip() not in ["", "null", "undefined"]:
            end_date = arrow.get(end_date).datetime
            q = q.filter(Obj.last_detected <= end_date)
        if sort_by_origin is not None:
            sort_by_key = self.get_query_argument("sortByAnnotationKey", None)
            sort_by_order = self.get_query_argument("sortByAnnotationOrder", None)
            # Define a custom sort order to have annotations from the correct
            # origin first, all others afterwards
            origin_sort_order = case(
                value=Annotation.origin, whens={sort_by_origin: 1}, else_=None,
            )
            annotation_sort_criterion = (
                Annotation.data[sort_by_key].desc().nullslast()
                if sort_by_order == "desc"
                else Annotation.data[sort_by_key].nullslast()
            )
            # Don't apply the order by just yet. Save it so we can pass it to
            # the LIMT/OFFSET helper function.
            order_by = [
                origin_sort_order.nullslast(),
                annotation_sort_criterion,
                Obj.last_detected.desc().nullslast(),
                Obj.id,
            ]
        try:
            query_results = grab_query_results_page(
                q, total_matches, page, n_per_page, "candidates", order_by
            )
        except ValueError as e:
            if "Page number out of range" in str(e):
                return self.error("Page number out of range.")
            raise
        matching_source_ids = (
            DBSession()
            .query(Source.obj_id)
            .filter(Source.group_id.in_(user_accessible_group_ids))
            .filter(Source.obj_id.in_([obj.id for obj in query_results["candidates"]]))
            .all()
        )
        candidate_list = []
        for obj in query_results["candidates"]:
            obj.is_source = (obj.id,) in matching_source_ids
            if obj.is_source:
                obj.saved_groups = (
                    DBSession()
                    .query(Group)
                    .join(Source)
                    .filter(Source.obj_id == obj_id)
                    .filter(Group.id.in_(user_accessible_group_ids))
                    .all()
                )
            obj.passing_group_ids = [
                f.group_id
                for f in (
                    DBSession()
                    .query(Filter)
                    .filter(Filter.id.in_(user_accessible_filter_ids))
                    .filter(
                        Filter.id.in_(
                            DBSession()
                            .query(Candidate.filter_id)
                            .filter(Candidate.obj_id == obj.id)
                        )
                    )
                    .all()
                )
            ]
            candidate_list.append(obj.to_dict())
            candidate_list[-1]["comments"] = sorted(
                obj.get_comments_owned_by(self.current_user),
                key=lambda x: x.created_at,
                reverse=True,
            )
            candidate_list[-1]["annotations"] = sorted(
                obj.get_annotations_owned_by(self.current_user), key=lambda x: x.origin,
            )
            candidate_list[-1]["last_detected"] = obj.last_detected
            candidate_list[-1]["gal_lat"] = obj.gal_lat_deg
            candidate_list[-1]["gal_lon"] = obj.gal_lon_deg
            candidate_list[-1]["luminosity_distance"] = obj.luminosity_distance
            candidate_list[-1]["dm"] = obj.dm
            candidate_list[-1][
                "angular_diameter_distance"
            ] = obj.angular_diameter_distance

        query_results["candidates"] = candidate_list
        return self.success(data=query_results)

    @permissions(["Upload data"])
    def post(self):
        """
        ---
        description: Create a new candidate.
        requestBody:
          content:
            application/json:
              schema:
                allOf:
                  - $ref: '#/components/schemas/Obj'
                  - type: object
                    properties:
                      filter_ids:
                        type: array
                        items:
                          type: integer
                        description: List of associated filter IDs
                      passing_alert_id:
                        type: integer
                        description: ID of associated filter that created candidate
                        nullable: true
                      passed_at:
                        type: string
                        description: Arrow-parseable datetime string indicating when passed filter.
                        nullable: true
                    required:
                      - filter_ids
        responses:
          200:
            content:
              application/json:
                schema:
                  allOf:
                    - $ref: '#/components/schemas/Success'
                    - type: object
                      properties:
                        data:
                          type: object
                          properties:
                            id:
                              type: string
                              description: New candidate ID
        """
        data = self.get_json()
        obj_already_exists = Obj.query.get(data["id"]) is not None
        schema = Obj.__schema__()

        passing_alert_id = data.pop("passing_alert_id", None)
        passed_at = data.pop("passed_at", None)
        if passed_at is not None:
            passed_at = arrow.get(passed_at)
        try:
            filter_ids = data.pop("filter_ids")
        except KeyError:
            return self.error("Missing required filter_ids parameter.")
        user_accessible_filter_ids = [
            filtr.id
            for g in self.current_user.accessible_groups
            for filtr in g.filters
            if g.filters is not None
        ]
        if not all([fid in user_accessible_filter_ids for fid in filter_ids]):
            return self.error(
                "Insufficient permissions - you must only specify "
                "filters that you have access to."
            )

        try:
            obj = schema.load(data)
        except ValidationError as e:
            return self.error(
                "Invalid/missing parameters: " f"{e.normalized_messages()}"
            )
        filters = Filter.query.filter(Filter.id.in_(filter_ids)).all()
        if not filters:
            return self.error("At least one valid filter ID must be provided.")

        update_redshift_history_if_relevant(data, obj, self.associated_user_object)

        DBSession().add(obj)
        DBSession().add_all(
            [
                Candidate(
                    obj=obj,
                    filter=filter,
                    passing_alert_id=passing_alert_id,
                    passed_at=passed_at,
                )
                for filter in filters
            ]
        )
        DBSession().commit()
        if not obj_already_exists:
            obj.add_linked_thumbnails()

        return self.success(data={"id": obj.id})

    @permissions(["Manage sources"])
    def patch(self, obj_id):
        """
        ---
        description: Update a candidate
        parameters:
          - in: path
            name: obj_id
            required: True
            schema:
              type: string
        requestBody:
          content:
            application/json:
              schema: ObjNoID
        responses:
          200:
            content:
              application/json:
                schema: Success
          400:
            content:
              application/json:
                schema: Error
        """
        # Ensure user has access to candidate
        c = Candidate.get_obj_if_owned_by(obj_id, self.current_user)
        if c is None:
            return self.error("Invalid ID.")
        data = self.get_json()
        data["id"] = obj_id

        schema = Obj.__schema__()
        try:
            obj = schema.load(data, partial=True)
        except ValidationError as e:
            return self.error(
                "Invalid/missing parameters: " f"{e.normalized_messages()}"
            )
        update_redshift_history_if_relevant(data, obj, self.associated_user_object)
        DBSession().commit()

        self.push_all(action="skyportal/FETCH_CANDIDATES")
        return self.success()

    # TODO Do we need a delete handler? If so, what should it do? Old, unsaved
    # candidates will automatically be deleted by cron job.


def grab_query_results_page(
    q, total_matches, page, n_items_per_page, items_name, order_by
):
    # The query will return multiple rows per candidate object if it has multiple
    # annotations associated with it, with rows appearing at the end of the query
    # for any annotations with origins not equal to the one being sorted on (if applicable).
    # We want to essentially grab only the candidate objects as they first appear
    # in the query results, and ignore these other irrelevant annotation entries.

    # Add a "row_num" column to the desire query that explicitly encodes the ordering
    # of the query results - remember that these query rows are essentially
    # (Obj, Annotation) tuples, so the earliest row numbers for a given Obj is
    # the one we want to adhere to (and the later ones are annotation records for
    # the candidate that are not being sorted/filtered on right now)
    #
    # The row number must be preserved like this in order to remember the desired
    # ordering info even while using the passed in query as a subquery to select
    # from. This is because subqueries provide a set of results to query from,
    # losing any order_by information.
    row = func.row_number().over(order_by=order_by).label("row_num")
    full_query = q.add_column(row)

    info = {}
    full_query = full_query.subquery()
    # Using the PostgreSQL DISTINCT ON keyword, we grab the candidate Obj ids
    # in the order that they first appear in the query (per the row_num values)
    # NOTE: It is probably possible to grab the full Obj records here instead of
    # just the ID values, but querying "full_query" here means we lost the original
    # ORM mappings, so we would have to explicity re-label the columns here.
    # It is much more straightforward to just get an ordered list of Obj ID
    # values here and get the corresponding n_items_per_page full Obj objects
    # at the end, I think, for minimal additional overhead.
    ids_with_row_nums = (
        DBSession()
        .query(full_query.c.id, full_query.c.row_num)
        .distinct(full_query.c.id)
        .order_by(full_query.c.id, full_query.c.row_num)
        .subquery()
    )
    # Grouping and getting the first distinct obj_id above messed up the order
    # in the query set, so re-order by the row_num we used to remember the
    # original ordering
    ordered_ids = (
        DBSession().query(ids_with_row_nums.c.id).order_by(ids_with_row_nums.c.row_num)
    )

    if total_matches:
        info["totalMatches"] = int(total_matches)
    else:
        info["totalMatches"] = ordered_ids.count()
    if (
        (
            (
                info["totalMatches"] < (page - 1) * n_items_per_page
                and info["totalMatches"] % n_items_per_page != 0
            )
            or (
                info["totalMatches"] < page * n_items_per_page
                and info["totalMatches"] % n_items_per_page == 0
            )
            and info["totalMatches"] != 0
        )
        or page <= 0
        or (info["totalMatches"] == 0 and page != 1)
    ):
        raise ValueError("Page number out of range.")

    # Now bring in the full Obj info for the candidates
    page_ids = (
        ordered_ids.limit(n_items_per_page).offset((page - 1) * n_items_per_page).all()
    )
    items = []
    for item_id in page_ids:
        items.append(
            Obj.query.options(
                [
                    joinedload(Obj.thumbnails)
                    .joinedload(Thumbnail.photometry)
                    .joinedload(Photometry.instrument)
                    .joinedload(Instrument.telescope),
                ]
            ).get(item_id)
        )
    info[items_name] = items
    info["pageNumber"] = page
    info["lastPage"] = info["totalMatches"] <= page * n_items_per_page
    info["numberingStart"] = (page - 1) * n_items_per_page + 1
    info["numberingEnd"] = min(info["totalMatches"], page * n_items_per_page)
    if info["totalMatches"] == 0:
        info["numberingStart"] = 0
    return info<|MERGE_RESOLUTION|>--- conflicted
+++ resolved
@@ -283,7 +283,6 @@
             page = int(page_number)
         except ValueError:
             return self.error("Invalid page number value.")
-<<<<<<< HEAD
         try:
             n_per_page = int(n_per_page)
         except ValueError:
@@ -295,23 +294,6 @@
                 DBSession()
                 .query(Candidate.obj_id)
                 .filter(Candidate.filter_id.in_(filter_ids))
-=======
-        q = (
-            Obj.query.options(
-                [
-                    joinedload(Obj.thumbnails),
-                    joinedload(Obj.photometry)
-                    .joinedload(Photometry.instrument)
-                    .joinedload(Instrument.telescope),
-                ]
-            )
-            .filter(
-                Obj.id.in_(
-                    DBSession()
-                    .query(Candidate.obj_id)
-                    .filter(Candidate.filter_id.in_(filter_ids))
-                )
->>>>>>> 9c986c12
             )
         ).outerjoin(
             Annotation
