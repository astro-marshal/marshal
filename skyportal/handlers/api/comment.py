import base64
from distutils.util import strtobool
from marshmallow.exceptions import ValidationError
from baselayer.app.access import permissions, auth_or_token
from ..base import BaseHandler
from ...models import DBSession, Source, Comment, Group, Candidate, Filter


class CommentHandler(BaseHandler):
    @auth_or_token
    def get(self, comment_id):
        """
        ---
        description: Retrieve a comment
        parameters:
          - in: path
            name: comment_id
            required: true
            schema:
              type: integer
        responses:
          200:
            content:
              application/json:
                schema: SingleComment
          400:
            content:
              application/json:
                schema: Error
        """
        comment = Comment.get_if_readable_by(comment_id, self.current_user)
        if comment is None:
            return self.error('Invalid comment ID.')
        return self.success(data=comment)

    @permissions(['Comment'])
    def post(self):
        """
        ---
        description: Post a comment
        requestBody:
          content:
            application/json:
              schema:
                type: object
                properties:
                  obj_id:
                    type: string
                  text:
                    type: string
                  group_ids:
                    type: array
                    items:
                      type: integer
                    description: |
                      List of group IDs corresponding to which groups should be
                      able to view comment. Defaults to all of requesting user's
                      groups.
                  attachment:
                    type: object
                    properties:
                      body:
                        type: string
                        format: byte
                        description: base64-encoded file contents
                      name:
                        type: string

                required:
                  - obj_id
                  - text
        responses:
          200:
            content:
              application/json:
                schema:
                  allOf:
                    - $ref: '#/components/schemas/Success'
                    - type: object
                      properties:
                        data:
                          type: object
                          properties:
                            comment_id:
                              type: integer
                              description: New comment ID
        """
        data = self.get_json()
        obj_id = data.get("obj_id")
        if obj_id is None:
            return self.error("Missing required field `obj_id`")
        comment_text = data.get("text")

        # Ensure user/token has access to parent source
<<<<<<< HEAD
        obj = Source.get_obj_if_readable_by(obj_id, self.current_user)
=======
        _ = Source.get_obj_if_owned_by(obj_id, self.current_user)
>>>>>>> fe49f4b9
        user_accessible_group_ids = [g.id for g in self.current_user.accessible_groups]
        user_accessible_filter_ids = [
            filtr.id
            for g in self.current_user.accessible_groups
            for filtr in g.filters
            if g.filters is not None
        ]
        group_ids = [int(id) for id in data.pop("group_ids", user_accessible_group_ids)]
        group_ids = set(group_ids).intersection(user_accessible_group_ids)
        if not group_ids:
            return self.error(
                f"Invalid group IDs field ({group_ids}): "
                "You must provide one or more valid group IDs."
            )

        # Only post to groups source/candidate is actually associated with
        candidate_group_ids = [
            f.group_id
            for f in (
                DBSession()
                .query(Filter)
                .join(Candidate)
                .filter(Filter.id.in_(user_accessible_filter_ids))
                .filter(Candidate.obj_id == obj_id)
                .all()
            )
        ]
        source_group_ids = [
            source.group_id
            for source in DBSession()
            .query(Source)
            .filter(Source.obj_id == obj_id)
            .all()
        ]
        group_ids = set(group_ids).intersection(candidate_group_ids + source_group_ids)
        if not group_ids:
            return self.error("Obj is not associated with any of the specified groups.")

        groups = Group.query.filter(Group.id.in_(group_ids)).all()
        if 'attachment' in data:
            if (
                isinstance(data['attachment'], dict)
                and 'body' in data['attachment']
                and 'name' in data['attachment']
            ):
                attachment_bytes = str.encode(
                    data['attachment']['body'].split('base64,')[-1]
                )
                attachment_name = data['attachment']['name']
            else:
                return self.error("Malformed comment attachment")
        else:
            attachment_bytes, attachment_name = None, None

        author = self.associated_user_object
        comment = Comment(
            text=comment_text,
            obj_id=obj_id,
            attachment_bytes=attachment_bytes,
            attachment_name=attachment_name,
            author=author,
            groups=groups,
        )

        DBSession().add(comment)
        DBSession().commit()

        self.push_all(
            action='skyportal/REFRESH_SOURCE',
            payload={'obj_key': comment.obj.internal_key},
        )
        return self.success(data={'comment_id': comment.id})

    @permissions(['Comment'])
    def put(self, comment_id):
        """
        ---
        description: Update a comment
        parameters:
          - in: path
            name: comment_id
            required: true
            schema:
              type: integer
        requestBody:
          content:
            application/json:
              schema:
                allOf:
                  - $ref: '#/components/schemas/CommentNoID'
                  - type: object
                    properties:
                      group_ids:
                        type: array
                        items:
                          type: integer
                        description: |
                          List of group IDs corresponding to which groups should be
                          able to view comment.
        responses:
          200:
            content:
              application/json:
                schema: Success
          400:
            content:
              application/json:
                schema: Error
        """
        c = Comment.get_if_readable_by(comment_id, self.current_user)
        if c is None:
            return self.error('Invalid comment ID.')

        data = self.get_json()
        group_ids = data.pop("group_ids", None)
        data['id'] = comment_id
        attachment_bytes = data.pop('attachment_bytes', None)

        schema = Comment.__schema__()
        try:
            schema.load(data, partial=True)
        except ValidationError as e:
            return self.error(f'Invalid/missing parameters: {e.normalized_messages()}')

        if attachment_bytes is not None:
            attachment_bytes = str.encode(attachment_bytes.split('base64,')[-1])
            c.attachment_bytes = attachment_bytes

        bytes_is_none = c.attachment_bytes is None
        name_is_none = c.attachment_name is None

        if bytes_is_none ^ name_is_none:
            return self.error(
                'This update leaves one of attachment name or '
                'attachment bytes null. Both fields must be '
                'filled, or both must be null.'
            )

        DBSession().flush()
        if group_ids is not None:
            c = Comment.get_if_readable_by(comment_id, self.current_user)
            groups = Group.query.filter(Group.id.in_(group_ids)).all()
            if not groups:
                return self.error(
                    "Invalid group_ids field. Specify at least one valid group ID."
                )
            if not all(
                [group in self.current_user.accessible_groups for group in groups]
            ):
                return self.error(
                    "Cannot associate comment with groups you are not a member of."
                )
            c.groups = groups
        DBSession().commit()
        self.push_all(
            action='skyportal/REFRESH_SOURCE', payload={'obj_key': c.obj.internal_key}
        )
        return self.success()

    @permissions(['Comment'])
    def delete(self, comment_id):
        """
        ---
        description: Delete a comment
        parameters:
          - in: path
            name: comment_id
            required: true
            schema:
              type: integer
        responses:
          200:
            content:
              application/json:
                schema: Success
        """
        user = self.associated_user_object
        c = Comment.query.get(comment_id)
        if c is None:
            return self.error("Invalid comment ID")
        obj_key = c.obj.internal_key
        if user.is_system_admin or c.author == user:
            Comment.query.filter_by(id=comment_id).delete()
            DBSession().commit()
        else:
            return self.error('Insufficient user permissions.')
        self.push_all(action='skyportal/REFRESH_SOURCE', payload={'obj_key': obj_key})
        return self.success()


class CommentAttachmentHandler(BaseHandler):
    @auth_or_token
    def get(self, comment_id):
        """
        ---
        description: Download comment attachment
        parameters:
          - in: path
            name: comment_id
            required: true
            schema:
              type: integer
          - in: query
            name: download
            nullable: True
            schema:
              type: boolean
              description: If true, download the attachment; else return file data as text. True by default.
        responses:
          200:
            content:
              application:
                schema:
                  type: string
                  format: base64
                  description: base64-encoded contents of attachment
              application/json:
                schema:
                  allOf:
                    - $ref: '#/components/schemas/Success'
                    - type: object
                      properties:
                        data:
                          type: object
                          properties:
                            comment_id:
                              type: integer
                              description: Comment ID attachment came from
                            attachment:
                              type: string
                              description: The attachment file contents decoded as a string

        """
        download = strtobool(self.get_query_argument('download', "True").lower())

        comment = Comment.get_if_readable_by(comment_id, self.current_user)
        if comment is None:
            return self.error('Invalid comment ID.')

        if download:
            self.set_header(
                "Content-Disposition",
                "attachment; " f"filename={comment.attachment_name}",
            )
            self.set_header("Content-type", "application/octet-stream")
            self.write(base64.b64decode(comment.attachment_bytes))
        else:
            return self.success(
                data={
                    "commentId": int(comment_id),
                    "attachment": base64.b64decode(comment.attachment_bytes).decode(),
                }
            )<|MERGE_RESOLUTION|>--- conflicted
+++ resolved
@@ -92,11 +92,7 @@
         comment_text = data.get("text")
 
         # Ensure user/token has access to parent source
-<<<<<<< HEAD
         obj = Source.get_obj_if_readable_by(obj_id, self.current_user)
-=======
-        _ = Source.get_obj_if_owned_by(obj_id, self.current_user)
->>>>>>> fe49f4b9
         user_accessible_group_ids = [g.id for g in self.current_user.accessible_groups]
         user_accessible_filter_ids = [
             filtr.id
