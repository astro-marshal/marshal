import uuid
import math
import datetime

from astropy.time import Time
from astropy.table import Table
from marshmallow.exceptions import ValidationError
import numpy as np
import pandas as pd
import sncosmo
from sncosmo.photdata import PhotometricData

import sqlalchemy as sa
from sqlalchemy.ext.compiler import compiles
from sqlalchemy.sql.expression import FromClause
from sqlalchemy.sql import column
from sqlalchemy.orm import joinedload
from sqlalchemy import and_

from baselayer.app.access import permissions, auth_or_token
from baselayer.app.env import load_env
from ..base import BaseHandler
from ...models import (
    DBSession,
    Group,
    Stream,
    Photometry,
    Instrument,
    Obj,
    PHOT_ZP,
    GroupPhotometry,
    StreamPhotometry,
)

from ...schema import (
    PhotometryMag,
    PhotometryFlux,
    PhotFluxFlexible,
    PhotMagFlexible,
    PhotometryRangeQuery,
)
from ...enum_types import ALLOWED_MAGSYSTEMS


_, cfg = load_env()


def save_group_photometry_using_copy(rows):
    import subprocess

    # Build command
    cmd = [
        "psql",
        "-d",
        str(cfg["database.database"]),
        "-h",
        str(cfg["database.host"]),
        "-p",
        str(cfg["database.port"]),
        '-U',
        str(cfg["database.user"]),
    ]

    if cfg["database.password"] is not None:
        env = {"PGPASSWORD": cfg['database']['password']}
    else:
        cmd.append("--no-password")
        env = None

    cmd += [
        "-c",
        "COPY group_photometry(group_id, photometr_id, created_at, modified) FROM STDIN",
        "--set=ON_ERROR_STOP=true",
    ]

    p = subprocess.Popen(
        cmd,
        stdin=subprocess.PIPE,
        stdout=subprocess.PIPE,
        stderr=subprocess.PIPE,
        env=env,
    )

    error_message = ""
    for row in rows:
        utcnow = datetime.datetime.utcnow().isoformat()
        p.stdin.write(
            f"{row['group_id']}\t{row['photometr_id']}\t{utcnow}\t{utcnow}\n".encode()
        )

    p.stdin.close()
    p.wait()

    if p.returncode:
        error_message = p.stderr.readline().decode()

    return p.returncode, error_message


def nan_to_none(value):
    """Coerce a value to None if it is nan, else return value."""
    try:
        return None if np.isnan(value) else value
    except TypeError:
        return value


def allscalar(d):
    return all(np.isscalar(v) or v is None for v in d.values())


def serialize(phot, outsys, format):

    return_value = {
        'obj_id': phot.obj_id,
        'ra': phot.ra,
        'dec': phot.dec,
        'filter': phot.filter,
        'mjd': phot.mjd,
        'instrument_id': phot.instrument_id,
        'instrument_name': phot.instrument.name,
        'ra_unc': phot.ra_unc,
        'dec_unc': phot.dec_unc,
        'origin': phot.origin,
        'id': phot.id,
        'groups': phot.groups,
        'altdata': phot.altdata,
    }

    filter = phot.filter

    magsys_db = sncosmo.get_magsystem('ab')
    outsys = sncosmo.get_magsystem(outsys)

    relzp_out = 2.5 * np.log10(outsys.zpbandflux(filter))

    # note: these are not the actual zeropoints for magnitudes in the db or
    # packet, just ones that can be used to derive corrections when
    # compared to relzp_out

    relzp_db = 2.5 * np.log10(magsys_db.zpbandflux(filter))
    db_correction = relzp_out - relzp_db

    # this is the zeropoint for fluxes in the database that is tied
    # to the new magnitude system
    corrected_db_zp = PHOT_ZP + db_correction

    if format == 'mag':
        if (
            phot.original_user_data is not None
            and 'limiting_mag' in phot.original_user_data
        ):
            magsys_packet = sncosmo.get_magsystem(phot.original_user_data['magsys'])
            relzp_packet = 2.5 * np.log10(magsys_packet.zpbandflux(filter))
            packet_correction = relzp_out - relzp_packet
            maglimit = phot.original_user_data['limiting_mag']
            maglimit_out = maglimit + packet_correction
        else:
            # calculate the limiting mag
            fluxerr = phot.fluxerr
            fivesigma = 5 * fluxerr
            maglimit_out = -2.5 * np.log10(fivesigma) + corrected_db_zp

        return_value.update(
            {
                'mag': phot.mag + db_correction
                if nan_to_none(phot.mag) is not None
                else None,
                'magerr': phot.e_mag if nan_to_none(phot.e_mag) is not None else None,
                'magsys': outsys.name,
                'limiting_mag': maglimit_out,
            }
        )
    elif format == 'flux':
        return_value.update(
            {
                'flux': nan_to_none(phot.flux),
                'magsys': outsys.name,
                'zp': corrected_db_zp,
                'fluxerr': phot.fluxerr,
            }
        )
    else:
        raise ValueError(
            'Invalid output format specified. Must be one of '
            f"['flux', 'mag'], got '{format}'."
        )
    return return_value


class PhotometryHandler(BaseHandler):
    def standardize_photometry_data(self):

        data = self.get_json()

        if not isinstance(data, dict):
            raise ValidationError(
                'Top level JSON must be an instance of `dict`, got ' f'{type(data)}.'
            )

        if "altdata" in data and not data["altdata"]:
            del data["altdata"]
        if "altdata" in data:
            if isinstance(data["altdata"], dict):
                max_num_elements = max(
                    [
                        len(data[key])
                        for key in data
                        if isinstance(data[key], (list, tuple))
                        and key not in ["group_ids", "stream_ids"]
                    ]
                    + [1]
                )
                data["altdata"] = [data["altdata"]] * max_num_elements

        # quick validation - just to make sure things have the right fields
        try:
            data = PhotMagFlexible.load(data)
        except ValidationError as e1:
            try:
                data = PhotFluxFlexible.load(data)
            except ValidationError as e2:
                raise ValidationError(
                    'Invalid input format: Tried to parse data '
                    f'in mag space, got: '
                    f'"{e1.normalized_messages()}." Tried '
                    f'to parse data in flux space, got:'
                    f' "{e2.normalized_messages()}."'
                )
            else:
                kind = 'flux'
        else:
            kind = 'mag'

        # not used here
        _ = data.pop('group_ids', None)
        _ = data.pop('stream_ids', None)

        if allscalar(data):
            data = [data]

        try:
            df = pd.DataFrame(data)
        except ValueError as e:
            raise ValidationError(
                'Unable to coerce passed JSON to a series of packets. '
                f'Error was: "{e}"'
            )

        # `to_numeric` coerces numbers written as strings to numeric types
        #  (int, float)

        #  errors='ignore' means if something is actually an alphanumeric
        #  string, just leave it alone and dont error out

        #  apply is used to apply it to each column
        # (https://stackoverflow.com/questions/34844711/convert-entire-pandas
        # -dataframe-to-integers-in-pandas-0-17-0/34844867
        df = df.apply(pd.to_numeric, errors='ignore')

        # set origin to '' where it is None.
        df.loc[df['origin'].isna(), 'origin'] = ''

        if kind == 'mag':
            # ensure that neither or both mag and magerr are null
            magnull = df['mag'].isna()
            magerrnull = df['magerr'].isna()
            magdet = ~magnull

            # https://en.wikipedia.org/wiki/Bitwise_operation#XOR
            bad = magerrnull ^ magnull  # bitwise exclusive or -- returns true
            #  if A and not B or B and not A

            # coerce to numpy array
            bad = bad.values

            if any(bad):
                # find the first offending packet
                first_offender = np.argwhere(bad)[0, 0]
                packet = df.iloc[first_offender].to_dict()

                # coerce nans to nones
                for key in packet:
                    if key != 'standardized_flux':
                        packet[key] = nan_to_none(packet[key])

                raise ValidationError(
                    f'Error parsing packet "{packet}": mag '
                    f'and magerr must both be null, or both be '
                    f'not null.'
                )

            for field in ['mag', 'magerr', 'limiting_mag']:
                infinite = np.isinf(df[field].values)
                if any(infinite):
                    first_offender = np.argwhere(infinite)[0, 0]
                    packet = df.iloc[first_offender].to_dict()

                    # coerce nans to nones
                    for key in packet:
                        packet[key] = nan_to_none(packet[key])

                    raise ValidationError(
                        f'Error parsing packet "{packet}": '
                        f'field {field} must be finite.'
                    )

            # ensure nothing is null for the required fields
            for field in PhotMagFlexible.required_keys:
                missing = df[field].isna()
                if any(missing):
                    first_offender = np.argwhere(missing)[0, 0]
                    packet = df.iloc[first_offender].to_dict()

                    # coerce nans to nones
                    for key in packet:
                        packet[key] = nan_to_none(packet[key])

                    raise ValidationError(
                        f'Error parsing packet "{packet}": '
                        f'missing required field {field}.'
                    )

            # convert the mags to fluxes
            # detections
            detflux = 10 ** (-0.4 * (df[magdet]['mag'] - PHOT_ZP))
            detfluxerr = df[magdet]['magerr'] / (2.5 / np.log(10)) * detflux

            # non-detections
            limmag_flux = 10 ** (-0.4 * (df[magnull]['limiting_mag'] - PHOT_ZP))
            ndetfluxerr = limmag_flux / df[magnull]['limiting_mag_nsigma']

            # initialize flux to be none
            phot_table = Table.from_pandas(df[['mjd', 'magsys', 'filter']])

            phot_table['zp'] = PHOT_ZP
            phot_table['flux'] = np.nan
            phot_table['fluxerr'] = np.nan
            phot_table['flux'][magdet] = detflux
            phot_table['fluxerr'][magdet] = detfluxerr
            phot_table['fluxerr'][magnull] = ndetfluxerr

        else:
            for field in PhotFluxFlexible.required_keys:
                missing = df[field].isna().values
                if any(missing):
                    first_offender = np.argwhere(missing)[0, 0]
                    packet = df.iloc[first_offender].to_dict()

                    for key in packet:
                        packet[key] = nan_to_none(packet[key])

                    raise ValidationError(
                        f'Error parsing packet "{packet}": '
                        f'missing required field {field}.'
                    )

            for field in ['flux', 'fluxerr']:
                infinite = np.isinf(df[field].values)
                if any(infinite):
                    first_offender = np.argwhere(infinite)[0, 0]
                    packet = df.iloc[first_offender].to_dict()

                    # coerce nans to nones
                    for key in packet:
                        packet[key] = nan_to_none(packet[key])

                    raise ValidationError(
                        f'Error parsing packet "{packet}": '
                        f'field {field} must be finite.'
                    )

            phot_table = Table.from_pandas(df[['mjd', 'magsys', 'filter', 'zp']])
            phot_table['flux'] = df['flux'].fillna(np.nan)
            phot_table['fluxerr'] = df['fluxerr'].fillna(np.nan)

        # convert to microjanskies, AB for DB storage as a vectorized operation
        pdata = PhotometricData(phot_table)
        standardized = pdata.normalized(zp=PHOT_ZP, zpsys='ab')

        df['standardized_flux'] = standardized.flux
        df['standardized_fluxerr'] = standardized.fluxerr

        instrument_cache = {}
        for iid in df['instrument_id'].unique():
            instrument = Instrument.query.get(int(iid))
            if not instrument:
                raise ValidationError(f'Invalid instrument ID: {iid}')
            instrument_cache[iid] = instrument

        for oid in df['obj_id'].unique():
            obj = Obj.query.get(oid)
            if not obj:
                raise ValidationError(f'Invalid object ID: {oid}')

        return df, instrument_cache

    def get_values_table_and_condition(self, df):
        """Return a postgres VALUES representation of the indexed columns of
        a photometry dataframe returned by `standardize_photometry_data`.
        Also returns the join condition for cross-matching the VALUES
        representation of `df` against the Photometry table using the
        deduplication index.

        Parameters
        ----------
        df: `pandas.DataFrame`
            Dataframe with the columns 'obj_id', 'instrument_id', 'origin',
            'mjd', 'standardized_fluxerr', 'standardized_flux'.

        Returns
        -------
        values_table: `sqlalchemy.sql.expression.FromClause`
            The VALUES representation of the photometry DataFrame.

        condition: `sqlalchemy.sql.elements.AsBoolean`
           The join condition for cross matching the VALUES representation of
           `df` against the Photometry table using the deduplication index.
        """

        # https://github.com/sqlalchemy/sqlalchemy/wiki/PGValues
        class _photometry_values(FromClause):
            """Render a postgres VALUES statement (in-memory constant table)."""

            named_with_column = True

            def __init__(self, columns, *args, **kw):
                self._column_args = columns
                self.list = args
                self.alias_name = self.name = kw.pop("alias_name", None)

            def _populate_column_collection(self):
                for c in self._column_args:
                    c._make_proxy(self)  # noqa

            @property
            def _from_objects(self):
                return [self]

        # https://github.com/sqlalchemy/sqlalchemy/wiki/PGValues
        @compiles(_photometry_values)
        def _compile_photometry_values(element, compiler, asfrom=False, **kw):
            columns = element.columns

            value_types = {
                'pdidx': 'INTEGER',
                'obj_id': 'CHARACTER VARYING',
                'instrument_id': 'INTEGER',
                'origin': 'CHARACTER VARYING',
                'mjd': 'DOUBLE PRECISION',
                'fluxerr': 'DOUBLE PRECISION',
                'flux': 'DOUBLE PRECISION',
            }

            def coerced_value(elem, column):
                literal_value = compiler.render_literal_value(elem, column.type)
                cast_value = value_types[column.name]
                return f'{literal_value}::{cast_value}'

            v = "VALUES %s" % ", ".join(
                "(%s)"
                % ", ".join(
                    coerced_value(elem, column)
                    if not (isinstance(elem, float) and math.isnan(elem))
                    else "'NaN'::numeric"
                    for elem, column in zip(tup, columns)
                )
                for tup in element.list
            )
            if asfrom:
                if element.alias_name:
                    v = "(%s) AS %s (%s)" % (
                        v,
                        element.alias_name,
                        (", ".join(c.name for c in element.columns)),
                    )
                else:
                    v = "(%s)" % v
            return v

        values_table = _photometry_values(
            (
                column("pdidx", sa.Integer),
                column("obj_id", sa.String),
                column("instrument_id", sa.Integer),
                column("origin", sa.String),
                column("mjd", sa.Float),
                column("fluxerr", sa.Float),
                column("flux", sa.Float),
            ),
            *[
                (
                    row.Index,
                    row.obj_id,
                    row.instrument_id,
                    row.origin,
                    float(row.mjd),
                    float(row.standardized_fluxerr),
                    float(row.standardized_flux),
                )
                for row in df.itertuples()
            ],
            alias_name="values_table",
        )

        # make sure no duplicate data are posted using the index
        condition = and_(
            Photometry.obj_id == values_table.c.obj_id,
            Photometry.instrument_id == values_table.c.instrument_id,
            Photometry.origin == values_table.c.origin,
            Photometry.mjd == values_table.c.mjd,
            Photometry.fluxerr == values_table.c.fluxerr,
            Photometry.flux == values_table.c.flux,
        )

        return values_table, condition

    def insert_new_photometry_data(
        self, df, instrument_cache, group_ids, stream_ids, validate=True
    ):
        # check for existing photometry and error if any is found

        if validate:
            values_table, condition = self.get_values_table_and_condition(df)

            duplicated_photometry = (
                DBSession().query(Photometry).join(values_table, condition)
            )

            dict_rep = [d.to_dict() for d in duplicated_photometry]

            if len(dict_rep) > 0:
                raise ValidationError(
                    'The following photometry already exists '
                    f'in the database: {dict_rep}.'
                )

        # pre-fetch the photometry PKs. these are not guaranteed to be
        # gapless (e.g., 1, 2, 3, 4, 5, ...) but they are guaranteed
        # to be unique in the table and thus can be used to "reserve"
        # PK slots for uninserted rows

        pkq = (
            f"SELECT nextval('photometry_id_seq') FROM "
            f"generate_series(1, {len(df)})"
        )

        proxy = DBSession().execute(pkq)

        # cache this as list for response
        ids = [i[0] for i in proxy]
        df['id'] = ids

        df = df.where(pd.notnull(df), None)
        df.loc[df['standardized_flux'].isna(), 'standardized_flux'] = np.nan

        rows = df.to_dict('records')
        upload_id = str(uuid.uuid4())

        params = []
        group_photometry_params = []
        for packet in rows:
            if (
                packet["filter"]
                not in instrument_cache[packet['instrument_id']].filters
            ):
                instrument = instrument_cache[packet['instrument_id']]
                raise ValidationError(
                    f"Instrument {instrument.name} has no filter "
                    f"{packet['filter']}."
                )

            flux = packet.pop('standardized_flux')
            fluxerr = packet.pop('standardized_fluxerr')

            # reduce the DB size by ~2x
            keys = ['limiting_mag', 'magsys', 'limiting_mag_nsigma']
            original_user_data = {key: packet[key] for key in keys if key in packet}
            if original_user_data == {}:
                original_user_data = None

            phot = dict(
                id=packet['id'],
                original_user_data=original_user_data,
                upload_id=upload_id,
                flux=flux,
                fluxerr=fluxerr,
                obj_id=packet['obj_id'],
                altdata=packet['altdata'],
                instrument_id=packet['instrument_id'],
                ra_unc=packet['ra_unc'],
                dec_unc=packet['dec_unc'],
                mjd=packet['mjd'],
                filter=packet['filter'],
                ra=packet['ra'],
                dec=packet['dec'],
                origin=packet["origin"],
                owner_id=self.associated_user_object.id,
            )

            params.append(phot)

            for group_id in group_ids:
                group_photometry_params.append(
                    {'photometr_id': packet['id'], 'group_id': group_id}
                )

        query = Photometry.__table__.insert()
        DBSession().execute(query, params)
        # Persist the new photometry so the ids are present for the group photometry post
        self.verify_and_commit()

<<<<<<< HEAD
        # Bulk COPY in the group_photometry records
        #
        # Note that we don't the same with inserting the photometry data
        # itself because of complications with the handler's Session holding
        # locks for the relevant tables for things like reserving the photometry
        # primary key IDs, checking for duplicate photometry, etc, such that
        # a subprocess cannot actually insert into photometry on a separate
        # connection.
        exit_code, message = save_group_photometry_using_copy(group_photometry_params)
        if exit_code:
            # Returned with non-zero - rollback the photometry post
            query = Photometry.__table__.delete().where(
                Photometry.upload_id == upload_id
            )
            DBSession().execute(query)
            raise RuntimeError(
                f"Something went wrong during posting of GroupPhotometry:\n{message}"
            )

=======
        groupquery = GroupPhotometry.__table__.insert()
        params = []
        for id in ids:
            for group_id in group_ids:
                params.append({'photometr_id': id, 'group_id': group_id})
        DBSession().execute(groupquery, params)

        if stream_ids:
            stream_query = StreamPhotometry.__table__.insert()
            params = []
            for id in ids:
                for stream_id in stream_ids:
                    params.append({'photometr_id': id, 'stream_id': stream_id})
            DBSession().execute(stream_query, params)
>>>>>>> 0756bfe1
        return ids, upload_id

    def get_group_ids(self):
        data = self.get_json()
        group_ids = data.pop("group_ids", [])
        if isinstance(group_ids, (list, tuple)):
            for group_id in group_ids:
                try:
                    group_id = int(group_id)
                except TypeError:
                    raise ValidationError(
                        f"Invalid format for group id {group_id}, must be an integer."
                    )
                group = Group.query.get(group_id)
                if group is None:
                    raise ValidationError(f'No group with ID {group_id}')
        elif group_ids == 'all':
            public_group = (
                DBSession()
                .query(Group)
                .filter(Group.name == cfg["misc"]["public_group_name"])
                .first()
            )
            group_ids = [public_group.id]
        else:
            raise ValidationError(
                "Invalid group_ids parameter value. Must be a list of IDs "
                "(integers) or the string 'all'."
            )

        # always add the single user group
        group_ids.append(self.associated_user_object.single_user_group.id)
        group_ids = list(set(group_ids))
        return group_ids

    def get_stream_ids(self):
        data = self.get_json()
        stream_ids = data.pop("stream_ids", [])
        if isinstance(stream_ids, (list, tuple)):
            for stream_id in stream_ids:
                try:
                    stream_id = int(stream_id)
                except TypeError:
                    raise ValidationError(
                        f"Invalid format for stream id {stream_id}, must be an integer."
                    )
                stream = Stream.get_if_accessible_by(stream_id, self.current_user)
                if stream is None:
                    raise ValidationError(f'No stream with ID {stream_id}')
        else:
            raise ValidationError(
                "Invalid stream_ids parameter value. Must be a list of IDs (integers)."
            )

        stream_ids = list(set(stream_ids))
        return stream_ids

    @permissions(['Upload data'])
    def post(self):
        """
        ---
        description: Upload photometry
        tags:
          - photometry
        requestBody:
          content:
            application/json:
              schema:
                oneOf:
                  - $ref: "#/components/schemas/PhotMagFlexible"
                  - $ref: "#/components/schemas/PhotFluxFlexible"
        responses:
          200:
            content:
              application/json:
                schema:
                  allOf:
                    - $ref: '#/components/schemas/Success'
                    - type: object
                      properties:
                        data:
                          type: object
                          properties:
                            ids:
                              type: array
                              items:
                                type: integer
                              description: List of new photometry IDs
                            upload_id:
                              type: string
                              description: |
                                Upload ID associated with all photometry points
                                added in request. Can be used to later delete all
                                points in a single request.
        """

        try:
            group_ids = self.get_group_ids()
        except ValidationError as e:
            return self.error(e.args[0])
        try:
            stream_ids = self.get_stream_ids()
        except ValidationError as e:
            return self.error(e.args[0])

        try:
            df, instrument_cache = self.standardize_photometry_data()
        except (ValidationError, RuntimeError) as e:
            return self.error(e.args[0])

        # This lock ensures that the Photometry table data are not modified in any way
        # between when the query for duplicate photometry is first executed and
        # when the insert statement with the new photometry is performed.
        # From the psql docs: This mode protects a table against concurrent
        # data changes, and is self-exclusive so that only one session can
        # hold it at a time.
        DBSession().execute(
            f'LOCK TABLE {Photometry.__tablename__} IN SHARE ROW EXCLUSIVE MODE'
        )
        try:
            ids, upload_id = self.insert_new_photometry_data(
                df, instrument_cache, group_ids, stream_ids
            )
        except ValidationError as e:
            return self.error(e.args[0])

        return self.success(data={'ids': ids, 'upload_id': upload_id})

    @permissions(['Upload data'])
    def put(self):
        """
        ---
        description: Update and/or upload photometry, resolving potential duplicates
        tags:
          - photometry
        requestBody:
          content:
            application/json:
              schema:
                oneOf:
                  - $ref: "#/components/schemas/PhotMagFlexible"
                  - $ref: "#/components/schemas/PhotFluxFlexible"
        responses:
          200:
            content:
              application/json:
                schema:
                  allOf:
                    - $ref: '#/components/schemas/Success'
                    - type: object
                      properties:
                        data:
                          type: object
                          properties:
                            ids:
                              type: array
                              items:
                                type: integer
                              description: List of new photometry IDs
                            upload_id:
                              type: string
                              description: |
                                Upload ID associated with all photometry points
                                added in request. Can be used to later delete all
                                points in a single request.
        """

        try:
            group_ids = self.get_group_ids()
        except ValidationError as e:
            return self.error(e.args[0])

        try:
            stream_ids = self.get_stream_ids()
        except ValidationError as e:
            return self.error(e.args[0])

        try:
            df, instrument_cache = self.standardize_photometry_data()
        except ValidationError as e:
            return self.error(e.args[0])

        values_table, condition = self.get_values_table_and_condition(df)

        # This lock ensures that the Photometry table data are not modified
        # in any way between when the query for duplicate photometry is first
        # executed and when the insert statement with the new photometry is
        # performed. From the psql docs: This mode protects a table against
        # concurrent data changes, and is self-exclusive so that only one
        # session can hold it at a time.
        DBSession().execute(
            f'LOCK TABLE {Photometry.__tablename__} IN SHARE ROW EXCLUSIVE MODE'
        )

        new_photometry_query = (
            DBSession()
            .query(values_table.c.pdidx)
            .outerjoin(Photometry, condition)
            .filter(Photometry.id.is_(None))
        )

        new_photometry_df_idxs = [g[0] for g in new_photometry_query]

        id_map = {}

        duplicated_photometry = (
            DBSession()
            .query(values_table.c.pdidx, Photometry)
            .join(Photometry, condition)
            .options(joinedload(Photometry.groups))
            .options(joinedload(Photometry.streams))
        )

        for df_index, duplicate in duplicated_photometry:
            id_map[df_index] = duplicate.id
            duplicate_group_ids = set([g.id for g in duplicate.groups])
            duplicate_stream_ids = set([s.id for s in duplicate.streams])

            # posting to new groups?
            if len(set(group_ids) - duplicate_group_ids) > 0:
                # select old + new groups
                group_ids_update = set(group_ids).union(duplicate_group_ids)
                groups = (
                    DBSession()
                    .query(Group)
                    .filter(Group.id.in_(group_ids_update))
                    .all()
                )
                # update the corresponding photometry entry in the db
                duplicate.groups = groups

            # posting to new streams?
            if stream_ids:
                # Add new stream_photometry rows if not already present
                stream_ids_update = set(stream_ids) - duplicate_stream_ids
                if len(stream_ids_update) > 0:
                    for id in stream_ids_update:
                        DBSession().add(
                            StreamPhotometry(photometr_id=duplicate.id, stream_id=id)
                        )

        # now safely drop the duplicates:
        new_photometry = df.loc[new_photometry_df_idxs]

        if len(new_photometry) > 0:
            try:
                ids, _ = self.insert_new_photometry_data(
                    new_photometry,
                    instrument_cache,
                    group_ids,
                    stream_ids,
                    validate=False,
                )
            except ValidationError as e:
                return self.error(e.args[0])

            for (df_index, _), id in zip(new_photometry.iterrows(), ids):
                id_map[df_index] = id

        # release the lock
        self.verify_and_commit()

        # get ids in the correct order
        ids = [id_map[pdidx] for pdidx, _ in df.iterrows()]
        return self.success(data={'ids': ids})

    @auth_or_token
    def get(self, photometry_id):
        # The full docstring/API spec is below as an f-string

        phot = Photometry.get_if_accessible_by(
            photometry_id, self.current_user, raise_if_none=True
        )

        # get the desired output format
        format = self.get_query_argument('format', 'mag')
        outsys = self.get_query_argument('magsys', 'ab')
        output = serialize(phot, outsys, format)
        self.verify_and_commit()
        return self.success(data=output)

    @permissions(['Upload data'])
    def patch(self, photometry_id):
        """
        ---
        description: Update photometry
        tags:
          - photometry
        parameters:
          - in: path
            name: photometry_id
            required: true
            schema:
              type: integer
        requestBody:
          content:
            application/json:
              schema:
                oneOf:
                  - $ref: "#/components/schemas/PhotometryMag"
                  - $ref: "#/components/schemas/PhotometryFlux"
        responses:
          200:
            content:
              application/json:
                schema: Success
          400:
            content:
              application/json:
                schema: Error
        """

        try:
            photometry_id = int(photometry_id)
        except ValueError:
            return self.error('Photometry id must be an int.')

        photometry = Photometry.get_if_accessible_by(
            photometry_id, self.current_user, mode="update", raise_if_none=True
        )

        data = self.get_json()
        group_ids = data.pop("group_ids", None)
        stream_ids = data.pop("stream_ids", None)

        try:
            phot = PhotometryFlux.load(data)
        except ValidationError as e1:
            try:
                phot = PhotometryMag.load(data)
            except ValidationError as e2:
                return self.error(
                    'Invalid input format: Tried to parse '
                    f'{data} as PhotometryFlux, got: '
                    f'"{e1.normalized_messages()}." Tried '
                    f'to parse {data} as PhotometryMag, got:'
                    f' "{e2.normalized_messages()}."'
                )

        phot.original_user_data = data
        phot.id = photometry_id
        DBSession().merge(phot)

        # Update groups, if relevant
        if group_ids is not None:
            groups = Group.query.filter(Group.id.in_(group_ids)).all()
            if not groups:
                return self.error(
                    "Invalid group_ids field. Specify at least one valid group ID."
                )
            if not all(
                [group in self.current_user.accessible_groups for group in groups]
            ):
                return self.error(
                    "Cannot upload photometry to groups you are not a member of."
                )
            photometry.groups = groups

        # Update streams, if relevant
        if stream_ids is not None:
            streams = Stream.get_if_accessible_by(
                stream_ids, self.current_user, raise_if_none=True
            )
            # Add new stream_photometry rows if not already present
            for stream in streams:
                if (
                    StreamPhotometry.query_records_accessible_by(self.current_user)
                    .filter(
                        StreamPhotometry.stream_id == stream.id,
                        StreamPhotometry.photometr_id == photometry_id,
                    )
                    .first()
                    is None
                ):
                    DBSession().add(
                        StreamPhotometry(
                            photometr_id=photometry_id, stream_id=stream.id
                        )
                    )

        self.verify_and_commit()
        return self.success()

    @permissions(['Upload data'])
    def delete(self, photometry_id):
        """
        ---
        description: Delete photometry
        tags:
          - photometry
        parameters:
          - in: path
            name: photometry_id
            required: true
            schema:
              type: integer
        responses:
          200:
            content:
              application/json:
                schema: Success
          400:
            content:
              application/json:
                schema: Error
        """
        photometry = Photometry.get_if_accessible_by(
            photometry_id, self.current_user, mode="delete", raise_if_none=True
        )

        DBSession().delete(photometry)
        self.verify_and_commit()

        return self.success()


class ObjPhotometryHandler(BaseHandler):
    @auth_or_token
    def get(self, obj_id):
        Obj.get_if_accessible_by(obj_id, self.current_user, raise_if_none=True)
        photometry = Photometry.query_records_accessible_by(self.current_user).filter(
            Photometry.obj_id == obj_id
        )
        format = self.get_query_argument('format', 'mag')
        outsys = self.get_query_argument('magsys', 'ab')
        self.verify_and_commit()
        return self.success(
            data=[serialize(phot, outsys, format) for phot in photometry]
        )


class BulkDeletePhotometryHandler(BaseHandler):
    @permissions(["Upload data"])
    def delete(self, upload_id):
        """
        ---
        description: Delete bulk-uploaded photometry set
        tags:
          - photometry
        parameters:
          - in: path
            name: upload_id
            required: true
            schema:
              type: string
        responses:
          200:
            content:
              application/json:
                schema: Success
          400:
            content:
              application/json:
                schema: Error
        """
        photometry_to_delete = (
            Photometry.query_records_accessible_by(self.current_user, mode="delete")
            .filter(Photometry.upload_id == upload_id)
            .all()
        )

        n = len(photometry_to_delete)
        if n == 0:
            return self.error('Invalid bulk upload id.')

        for phot in photometry_to_delete:
            DBSession().delete(phot)

        self.verify_and_commit()
        return self.success(f"Deleted {n} photometry points.")


class PhotometryRangeHandler(BaseHandler):
    @auth_or_token
    def get(self):
        """Docstring appears below as an f-string."""

        json = self.get_json()

        try:
            standardized = PhotometryRangeQuery.load(json)
        except ValidationError as e:
            return self.error(f'Invalid request body: {e.normalized_messages()}')

        magsys = self.get_query_argument('magsys', default='ab')

        if magsys not in ALLOWED_MAGSYSTEMS:
            return self.error('Invalid mag system.')

        format = self.get_query_argument('format', default='mag')
        if format not in ['mag', 'flux']:
            return self.error('Invalid output format.')

        instrument_ids = standardized['instrument_ids']
        min_date = standardized['min_date']
        max_date = standardized['max_date']

        gids = [g.id for g in self.current_user.accessible_groups]

        group_phot_subquery = (
            GroupPhotometry.query_records_accessible_by(self.current_user)
            .filter(GroupPhotometry.group_id.in_(gids))
            .subquery()
        )
        query = Photometry.query_records_accessible_by(self.current_user)

        if instrument_ids is not None:
            query = query.filter(Photometry.instrument_id.in_(instrument_ids))
        if min_date is not None:
            mjd = Time(min_date, format='datetime').mjd
            query = query.filter(Photometry.mjd >= mjd)
        if max_date is not None:
            mjd = Time(max_date, format='datetime').mjd
            query = query.filter(Photometry.mjd <= mjd)

        query = query.join(
            group_phot_subquery, Photometry.id == group_phot_subquery.c.photometr_id
        )

        output = [serialize(p, magsys, format) for p in query]
        self.verify_and_commit()
        return self.success(data=output)


PhotometryHandler.get.__doc__ = f"""
        ---
        description: Retrieve photometry
        tags:
          - photometry
        parameters:
          - in: path
            name: photometry_id
            required: true
            schema:
              type: integer
          - in: query
            name: format
            required: false
            description: >-
              Return the photometry in flux or magnitude space?
              If a value for this query parameter is not provided, the
              result will be returned in magnitude space.
            schema:
              type: string
              enum:
                - mag
                - flux
          - in: query
            name: magsys
            required: false
            description: >-
              The magnitude or zeropoint system of the output. (Default AB)
            schema:
              type: string
              enum: {list(ALLOWED_MAGSYSTEMS)}

        responses:
          200:
            content:
              application/json:
                schema:
                  oneOf:
                    - $ref: "#/components/schemas/SinglePhotometryFlux"
                    - $ref: "#/components/schemas/SinglePhotometryMag"
          400:
            content:
              application/json:
                schema: Error
        """

ObjPhotometryHandler.get.__doc__ = f"""
        ---
        description: Retrieve all photometry associated with an Object
        tags:
          - photometry
        parameters:
          - in: path
            name: obj_id
            required: true
            schema:
              type: string
            description: ID of the object to retrieve photometry for
          - in: query
            name: format
            required: false
            description: >-
              Return the photometry in flux or magnitude space?
              If a value for this query parameter is not provided, the
              result will be returned in magnitude space.
            schema:
              type: string
              enum:
                - mag
                - flux
          - in: query
            name: magsys
            required: false
            description: >-
              The magnitude or zeropoint system of the output. (Default AB)
            schema:
              type: string
              enum: {list(ALLOWED_MAGSYSTEMS)}

        responses:
          200:
            content:
              application/json:
                schema:
                  oneOf:
                    - $ref: "#/components/schemas/ArrayOfPhotometryFluxs"
                    - $ref: "#/components/schemas/ArrayOfPhotometryMags"
          400:
            content:
              application/json:
                schema: Error
        """

PhotometryRangeHandler.get.__doc__ = f"""
        ---
        description: Get photometry taken by specific instruments over a date range
        tags:
          - photometry
        parameters:
          - in: query
            name: format
            required: false
            description: >-
              Return the photometry in flux or magnitude space?
              If a value for this query parameter is not provided, the
              result will be returned in magnitude space.
            schema:
              type: string
              enum:
                - mag
                - flux
          - in: query
            name: magsys
            required: false
            description: >-
              The magnitude or zeropoint system of the output. (Default AB)
            schema:
              type: string
              enum: {list(ALLOWED_MAGSYSTEMS)}
        requestBody:
          content:
            application/json:
              schema:
                PhotometryRangeQuery
        responses:
          200:
            content:
              application/json:
                schema:
                  oneOf:
                    - $ref: "#/components/schemas/ArrayOfPhotometryFluxs"
                    - $ref: "#/components/schemas/ArrayOfPhotometryMags"
          400:
            content:
              application/json:
                schema: Error
        """<|MERGE_RESOLUTION|>--- conflicted
+++ resolved
@@ -610,7 +610,20 @@
         # Persist the new photometry so the ids are present for the group photometry post
         self.verify_and_commit()
 
-<<<<<<< HEAD
+        groupquery = GroupPhotometry.__table__.insert()
+        params = []
+        for id in ids:
+            for group_id in group_ids:
+                params.append({'photometr_id': id, 'group_id': group_id})
+        DBSession().execute(groupquery, params)
+
+        if stream_ids:
+            stream_query = StreamPhotometry.__table__.insert()
+            params = []
+            for id in ids:
+                for stream_id in stream_ids:
+                    params.append({'photometr_id': id, 'stream_id': stream_id})
+            DBSession().execute(stream_query, params)
         # Bulk COPY in the group_photometry records
         #
         # Note that we don't the same with inserting the photometry data
@@ -630,22 +643,6 @@
                 f"Something went wrong during posting of GroupPhotometry:\n{message}"
             )
 
-=======
-        groupquery = GroupPhotometry.__table__.insert()
-        params = []
-        for id in ids:
-            for group_id in group_ids:
-                params.append({'photometr_id': id, 'group_id': group_id})
-        DBSession().execute(groupquery, params)
-
-        if stream_ids:
-            stream_query = StreamPhotometry.__table__.insert()
-            params = []
-            for id in ids:
-                for stream_id in stream_ids:
-                    params.append({'photometr_id': id, 'stream_id': stream_id})
-            DBSession().execute(stream_query, params)
->>>>>>> 0756bfe1
         return ids, upload_id
 
     def get_group_ids(self):
