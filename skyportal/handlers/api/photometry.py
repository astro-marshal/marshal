import uuid
import numpy as np
import arrow
from astropy.time import Time
import pandas as pd
from marshmallow.exceptions import ValidationError
import sncosmo
from baselayer.app.access import permissions, auth_or_token
from ..base import BaseHandler
from ...models import (
    DBSession, Group, Photometry, Instrument, Source, Obj,
    PHOT_ZP, PHOT_SYS, Thumbnail
)

from ...schema import (PhotometryMag, PhotometryFlux)
from ...phot_enum import ALLOWED_MAGSYSTEMS


def nan_to_none(value):
    """Coerce a value to None if it is nan, else return value."""
    try:
        return None if np.isnan(value) else value
    except TypeError:
        return value


def allscalar(d):
    return all(np.isscalar(v) or v is None for v in d.values())


def serialize(phot, outsys, format):

    retval = {
        'obj_id': phot.obj_id,
        'ra': phot.ra,
        'dec': phot.dec,
        'filter': phot.filter,
        'mjd': phot.mjd,
        'instrument_id': phot.instrument_id,
        'ra_unc': phot.ra_unc,
        'dec_unc': phot.dec_unc
    }

    filter = phot.filter

    magsys_db = sncosmo.get_magsystem('ab')
    outsys = sncosmo.get_magsystem(outsys)

    relzp_out = 2.5 * np.log10(outsys.zpbandflux(filter))

    # note: these are not the actual zeropoints for magnitudes in the db or
    # packet, just ones that can be used to derive corrections when
    # compared to relzp_out

    relzp_db = 2.5 * np.log10(magsys_db.zpbandflux(filter))
    db_correction = relzp_out - relzp_db

    # this is the zeropoint for fluxes in the database that is tied
    # to the new magnitude system
    corrected_db_zp = PHOT_ZP + db_correction

    if format == 'mag':
        if phot.original_user_data is not None and 'limiting_mag' in phot.original_user_data:
            magsys_packet = sncosmo.get_magsystem(phot.original_user_data['magsys'])
            relzp_packet = 2.5 * np.log10(magsys_packet.zpbandflux(filter))
            packet_correction = relzp_out - relzp_packet
            maglimit = phot.original_user_data['limiting_mag']
            maglimit_out = maglimit + packet_correction
        else:
            # calculate the limiting mag
            fluxerr = phot.fluxerr
            fivesigma = 5 * fluxerr
            maglimit_out = -2.5 * np.log10(fivesigma) + corrected_db_zp

        retval.update({
            'mag': phot.mag + db_correction if phot.mag is not None else None,
            'magerr': phot.e_mag if phot.e_mag is not None else None,
            'magsys': outsys.name,
            'limiting_mag': maglimit_out
        })
    elif format == 'flux':
        retval.update({
            'flux': phot.flux,
            'magsys': outsys.name,
            'zp': corrected_db_zp,
            'fluxerr': phot.fluxerr
        })
    else:
        raise ValueError('Invalid output format specified. Must be one of '
                         f"['flux', 'mag'], got '{format}'.")
    return retval


class PhotometryHandler(BaseHandler):
    @permissions(['Upload data'])
    def post(self):
        """
        ---
        description: Upload photometry
        requestBody:
          content:
            application/json:
              schema:
                oneOf:
                  - $ref: "#/components/schemas/PhotMagFlexible"
                  - $ref: "#/components/schemas/PhotFluxFlexible"
        responses:
          200:
            content:
              application/json:
                schema:
                  allOf:
                    - $ref: '#/components/schemas/Success'
                    - type: object
                      properties:
                        data:
                          type: object
                          properties:
                            ids:
                              type: array
                              items:
                                type: integer
                              description: List of new photometry IDs
                            upload_id:
                              type: string
                              description: |
                                Upload ID associated with all photometry points
                                added in request. Can be used to later delete all
                                points in a single request.
        """

        data = self.get_json()

        if not isinstance(data, dict):
            return self.error('Top level JSON must be an instance of `dict`, got '
                              f'{type(data)}.')
        if "altdata" in data and not data["altdata"]:
            del data["altdata"]
        try:
            group_ids = data.pop("group_ids")
        except KeyError:
            return self.error("Missing required field: group_ids")
        groups = Group.query.filter(Group.id.in_(group_ids)).all()
        if not groups:
            return self.error("Invalid group_ids field. "
                              "Specify at least one valid group ID.")
        if "Super admin" not in [r.id for r in self.associated_user_object.roles]:
            if not all([group in self.current_user.groups for group in groups]):
                return self.error("Cannot upload photometry to groups that you "
                                  "are not a member of.")

        if allscalar(data):
            data = [data]

        upload_id = str(uuid.uuid4())

        try:
            df = pd.DataFrame(data)
        except ValueError as e:
            if "altdata" in data and "Mixing dicts with non-Series" in str(e):
                try:
                    data["altdata"] = [
                        {key: value[i] for key, value in data["altdata"].items()}
                        for i in range(len(data["altdata"][list(data["altdata"].keys())[-1]]))
                    ]
                    df = pd.DataFrame(data)
                except ValueError:
                    return self.error('Unable to coerce passed JSON to a series of packets. '
                                      f'Error was: "{e}"')
            else:
                return self.error('Unable to coerce passed JSON to a series of packets. '
                                  f'Error was: "{e}"')

        # pop out thumbnails and process what's left using schemas

        ids = []
        for i, row in df.iterrows():
            packet = row.to_dict()

            # coerce nans to nones
            for key in packet:
                packet[key] = nan_to_none(packet[key])

            try:
                phot = PhotometryFlux.load(packet)
            except ValidationError as e1:
                try:
                    phot = PhotometryMag.load(packet)
                except ValidationError as e2:
                    return self.error('Invalid input format: Tried to parse packet '
                                      f'{i} as PhotometryFlux, got: '
                                      f'"{e1.normalized_messages()}." Tried '
                                      f'to parse packet {i} as PhotometryMag, got:'
                                      f' "{e2.normalized_messages()}."')

            phot.original_user_data = packet
            phot.upload_id = upload_id
            phot.groups = groups
            DBSession().add(phot)

            # to set up obj link
            DBSession().flush()

            time = arrow.get(Time(phot.mjd, format='mjd').iso)
            phot.obj.last_detected = max(
                time,
                phot.obj.last_detected
                if phot.obj.last_detected is not None
                else arrow.get("1000-01-01")
            )
            ids.append(phot.id)

        DBSession().commit()
        return self.success(data={"ids": ids, "upload_id": upload_id})

    @auth_or_token
    def get(self, photometry_id):
        # The full docstring/API spec is below as an f-string

        phot = Photometry.get_if_owned_by(photometry_id, self.current_user)
        if phot is None:
            return self.error('Invalid photometry ID')

        # get the desired output format
        format = self.get_query_argument('format', 'mag')
        outsys = self.get_query_argument('magsys', 'ab')
        output = serialize(phot, outsys, format)
        return self.success(data=output)

    @permissions(['Manage sources'])
    def put(self, photometry_id):
        """
        ---
        description: Update photometry
        parameters:
          - in: path
            name: photometry_id
            required: true
            schema:
              type: integer
        requestBody:
          content:
            application/json:
              schema:
                oneOf:
                  - $ref: "#/components/schemas/PhotometryMag"
                  - $ref: "#/components/schemas/PhotometryFlux"
        responses:
          200:
            content:
              application/json:
                schema: Success
          400:
            content:
              application/json:
                schema: Error
        """
        _ = Photometry.get_if_owned_by(photometry_id, self.current_user)
        packet = self.get_json()
        group_ids = packet.pop("group_ids", None)

        try:
            phot = PhotometryFlux.load(packet)
        except ValidationError as e1:
            try:
                phot = PhotometryMag.load(packet)
            except ValidationError as e2:
                return self.error('Invalid input format: Tried to parse '
                                  f'{packet} as PhotometryFlux, got: '
                                  f'"{e1.normalized_messages()}." Tried '
                                  f'to parse {packet} as PhotometryMag, got:'
                                  f' "{e2.normalized_messages()}."')

        phot.original_user_data = packet
        phot.id = photometry_id
        DBSession().merge(phot)
        DBSession.flush()
        # Update groups, if relevant
        if group_ids is not None:
            photometry = Photometry.query.get(photometry_id)
            groups = Group.query.filter(Group.id.in_(group_ids)).all()
            if not groups:
                return self.error("Invalid group_ids field. "
                                  "Specify at least one valid group ID.")
            if "Super admin" not in [r.id for r in self.associated_user_object.roles]:
                if not all([group in self.current_user.groups for group in groups]):
                    return self.error("Cannot upload photometry to groups you "
                                      "are not a member of.")
            photometry.groups = groups
        DBSession().commit()
        return self.success()

    @permissions(['Manage sources'])
    def delete(self, photometry_id):
        """
        ---
        description: Delete photometry
        parameters:
          - in: path
            name: photometry_id
            required: true
            schema:
              type: integer
        responses:
          200:
            content:
              application/json:
                schema: Success
          400:
            content:
              application/json:
                schema: Error
        """
        _ = Photometry.get_if_owned_by(photometry_id, self.current_user)
        DBSession.query(Photometry).filter(Photometry.id == int(photometry_id)).delete()
        DBSession().commit()

        return self.success()


class ObjPhotometryHandler(BaseHandler):
    @auth_or_token
    def get(self, obj_id):
<<<<<<< HEAD
        source = Source.get_if_owned_by(obj_id, self.current_user)
        if source is None:
            return self.error('Invalid source id.')
=======
        obj = Obj.query.get(obj_id)
        if obj is None:
            return self.error('Invalid object id.')
        photometry = Obj.get_photometry_owned_by_user(obj_id, self.current_user)
>>>>>>> 0887646e
        format = self.get_query_argument('format', 'mag')
        outsys = self.get_query_argument('magsys', 'ab')
        return self.success(
            data=[serialize(phot, outsys, format) for phot in photometry]
        )


class BulkDeletePhotometryHandler(BaseHandler):
    @auth_or_token
    def delete(self, upload_id):
        """
        ---
        description: Delete bulk-uploaded photometry set
        parameters:
          - in: path
            name: upload_id
            required: true
            schema:
              type: string
        responses:
          200:
            content:
              application/json:
                schema: Success
          400:
            content:
              application/json:
                schema: Error
        """
        # Permissions check:
        phot_id = Photometry.query.filter(
            Photometry.upload_id == upload_id).first().id
        _ = Photometry.get_if_owned_by(phot_id, self.current_user)

        n_deleted = DBSession.query(Photometry).filter(
            Photometry.upload_id == upload_id).delete()
        DBSession().commit()

        return self.success(f"Deleted {n_deleted} photometry points.")


PhotometryHandler.get.__doc__ = f"""
        ---
        description: Retrieve photometry
        parameters:
          - in: path
            name: photometry_id
            required: true
            schema:
              type: integer
          - in: query
            name: format
            required: false
            description: >-
              Return the photometry in flux or magnitude space?
              If a value for this query parameter is not provided, the
              result will be returned in magnitude space.
            schema:
              type: string
              enum:
                - mag
                - flux
          - in: query
            name: magsys
            required: false
            description: >-
              The magnitude or zeropoint system of the output. (Default AB)
            schema:
              type: string
              enum: {list(ALLOWED_MAGSYSTEMS)}

        responses:
          200:
            content:
              application/json:
                schema:
                  oneOf:
                    - $ref: "#/components/schemas/SinglePhotometryFlux"
                    - $ref: "#/components/schemas/SinglePhotometryMag"
          400:
            content:
              application/json:
                schema: Error
        """

ObjPhotometryHandler.get.__doc__ = f"""
        ---
        description: Retrieve all photometry associated with an Object
        parameters:
          - in: path
            name: obj_id
            required: true
            schema:
              type: string
            description: ID of the object to retrieve photometry for
          - in: query
            name: format
            required: false
            description: >-
              Return the photometry in flux or magnitude space?
              If a value for this query parameter is not provided, the
              result will be returned in magnitude space.
            schema:
              type: string
              enum:
                - mag
                - flux
          - in: query
            name: magsys
            required: false
            description: >-
              The magnitude or zeropoint system of the output. (Default AB)
            schema:
              type: string
              enum: {list(ALLOWED_MAGSYSTEMS)}

        responses:
          200:
            content:
              application/json:
                schema:
                  oneOf:
                    - $ref: "#/components/schemas/ArrayOfPhotometryFluxs"
                    - $ref: "#/components/schemas/ArrayOfPhotometryMags"
          400:
            content:
              application/json:
                schema: Error
        """<|MERGE_RESOLUTION|>--- conflicted
+++ resolved
@@ -321,16 +321,10 @@
 class ObjPhotometryHandler(BaseHandler):
     @auth_or_token
     def get(self, obj_id):
-<<<<<<< HEAD
-        source = Source.get_if_owned_by(obj_id, self.current_user)
-        if source is None:
-            return self.error('Invalid source id.')
-=======
         obj = Obj.query.get(obj_id)
         if obj is None:
             return self.error('Invalid object id.')
         photometry = Obj.get_photometry_owned_by_user(obj_id, self.current_user)
->>>>>>> 0887646e
         format = self.get_query_argument('format', 'mag')
         outsys = self.get_query_argument('magsys', 'ab')
         return self.success(
