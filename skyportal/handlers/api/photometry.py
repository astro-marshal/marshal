import uuid
import math

from astropy.time import Time
from astropy.table import Table
from marshmallow.exceptions import ValidationError
import numpy as np
import pandas as pd
import sncosmo
from sncosmo.photdata import PhotometricData

import sqlalchemy as sa
from sqlalchemy.ext.compiler import compiles
from sqlalchemy.sql.expression import FromClause
from sqlalchemy.sql import column
from sqlalchemy.orm import joinedload
from sqlalchemy import and_

from baselayer.app.access import permissions, auth_or_token
from baselayer.app.env import load_env
from ..base import BaseHandler
from ...models import (
    DBSession,
    Group,
    Photometry,
    Instrument,
    Obj,
    PHOT_ZP,
    GroupPhotometry,
)

from ...schema import (
    PhotometryMag,
    PhotometryFlux,
    PhotFluxFlexible,
    PhotMagFlexible,
    PhotometryRangeQuery,
)
from ...enum_types import ALLOWED_MAGSYSTEMS


_, cfg = load_env()


def nan_to_none(value):
    """Coerce a value to None if it is nan, else return value."""
    try:
        return None if np.isnan(value) else value
    except TypeError:
        return value


def allscalar(d):
    return all(np.isscalar(v) or v is None for v in d.values())


def serialize(phot, outsys, format):

    return_value = {
        'obj_id': phot.obj_id,
        'ra': phot.ra,
        'dec': phot.dec,
        'filter': phot.filter,
        'mjd': phot.mjd,
        'instrument_id': phot.instrument_id,
        'instrument_name': phot.instrument.name,
        'ra_unc': phot.ra_unc,
        'dec_unc': phot.dec_unc,
        'origin': phot.origin,
        'id': phot.id,
        'groups': phot.groups,
    }

    filter = phot.filter

    magsys_db = sncosmo.get_magsystem('ab')
    outsys = sncosmo.get_magsystem(outsys)

    relzp_out = 2.5 * np.log10(outsys.zpbandflux(filter))

    # note: these are not the actual zeropoints for magnitudes in the db or
    # packet, just ones that can be used to derive corrections when
    # compared to relzp_out

    relzp_db = 2.5 * np.log10(magsys_db.zpbandflux(filter))
    db_correction = relzp_out - relzp_db

    # this is the zeropoint for fluxes in the database that is tied
    # to the new magnitude system
    corrected_db_zp = PHOT_ZP + db_correction

    if format == 'mag':
        if (
            phot.original_user_data is not None
            and 'limiting_mag' in phot.original_user_data
        ):
            magsys_packet = sncosmo.get_magsystem(phot.original_user_data['magsys'])
            relzp_packet = 2.5 * np.log10(magsys_packet.zpbandflux(filter))
            packet_correction = relzp_out - relzp_packet
            maglimit = phot.original_user_data['limiting_mag']
            maglimit_out = maglimit + packet_correction
        else:
            # calculate the limiting mag
            fluxerr = phot.fluxerr
            fivesigma = 5 * fluxerr
            maglimit_out = -2.5 * np.log10(fivesigma) + corrected_db_zp

        return_value.update(
            {
                'mag': phot.mag + db_correction
                if nan_to_none(phot.mag) is not None
                else None,
                'magerr': phot.e_mag if nan_to_none(phot.e_mag) is not None else None,
                'magsys': outsys.name,
                'limiting_mag': maglimit_out,
            }
        )
    elif format == 'flux':
        return_value.update(
            {
                'flux': nan_to_none(phot.flux),
                'magsys': outsys.name,
                'zp': corrected_db_zp,
                'fluxerr': phot.fluxerr,
            }
        )
    else:
        raise ValueError(
            'Invalid output format specified. Must be one of '
            f"['flux', 'mag'], got '{format}'."
        )
    return return_value


class PhotometryHandler(BaseHandler):
    def standardize_photometry_data(self):

        data = self.get_json()

        if not isinstance(data, dict):
            raise ValidationError(
                'Top level JSON must be an instance of `dict`, got ' f'{type(data)}.'
            )

        if "altdata" in data and not data["altdata"]:
            del data["altdata"]

        # quick validation - just to make sure things have the right fields
        try:
            data = PhotMagFlexible.load(data)
        except ValidationError as e1:
            try:
                data = PhotFluxFlexible.load(data)
            except ValidationError as e2:
                raise ValidationError(
                    'Invalid input format: Tried to parse data '
                    f'in mag space, got: '
                    f'"{e1.normalized_messages()}." Tried '
                    f'to parse data in flux space, got:'
                    f' "{e2.normalized_messages()}."'
                )
            else:
                kind = 'flux'
        else:
            kind = 'mag'

        # not used here
        _ = data.pop('group_ids', None)

        if allscalar(data):
            data = [data]

        try:
            df = pd.DataFrame(data)
        except ValueError as e:
            if "altdata" in data and "Mixing dicts with non-Series" in str(e):
                try:
                    data["altdata"] = [
                        {key: value[i] for key, value in data["altdata"].items()}
                        for i in range(
                            len(data["altdata"][list(data["altdata"].keys())[-1]])
                        )
                    ]
                    df = pd.DataFrame(data)
                except ValueError:
                    raise ValidationError(
                        'Unable to coerce passed JSON to a series of packets. '
                        f'Error was: "{e}"'
                    )
            else:
                raise ValidationError(
                    'Unable to coerce passed JSON to a series of packets. '
                    f'Error was: "{e}"'
                )

        # `to_numeric` coerces numbers written as strings to numeric types
        #  (int, float)

        #  errors='ignore' means if something is actually an alphanumeric
        #  string, just leave it alone and dont error out

        #  apply is used to apply it to each column
        # (https://stackoverflow.com/questions/34844711/convert-entire-pandas
        # -dataframe-to-integers-in-pandas-0-17-0/34844867
        df = df.apply(pd.to_numeric, errors='ignore')

        # set origin to '' where it is None.
        df.loc[df['origin'].isna(), 'origin'] = ''

        if kind == 'mag':
            # ensure that neither or both mag and magerr are null
            magnull = df['mag'].isna()
            magerrnull = df['magerr'].isna()
            magdet = ~magnull

            # https://en.wikipedia.org/wiki/Bitwise_operation#XOR
            bad = magerrnull ^ magnull  # bitwise exclusive or -- returns true
            #  if A and not B or B and not A

            # coerce to numpy array
            bad = bad.values

            if any(bad):
                # find the first offending packet
                first_offender = np.argwhere(bad)[0, 0]
                packet = df.iloc[first_offender].to_dict()

                # coerce nans to nones
                for key in packet:
                    if key != 'standardized_flux':
                        packet[key] = nan_to_none(packet[key])

                raise ValidationError(
                    f'Error parsing packet "{packet}": mag '
                    f'and magerr must both be null, or both be '
                    f'not null.'
                )

            # ensure nothing is null for the required fields
            for field in PhotMagFlexible.required_keys:
                missing = df[field].isna()
                if any(missing):
                    first_offender = np.argwhere(missing)[0, 0]
                    packet = df.iloc[first_offender].to_dict()

                    # coerce nans to nones
                    for key in packet:
                        packet[key] = nan_to_none(packet[key])

                    raise ValidationError(
                        f'Error parsing packet "{packet}": '
                        f'missing required field {field}.'
                    )

            # convert the mags to fluxes
            # detections
            detflux = 10 ** (-0.4 * (df[magdet]['mag'] - PHOT_ZP))
            detfluxerr = df[magdet]['magerr'] / (2.5 / np.log(10)) * detflux

            # non-detections
            limmag_flux = 10 ** (-0.4 * (df[magnull]['limiting_mag'] - PHOT_ZP))
            ndetfluxerr = limmag_flux / df[magnull]['limiting_mag_nsigma']

            # initialize flux to be none
            phot_table = Table.from_pandas(df[['mjd', 'magsys', 'filter']])

            phot_table['zp'] = PHOT_ZP
            phot_table['flux'] = np.nan
            phot_table['fluxerr'] = np.nan
            phot_table['flux'][magdet] = detflux
            phot_table['fluxerr'][magdet] = detfluxerr
            phot_table['fluxerr'][magnull] = ndetfluxerr

        else:
            for field in PhotFluxFlexible.required_keys:
                missing = df[field].isna().values
                if any(missing):
                    first_offender = np.argwhere(missing)[0, 0]
                    packet = df.iloc[first_offender].to_dict()

                    for key in packet:
                        packet[key] = nan_to_none(packet[key])

                    raise ValidationError(
                        f'Error parsing packet "{packet}": '
                        f'missing required field {field}.'
                    )

            phot_table = Table.from_pandas(df[['mjd', 'magsys', 'filter', 'zp']])
            phot_table['flux'] = df['flux'].fillna(np.nan)
            phot_table['fluxerr'] = df['fluxerr'].fillna(np.nan)

        # convert to microjanskies, AB for DB storage as a vectorized operation
        pdata = PhotometricData(phot_table)
        standardized = pdata.normalized(zp=PHOT_ZP, zpsys='ab')

        df['standardized_flux'] = standardized.flux
        df['standardized_fluxerr'] = standardized.fluxerr

        instrument_cache = {}
        for iid in df['instrument_id'].unique():
            instrument = Instrument.query.get(int(iid))
            if not instrument:
                raise ValidationError(f'Invalid instrument ID: {iid}')
            instrument_cache[iid] = instrument

        for oid in df['obj_id'].unique():
            obj = Obj.query.get(oid)
            if not obj:
                raise ValidationError(f'Invalid object ID: {oid}')

        return df, instrument_cache

    def get_values_table_and_condition(self, df):
        """Return a postgres VALUES representation of the indexed columns of
        a photometry dataframe returned by `standardize_photometry_data`.
        Also returns the join condition for cross-matching the VALUES
        representation of `df` against the Photometry table using the
        deduplication index.

        Parameters
        ----------
        df: `pandas.DataFrame`
            Dataframe with the columns 'obj_id', 'instrument_id', 'origin',
            'mjd', 'standardized_fluxerr', 'standardized_flux'.

        Returns
        -------
        values_table: `sqlalchemy.sql.expression.FromClause`
            The VALUES representation of the photometry DataFrame.

        condition: `sqlalchemy.sql.elements.AsBoolean`
           The join condition for cross matching the VALUES representation of
           `df` against the Photometry table using the deduplication index.
        """

        # https://github.com/sqlalchemy/sqlalchemy/wiki/PGValues
        class _photometry_values(FromClause):
            """Render a postgres VALUES statement (in-memory constant table)."""

            named_with_column = True

            def __init__(self, columns, *args, **kw):
                self._column_args = columns
                self.list = args
                self.alias_name = self.name = kw.pop("alias_name", None)

            def _populate_column_collection(self):
                for c in self._column_args:
                    c._make_proxy(self)  # noqa

            @property
            def _from_objects(self):
                return [self]

        # https://github.com/sqlalchemy/sqlalchemy/wiki/PGValues
        @compiles(_photometry_values)
        def _compile_photometry_values(element, compiler, asfrom=False, **kw):
            columns = element.columns

            value_types = {
                'pdidx': 'INTEGER',
                'obj_id': 'CHARACTER VARYING',
                'instrument_id': 'INTEGER',
                'origin': 'CHARACTER VARYING',
                'mjd': 'DOUBLE PRECISION',
                'fluxerr': 'DOUBLE PRECISION',
                'flux': 'DOUBLE PRECISION',
            }

            def coerced_value(elem, column):
                literal_value = compiler.render_literal_value(elem, column.type)
                cast_value = value_types[column.name]
                return f'{literal_value}::{cast_value}'

            v = "VALUES %s" % ", ".join(
                "(%s)"
                % ", ".join(
                    coerced_value(elem, column)
                    if not (isinstance(elem, float) and math.isnan(elem))
                    else "'NaN'::numeric"
                    for elem, column in zip(tup, columns)
                )
                for tup in element.list
            )
            if asfrom:
                if element.alias_name:
                    v = "(%s) AS %s (%s)" % (
                        v,
                        element.alias_name,
                        (", ".join(c.name for c in element.columns)),
                    )
                else:
                    v = "(%s)" % v
            return v

        values_table = _photometry_values(
            (
                column("pdidx", sa.Integer),
                column("obj_id", sa.String),
                column("instrument_id", sa.Integer),
                column("origin", sa.String),
                column("mjd", sa.Float),
                column("fluxerr", sa.Float),
                column("flux", sa.Float),
            ),
            *[
                (
                    idx,
                    row["obj_id"],
                    row["instrument_id"],
                    row["origin"],
                    float(row["mjd"]),
                    float(row["standardized_fluxerr"]),
                    float(row["standardized_flux"]),
                )
                for idx, row in df.iterrows()
            ],
            alias_name="values_table",
        )

        # make sure no duplicate data are posted using the index
        condition = and_(
            Photometry.obj_id == values_table.c.obj_id,
            Photometry.instrument_id == values_table.c.instrument_id,
            Photometry.origin == values_table.c.origin,
            Photometry.mjd == values_table.c.mjd,
            Photometry.fluxerr == values_table.c.fluxerr,
            Photometry.flux == values_table.c.flux,
        )

        return values_table, condition

    def insert_new_photometry_data(
        self, df, instrument_cache, group_ids, validate=True
    ):
        # check for existing photometry and error if any is found

        if validate:
            values_table, condition = self.get_values_table_and_condition(df)

            duplicated_photometry = (
                DBSession()
                .query(Photometry)
                .join(values_table, condition)
                .options(joinedload(Photometry.groups))
            )

            dict_rep = [d.to_dict() for d in duplicated_photometry]

            if len(dict_rep) > 0:
                raise ValidationError(
                    'The following photometry already exists '
                    f'in the database: {dict_rep}.'
                )

        # pre-fetch the photometry PKs. these are not guaranteed to be
        # gapless (e.g., 1, 2, 3, 4, 5, ...) but they are guaranteed
        # to be unique in the table and thus can be used to "reserve"
        # PK slots for uninserted rows

        pkq = (
            f"SELECT nextval('photometry_id_seq') FROM "
            f"generate_series(1, {len(df)})"
        )

        proxy = DBSession().execute(pkq)

        # cache this as list for response
        ids = [i[0] for i in proxy]
        df['id'] = ids

        df = df.where(pd.notnull(df), None)
        df.loc[df['standardized_flux'].isna(), 'standardized_flux'] = np.nan

        rows = df.to_dict('records')
        upload_id = str(uuid.uuid4())

        params = []
        for packet in rows:
            if (
                packet["filter"]
                not in instrument_cache[packet['instrument_id']].filters
            ):
                instrument = instrument_cache[packet['instrument_id']]
                raise ValidationError(
                    f"Instrument {instrument.name} has no filter "
                    f"{packet['filter']}."
                )

            flux = packet.pop('standardized_flux')
            fluxerr = packet.pop('standardized_fluxerr')

            # reduce the DB size by ~2x
            keys = ['limiting_mag', 'magsys', 'limiting_mag_nsigma']
            original_user_data = {key: packet[key] for key in keys if key in packet}
            if original_user_data == {}:
                original_user_data = None

            phot = dict(
                id=packet['id'],
                original_user_data=original_user_data,
                upload_id=upload_id,
                flux=flux,
                fluxerr=fluxerr,
                obj_id=packet['obj_id'],
                altdata=packet['altdata'],
                instrument_id=packet['instrument_id'],
                ra_unc=packet['ra_unc'],
                dec_unc=packet['dec_unc'],
                mjd=packet['mjd'],
                filter=packet['filter'],
                ra=packet['ra'],
                dec=packet['dec'],
                origin=packet["origin"],
                owner_id=self.associated_user_object.id,
            )

            params.append(phot)

        #  actually do the insert
        query = Photometry.__table__.insert()
        DBSession().execute(query, params)

        groupquery = GroupPhotometry.__table__.insert()
        params = []
        if group_ids == "all":
            public_group = (
                DBSession()
                .query(Group)
                .filter(Group.name == cfg["misc"]["public_group_name"])
                .first()
            )
            group_ids = [public_group.id]
        for id in ids:
            for group_id in group_ids:
                params.append({'photometr_id': id, 'group_id': group_id})

        DBSession().execute(groupquery, params)
        return ids, upload_id

    def get_group_ids(self):
        data = self.get_json()

        try:
            group_ids = data.pop("group_ids")
        except KeyError:
            raise ValidationError("Missing required field: group_ids")
        user_group_ids = [g.id for g in self.associated_user_object.accessible_groups]
        if isinstance(group_ids, (list, tuple)):
            forbidden_groups = set(group_ids) - set(user_group_ids)
            if len(forbidden_groups) > 0:
                raise ValidationError(
                    f"Invalid group_ids field. User does not have access to group IDs: {list(forbidden_groups)}."
                )
            groups = DBSession().query(Group).filter(Group.id.in_(group_ids)).all()
            if not groups:
                raise ValidationError(
                    "Invalid group_ids field. Specify at least one valid group ID."
                )
        elif group_ids != "all":
            raise ValidationError(
                "Invalid group_ids parameter value. Must be a list of IDs "
                "(integers) or the string 'all'."
            )

        return group_ids

    @permissions(['Upload data'])
    def post(self):
        """
        ---
        description: Upload photometry
        requestBody:
          content:
            application/json:
              schema:
                oneOf:
                  - $ref: "#/components/schemas/PhotMagFlexible"
                  - $ref: "#/components/schemas/PhotFluxFlexible"
        responses:
          200:
            content:
              application/json:
                schema:
                  allOf:
                    - $ref: '#/components/schemas/Success'
                    - type: object
                      properties:
                        data:
                          type: object
                          properties:
                            ids:
                              type: array
                              items:
                                type: integer
                              description: List of new photometry IDs
                            upload_id:
                              type: string
                              description: |
                                Upload ID associated with all photometry points
                                added in request. Can be used to later delete all
                                points in a single request.
        """

        try:
            group_ids = self.get_group_ids()
        except ValidationError as e:
            return self.error(e.args[0])

        try:
            df, instrument_cache = self.standardize_photometry_data()
        except ValidationError as e:
            return self.error(e.args[0])
<<<<<<< HEAD

        # The Repeatable Read isolation level only sees data committed before
        # the transaction began; it never sees either uncommitted data or
        # changes committed during transaction execution by concurrent
        # transactions. (However, the query does see the effects of previous
        # updates executed within its own transaction, even though they are
        # not yet committed.) We use it here to ensure internally consistent
        # deduplication queries (i.e., to ensure that SELECT queries against
        # the photometry table do not return different results within this
        # method's transaction due to concurrent inserts or updates.

        DBSession().rollback()
        DBSession().execute('SET TRANSACTION ISOLATION LEVEL REPEATABLE READ')
=======
>>>>>>> 79279157

        # This lock ensures that the Photometry table data are not modified in any way
        # between when the query for duplicate photometry is first executed and
        # when the insert statement with the new photometry is performed.
        # From the psql docs: This mode protects a table against concurrent
        # data changes, and is self-exclusive so that only one session can
        # hold it at a time.
        DBSession().execute(
            f'LOCK TABLE {Photometry.__tablename__} IN SHARE ROW EXCLUSIVE MODE'
        )
        try:
            ids, upload_id = self.insert_new_photometry_data(
                df, instrument_cache, group_ids
            )
        except ValidationError as e:
            return self.error(e.args[0])

        DBSession().commit()
        return self.success(data={'ids': ids, 'upload_id': upload_id})

    @permissions(['Upload data'])
    def put(self):
        """
        ---
        description: Update and/or upload photometry, resolving potential duplicates
        requestBody:
          content:
            application/json:
              schema:
                oneOf:
                  - $ref: "#/components/schemas/PhotMagFlexible"
                  - $ref: "#/components/schemas/PhotFluxFlexible"
        responses:
          200:
            content:
              application/json:
                schema:
                  allOf:
                    - $ref: '#/components/schemas/Success'
                    - type: object
                      properties:
                        data:
                          type: object
                          properties:
                            ids:
                              type: array
                              items:
                                type: integer
                              description: List of new photometry IDs
                            upload_id:
                              type: string
                              description: |
                                Upload ID associated with all photometry points
                                added in request. Can be used to later delete all
                                points in a single request.
        """

        try:
            group_ids = self.get_group_ids()
        except ValidationError as e:
            return self.error(e.args[0])

        try:
            df, instrument_cache = self.standardize_photometry_data()
        except ValidationError as e:
            return self.error(e.args[0])
<<<<<<< HEAD

        # The Repeatable Read isolation level only sees data committed before
        # the transaction began; it never sees either uncommitted data or
        # changes committed during transaction execution by concurrent
        # transactions. (However, the query does see the effects of previous
        # updates executed within its own transaction, even though they are
        # not yet committed.) We use it here to ensure internally consistent
        # deduplication queries (i.e., to ensure that SELECT queries against
        # the photometry table do not return different results within this
        # method's transaction due to concurrent inserts or updates.

        DBSession().rollback()
        DBSession().execute('SET TRANSACTION ISOLATION LEVEL REPEATABLE READ')
=======
>>>>>>> 79279157

        values_table, condition = self.get_values_table_and_condition(df)

        # This lock ensures that the Photometry table data are not modified
        # in any way between when the query for duplicate photometry is first
        # executed and when the insert statement with the new photometry is
        # performed. From the psql docs: This mode protects a table against
        # concurrent data changes, and is self-exclusive so that only one
        # session can hold it at a time.
        DBSession().execute(
            f'LOCK TABLE {Photometry.__tablename__} IN SHARE ROW EXCLUSIVE MODE'
        )

        new_photometry_query = (
            DBSession()
            .query(values_table.c.pdidx)
            .outerjoin(Photometry, condition)
            .filter(Photometry.id.is_(None))
        )

        new_photometry_df_idxs = [g[0] for g in new_photometry_query]

        id_map = {}

        duplicated_photometry = (
            DBSession()
            .query(values_table.c.pdidx, Photometry)
            .join(Photometry, condition)
            .options(joinedload(Photometry.groups))
        )

        for df_index, duplicate in duplicated_photometry:
            id_map[df_index] = duplicate.id
            duplicate_group_ids = set([g.id for g in duplicate.groups])

            # posting to new groups?
            if len(set(group_ids) - duplicate_group_ids) > 0:
                # select old + new groups
                group_ids_update = set(group_ids).union(duplicate_group_ids)
                groups = (
                    DBSession()
                    .query(Group)
                    .filter(Group.id.in_(group_ids_update))
                    .all()
                )
                # update the corresponding photometry entry in the db
                duplicate.groups = groups

        # now safely drop the duplicates:
        new_photometry = df.loc[new_photometry_df_idxs]

        if len(new_photometry) > 0:
            try:
                ids, _ = self.insert_new_photometry_data(
                    new_photometry, instrument_cache, group_ids, validate=False
                )
            except ValidationError as e:
                return self.error(e.args[0])

            for (df_index, _), id in zip(new_photometry.iterrows(), ids):
                id_map[df_index] = id

        # release the lock
        DBSession().commit()

        # get ids in the correct order
        ids = [id_map[pdidx] for pdidx, _ in df.iterrows()]
        return self.success(data={'ids': ids})

    @auth_or_token
    def get(self, photometry_id):
        # The full docstring/API spec is below as an f-string

        phot = Photometry.get_if_owned_by(photometry_id, self.current_user)
        if phot is None:
            return self.error('Invalid photometry ID')

        # get the desired output format
        format = self.get_query_argument('format', 'mag')
        outsys = self.get_query_argument('magsys', 'ab')
        output = serialize(phot, outsys, format)
        return self.success(data=output)

    @permissions(['Upload data'])
    def patch(self, photometry_id):
        """
        ---
        description: Update photometry
        parameters:
          - in: path
            name: photometry_id
            required: true
            schema:
              type: integer
        requestBody:
          content:
            application/json:
              schema:
                oneOf:
                  - $ref: "#/components/schemas/PhotometryMag"
                  - $ref: "#/components/schemas/PhotometryFlux"
        responses:
          200:
            content:
              application/json:
                schema: Success
          400:
            content:
              application/json:
                schema: Error
        """

        photometry = Photometry.get_if_owned_by(photometry_id, self.current_user)
        if not photometry.is_modifiable_by(self.current_user):
            return self.error(
                f'Cannot delete photometry point that is owned by {photometry.owner}.'
            )

        data = self.get_json()
        group_ids = data.pop("group_ids", None)

        try:
            phot = PhotometryFlux.load(data)
        except ValidationError as e1:
            try:
                phot = PhotometryMag.load(data)
            except ValidationError as e2:
                return self.error(
                    'Invalid input format: Tried to parse '
                    f'{data} as PhotometryFlux, got: '
                    f'"{e1.normalized_messages()}." Tried '
                    f'to parse {data} as PhotometryMag, got:'
                    f' "{e2.normalized_messages()}."'
                )

        phot.original_user_data = data
        phot.id = photometry_id
        DBSession().merge(phot)

        # Update groups, if relevant
        if group_ids is not None:
            groups = Group.query.filter(Group.id.in_(group_ids)).all()
            if not groups:
                return self.error(
                    "Invalid group_ids field. " "Specify at least one valid group ID."
                )
            if not all(
                [group in self.current_user.accessible_groups for group in groups]
            ):
                return self.error(
                    "Cannot upload photometry to groups you " "are not a member of."
                )
            photometry.groups = groups

        DBSession().commit()
        return self.success()

    @permissions(['Upload data'])
    def delete(self, photometry_id):
        """
        ---
        description: Delete photometry
        parameters:
          - in: path
            name: photometry_id
            required: true
            schema:
              type: integer
        responses:
          200:
            content:
              application/json:
                schema: Success
          400:
            content:
              application/json:
                schema: Error
        """
        photometry = Photometry.get_if_owned_by(photometry_id, self.current_user)
        if not photometry.is_modifiable_by(self.current_user):
            return self.error(
                f'Cannot delete photometry point that is owned by {photometry.owner}.'
            )

        DBSession().query(Photometry).filter(
            Photometry.id == int(photometry_id)
        ).delete()
        DBSession().commit()

        return self.success()


class ObjPhotometryHandler(BaseHandler):
    @auth_or_token
    def get(self, obj_id):
        obj = Obj.query.get(obj_id)
        if obj is None:
            return self.error('Invalid object id.')
        photometry = Obj.get_photometry_owned_by_user(obj_id, self.current_user)
        format = self.get_query_argument('format', 'mag')
        outsys = self.get_query_argument('magsys', 'ab')
        return self.success(
            data=[serialize(phot, outsys, format) for phot in photometry]
        )


class BulkDeletePhotometryHandler(BaseHandler):
    @auth_or_token
    def delete(self, upload_id):
        """
        ---
        description: Delete bulk-uploaded photometry set
        parameters:
          - in: path
            name: upload_id
            required: true
            schema:
              type: string
        responses:
          200:
            content:
              application/json:
                schema: Success
          400:
            content:
              application/json:
                schema: Error
        """
        # Permissions check:
        phot_id = Photometry.query.filter(Photometry.upload_id == upload_id).first().id
        _ = Photometry.get_if_owned_by(phot_id, self.current_user)

        n_deleted = (
            DBSession()
            .query(Photometry)
            .filter(Photometry.upload_id == upload_id)
            .delete()
        )
        DBSession().commit()

        return self.success(f"Deleted {n_deleted} photometry points.")


class PhotometryRangeHandler(BaseHandler):
    @auth_or_token
    def get(self):
        """Docstring appears below as an f-string."""

        json = self.get_json()

        try:
            standardized = PhotometryRangeQuery.load(json)
        except ValidationError as e:
            return self.error(f'Invalid request body: {e.normalized_messages()}')

        magsys = self.get_query_argument('magsys', default='ab')

        if magsys not in ALLOWED_MAGSYSTEMS:
            return self.error('Invalid mag system.')

        format = self.get_query_argument('format', default='mag')
        if format not in ['mag', 'flux']:
            return self.error('Invalid output format.')

        instrument_ids = standardized['instrument_ids']
        min_date = standardized['min_date']
        max_date = standardized['max_date']

        gids = [g.id for g in self.current_user.accessible_groups]

        query = (
            DBSession()
            .query(Photometry)
            .join(GroupPhotometry)
            .filter(GroupPhotometry.group_id.in_(gids))
        )

        if instrument_ids is not None:
            query = query.filter(Photometry.instrument_id.in_(instrument_ids))
        if min_date is not None:
            mjd = Time(min_date, format='datetime').mjd
            query = query.filter(Photometry.mjd >= mjd)
        if max_date is not None:
            mjd = Time(max_date, format='datetime').mjd
            query = query.filter(Photometry.mjd <= mjd)

        output = [serialize(p, magsys, format) for p in query]
        return self.success(data=output)


PhotometryHandler.get.__doc__ = f"""
        ---
        description: Retrieve photometry
        parameters:
          - in: path
            name: photometry_id
            required: true
            schema:
              type: integer
          - in: query
            name: format
            required: false
            description: >-
              Return the photometry in flux or magnitude space?
              If a value for this query parameter is not provided, the
              result will be returned in magnitude space.
            schema:
              type: string
              enum:
                - mag
                - flux
          - in: query
            name: magsys
            required: false
            description: >-
              The magnitude or zeropoint system of the output. (Default AB)
            schema:
              type: string
              enum: {list(ALLOWED_MAGSYSTEMS)}

        responses:
          200:
            content:
              application/json:
                schema:
                  oneOf:
                    - $ref: "#/components/schemas/SinglePhotometryFlux"
                    - $ref: "#/components/schemas/SinglePhotometryMag"
          400:
            content:
              application/json:
                schema: Error
        """

ObjPhotometryHandler.get.__doc__ = f"""
        ---
        description: Retrieve all photometry associated with an Object
        parameters:
          - in: path
            name: obj_id
            required: true
            schema:
              type: string
            description: ID of the object to retrieve photometry for
          - in: query
            name: format
            required: false
            description: >-
              Return the photometry in flux or magnitude space?
              If a value for this query parameter is not provided, the
              result will be returned in magnitude space.
            schema:
              type: string
              enum:
                - mag
                - flux
          - in: query
            name: magsys
            required: false
            description: >-
              The magnitude or zeropoint system of the output. (Default AB)
            schema:
              type: string
              enum: {list(ALLOWED_MAGSYSTEMS)}

        responses:
          200:
            content:
              application/json:
                schema:
                  oneOf:
                    - $ref: "#/components/schemas/ArrayOfPhotometryFluxs"
                    - $ref: "#/components/schemas/ArrayOfPhotometryMags"
          400:
            content:
              application/json:
                schema: Error
        """

PhotometryRangeHandler.get.__doc__ = f"""
        ---
        description: Get photometry taken by specific instruments over a date range
        parameters:
          - in: query
            name: format
            required: false
            description: >-
              Return the photometry in flux or magnitude space?
              If a value for this query parameter is not provided, the
              result will be returned in magnitude space.
            schema:
              type: string
              enum:
                - mag
                - flux
          - in: query
            name: magsys
            required: false
            description: >-
              The magnitude or zeropoint system of the output. (Default AB)
            schema:
              type: string
              enum: {list(ALLOWED_MAGSYSTEMS)}
        requestBody:
          content:
            application/json:
              schema:
                PhotometryRangeQuery
        responses:
          200:
            content:
              application/json:
                schema:
                  oneOf:
                    - $ref: "#/components/schemas/ArrayOfPhotometryFluxs"
                    - $ref: "#/components/schemas/ArrayOfPhotometryMags"
          400:
            content:
              application/json:
                schema: Error
        """<|MERGE_RESOLUTION|>--- conflicted
+++ resolved
@@ -612,22 +612,6 @@
             df, instrument_cache = self.standardize_photometry_data()
         except ValidationError as e:
             return self.error(e.args[0])
-<<<<<<< HEAD
-
-        # The Repeatable Read isolation level only sees data committed before
-        # the transaction began; it never sees either uncommitted data or
-        # changes committed during transaction execution by concurrent
-        # transactions. (However, the query does see the effects of previous
-        # updates executed within its own transaction, even though they are
-        # not yet committed.) We use it here to ensure internally consistent
-        # deduplication queries (i.e., to ensure that SELECT queries against
-        # the photometry table do not return different results within this
-        # method's transaction due to concurrent inserts or updates.
-
-        DBSession().rollback()
-        DBSession().execute('SET TRANSACTION ISOLATION LEVEL REPEATABLE READ')
-=======
->>>>>>> 79279157
 
         # This lock ensures that the Photometry table data are not modified in any way
         # between when the query for duplicate photometry is first executed and
@@ -694,22 +678,6 @@
             df, instrument_cache = self.standardize_photometry_data()
         except ValidationError as e:
             return self.error(e.args[0])
-<<<<<<< HEAD
-
-        # The Repeatable Read isolation level only sees data committed before
-        # the transaction began; it never sees either uncommitted data or
-        # changes committed during transaction execution by concurrent
-        # transactions. (However, the query does see the effects of previous
-        # updates executed within its own transaction, even though they are
-        # not yet committed.) We use it here to ensure internally consistent
-        # deduplication queries (i.e., to ensure that SELECT queries against
-        # the photometry table do not return different results within this
-        # method's transaction due to concurrent inserts or updates.
-
-        DBSession().rollback()
-        DBSession().execute('SET TRANSACTION ISOLATION LEVEL REPEATABLE READ')
-=======
->>>>>>> 79279157
 
         values_table, condition = self.get_values_table_and_condition(df)
 
