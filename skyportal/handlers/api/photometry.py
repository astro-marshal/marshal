import uuid
import numpy as np
import arrow
<<<<<<< HEAD
from astropy.time import Time

=======
from astropy.table import Table
>>>>>>> e6aa8be2
import pandas as pd
from marshmallow.exceptions import ValidationError
import sncosmo
from sncosmo.photdata import PhotometricData
from baselayer.app.access import permissions, auth_or_token
from ..base import BaseHandler
from ...models import (
    DBSession, Group, Photometry, Instrument, Source, Obj,
    PHOT_ZP, PHOT_SYS, GroupPhotometry
)

<<<<<<< HEAD
from ...schema import (PhotometryMag, PhotometryFlux)
from ...enum_types import ALLOWED_MAGSYSTEMS
import sncosmo
=======

from ...schema import (PhotometryMag, PhotometryFlux, PhotFluxFlexible, PhotMagFlexible)
from ...phot_enum import ALLOWED_MAGSYSTEMS

>>>>>>> e6aa8be2

def nan_to_none(value):
    """Coerce a value to None if it is nan, else return value."""
    try:
        return None if np.isnan(value) else value
    except TypeError:
        return value


def allscalar(d):
    return all(np.isscalar(v) or v is None for v in d.values())


def serialize(phot, outsys, format):

    retval = {
        'obj_id': phot.obj_id,
        'ra': phot.ra,
        'dec': phot.dec,
        'filter': phot.filter,
        'mjd': phot.mjd,
        'instrument_id': phot.instrument_id,
        'ra_unc': phot.ra_unc,
        'dec_unc': phot.dec_unc,
        'alert_id': phot.alert_id
    }

    filter = phot.filter

    magsys_db = sncosmo.get_magsystem('ab')
    outsys = sncosmo.get_magsystem(outsys)

    relzp_out = 2.5 * np.log10(outsys.zpbandflux(filter))

    # note: these are not the actual zeropoints for magnitudes in the db or
    # packet, just ones that can be used to derive corrections when
    # compared to relzp_out

    relzp_db = 2.5 * np.log10(magsys_db.zpbandflux(filter))
    db_correction = relzp_out - relzp_db

    # this is the zeropoint for fluxes in the database that is tied
    # to the new magnitude system
    corrected_db_zp = PHOT_ZP + db_correction

    if format == 'mag':
        if phot.original_user_data is not None and 'limiting_mag' in phot.original_user_data:
            magsys_packet = sncosmo.get_magsystem(phot.original_user_data['magsys'])
            relzp_packet = 2.5 * np.log10(magsys_packet.zpbandflux(filter))
            packet_correction = relzp_out - relzp_packet
            maglimit = phot.original_user_data['limiting_mag']
            maglimit_out = maglimit + packet_correction
        else:
            # calculate the limiting mag
            fluxerr = phot.fluxerr
            fivesigma = 5 * fluxerr
            maglimit_out = -2.5 * np.log10(fivesigma) + corrected_db_zp

        retval.update({
            'mag': phot.mag + db_correction if phot.mag is not None else None,
            'magerr': phot.e_mag if phot.e_mag is not None else None,
            'magsys': outsys.name,
            'limiting_mag': maglimit_out
        })
    elif format == 'flux':
        retval.update({
            'flux': phot.flux,
            'magsys': outsys.name,
            'zp': corrected_db_zp,
            'fluxerr': phot.fluxerr
        })
    else:
        raise ValueError('Invalid output format specified. Must be one of '
                         f"['flux', 'mag'], got '{format}'.")
    return retval


class PhotometryHandler(BaseHandler):
    @permissions(['Upload data'])
    def post(self):
        """
        ---
        description: Upload photometry
        requestBody:
          content:
            application/json:
              schema:
                oneOf:
                  - $ref: "#/components/schemas/PhotMagFlexible"
                  - $ref: "#/components/schemas/PhotFluxFlexible"
        responses:
          200:
            content:
              application/json:
                schema:
                  allOf:
                    - $ref: '#/components/schemas/Success'
                    - type: object
                      properties:
                        data:
                          type: object
                          properties:
                            ids:
                              type: array
                              items:
                                type: integer
                              description: List of new photometry IDs
                            upload_id:
                              type: string
                              description: |
                                Upload ID associated with all photometry points
                                added in request. Can be used to later delete all
                                points in a single request.
        """

        data = self.get_json()

        if not isinstance(data, dict):
            return self.error('Top level JSON must be an instance of `dict`, got '
                              f'{type(data)}.')

        if "altdata" in data and not data["altdata"]:
            del data["altdata"]

        # quick validation - just to make sure things have the right fields
        try:
            data = PhotMagFlexible.load(data)
        except ValidationError as e1:
            try:
                data = PhotFluxFlexible.load(data)
            except ValidationError as e2:
                return self.error('Invalid input format: Tried to parse data '
                                  f'in mag space, got: '
                                  f'"{e1.normalized_messages()}." Tried '
                                  f'to parse data in flux space, got:'
                                  f' "{e2.normalized_messages()}."')
            else:
                kind = 'flux'
        else:
            kind = 'mag'

        try:
            group_ids = data.pop("group_ids")
        except KeyError:
            return self.error("Missing required field: group_ids")
        groups = Group.query.filter(Group.id.in_(group_ids)).all()
        if not groups:
            return self.error("Invalid group_ids field. "
                              "Specify at least one valid group ID.")
        if "Super admin" not in [r.id for r in self.associated_user_object.roles]:
            if not all([group in self.current_user.groups for group in groups]):
                return self.error("Cannot upload photometry to groups that you "
                                  "are not a member of.")
        if "alert_id" in data:
            phot = Photometry.query.filter(
                Photometry.alert_id == data["alert_id"]
            ).filter(Photometry.alert_id.isnot(None)).first()
            if phot is not None:
                phot.groups = groups
                DBSession().commit()
                return self.success(data={"ids": [phot.id],
                                          "upload_id": phot.upload_id})

        if allscalar(data):
            data = [data]

        upload_id = str(uuid.uuid4())

        try:
            df = pd.DataFrame(data)
        except ValueError as e:
            if "altdata" in data and "Mixing dicts with non-Series" in str(e):
                try:
                    data["altdata"] = [
                        {key: value[i] for key, value in data["altdata"].items()}
                        for i in range(len(data["altdata"][list(data["altdata"].keys())[-1]]))
                    ]
                    df = pd.DataFrame(data)
                except ValueError:
                    return self.error('Unable to coerce passed JSON to a series of packets. '
                                      f'Error was: "{e}"')
            else:
                return self.error('Unable to coerce passed JSON to a series of packets. '
                                  f'Error was: "{e}"')

        # `to_numeric` coerces numbers written as strings to numeric types
        #  (int, float)

        #  errors='ignore' means if something is actually an alphanumeric
        #  string, just leave it alone and dont error out

        #  apply is used to apply it to each column
        # (https://stackoverflow.com/questions/34844711/convert-entire-pandas
        # -dataframe-to-integers-in-pandas-0-17-0/34844867
        df = df.apply(pd.to_numeric, errors='ignore')

        if kind == 'mag':
            # ensure that neither or both mag and magerr are null
            magnull = df['mag'].isna()
            magerrnull = df['magerr'].isna()
            magdet = ~magnull

            # https://en.wikipedia.org/wiki/Bitwise_operation#XOR
            bad = magerrnull ^ magnull  # bitwise exclusive or -- returns true
                                        #  if A and not B or B and not A

            if any(bad):
                # find the first offending packet
                first_offender = np.argwhere(bad)[0, 0]
                packet = df.iloc[first_offender].to_dict()

                # coerce nans to nones
                for key in packet:
                    packet[key] = nan_to_none(packet[key])

                return self.error(f'Error parsing packet "{packet}": mag '
                                  f'and magerr must both be null, or both be '
                                  f'not null.')

            # ensure nothing is null for the required fields
            for field in PhotMagFlexible.required_keys:
                missing = df[field].isna()
                if any(missing):
                    first_offender = np.argwhere(missing)[0, 0]
                    packet = df.iloc[first_offender].to_dict()

                    # coerce nans to nones
                    for key in packet:
                        packet[key] = nan_to_none(packet[key])

                    return self.error(f'Error parsing packet "{packet}": '
                                      f'missing required field {field}.')

            # convert the mags to fluxes
            # detections
            detflux = 10**(-0.4 * (df[magdet]['mag'] - PHOT_ZP))
            detfluxerr = df[magdet]['magerr'] / (2.5 / np.log(10)) * detflux

            # non-detections
            limmag_flux = 10**(-0.4 * (df[magnull]['limiting_mag'] - PHOT_ZP))
            ndetfluxerr = limmag_flux / df[magnull]['limiting_mag_nsigma']

            # initialize flux to be none
            phot_table = Table.from_pandas(df[['mjd', 'magsys', 'filter']])

            phot_table['zp'] = PHOT_ZP
            phot_table['flux'] = np.nan
            phot_table['fluxerr'] = np.nan
            phot_table['flux'][magdet] = detflux
            phot_table['fluxerr'][magdet] = detfluxerr
            phot_table['fluxerr'][magnull] = ndetfluxerr

        else:
            for field in PhotFluxFlexible.required_keys:
                missing = df[field].isna()
                if any(missing):
                    first_offender = np.argwhere(missing)[0, 0]
                    packet = df.iloc[first_offender].to_dict()

                    for key in packet:
                        packet[key] = nan_to_none(packet[key])

                    return self.error(f'Error parsing packet "{packet}": '
                                      f'missing required field {field}.')

            phot_table = Table.from_pandas(df[['mjd', 'magsys', 'filter', 'zp']])
            phot_table['flux'] = df['flux'].fillna(np.nan)
            phot_table['fluxerr'] = df['fluxerr'].fillna(np.nan)

        # convert to microjanskies, AB for DB storage as a vectorized operation
        pdata = PhotometricData(phot_table)
        standardized = pdata.normalized(zp=PHOT_ZP, zpsys='ab')

        df['standardized_flux'] = standardized.flux
        df['standardized_fluxerr'] = standardized.fluxerr

        instcache = {}
        for iid in df['instrument_id'].unique():
            instrument = Instrument.query.get(int(iid))
            if not instrument:
                return self.error(
                    f'Invalid instrument ID: {iid}')
            instcache[iid] = instrument

        for oid in df['obj_id'].unique():
            obj = Obj.query.get(oid)
            if not obj:
                return self.error(f'Invalid object ID: {oid}')

        # pre-fetch the photometry PKs. these are not guaranteed to be
        # gapless (e.g., 1, 2, 3, 4, 5, ...) but they are guaranteed
        # to be unique in the table and thus can be used to "reserve"
        # PK slots for uninserted rows
        pkq = f"SELECT nextval('photometry_id_seq') FROM " \
              f"generate_series(1, {len(df)})"

        proxy = DBSession().execute(pkq)

        # cache this as list for response
        ids = [i[0] for i in proxy]
        df['id'] = ids
        rows = df.where(pd.notnull(df), None).to_dict('records')

        params = []
        for packet in rows:
            if packet["filter"] not in instcache[packet['instrument_id']].filters:
                raise ValidationError(
                    f"Instrument {instrument.name} has no filter "
                    f"{packet['filter']}.")

            flux = packet.pop('standardized_flux')
            fluxerr = packet.pop('standardized_fluxerr')

            # reduce the DB size by ~2x
            keys = ['limiting_mag', 'magsys', 'limiting_mag_nsigma']
            original_user_data = {key: packet[key] for key in keys if key in packet}
            if original_user_data == {}:
                original_user_data = None

            phot = dict(id=packet['id'],
                        original_user_data=original_user_data,
                        upload_id=upload_id,
                        flux=flux,
                        fluxerr=fluxerr,
                        obj_id=packet['obj_id'],
                        altdata=packet['altdata'],
                        instrument_id=packet['instrument_id'],
                        ra_unc=packet['ra_unc'],
                        dec_unc=packet['dec_unc'],
                        mjd=packet['mjd'],
                        filter=packet['filter'],
                        ra=packet['ra'],
                        dec=packet['dec'])

            params.append(phot)

        #  actually do the insert
        query = Photometry.__table__.insert()
        DBSession().execute(query, params)

        groupquery = GroupPhotometry.__table__.insert()
        params = []
        for id in ids:
            for group_id in group_ids:
                params.append({'photometr_id': id, 'group_id': group_id})

        DBSession().execute(groupquery, params)
        DBSession().commit()

        return self.success(data={"ids": ids, "upload_id": upload_id})

    @auth_or_token
    def get(self, photometry_id):
        # The full docstring/API spec is below as an f-string

        phot = Photometry.get_if_owned_by(photometry_id, self.current_user)
        if phot is None:
            return self.error('Invalid photometry ID')

        # get the desired output format
        format = self.get_query_argument('format', 'mag')
        outsys = self.get_query_argument('magsys', 'ab')
        output = serialize(phot, outsys, format)
        return self.success(data=output)

    @permissions(['Manage sources'])
    def put(self, photometry_id):
        """
        ---
        description: Update photometry
        parameters:
          - in: path
            name: photometry_id
            required: true
            schema:
              type: integer
        requestBody:
          content:
            application/json:
              schema:
                oneOf:
                  - $ref: "#/components/schemas/PhotometryMag"
                  - $ref: "#/components/schemas/PhotometryFlux"
        responses:
          200:
            content:
              application/json:
                schema: Success
          400:
            content:
              application/json:
                schema: Error
        """
        _ = Photometry.get_if_owned_by(photometry_id, self.current_user)
        data = self.get_json()
        group_ids = data.pop("group_ids", None)

        try:
            phot = PhotometryFlux.load(data)
        except ValidationError as e1:
            try:
                phot = PhotometryMag.load(data)
            except ValidationError as e2:
                return self.error('Invalid input format: Tried to parse '
                                  f'{data} as PhotometryFlux, got: '
                                  f'"{e1.normalized_messages()}." Tried '
                                  f'to parse {data} as PhotometryMag, got:'
                                  f' "{e2.normalized_messages()}."')

        phot.original_user_data = data
        phot.id = photometry_id
        DBSession().merge(phot)
        DBSession().flush()
        # Update groups, if relevant
        if group_ids is not None:
            photometry = Photometry.query.get(photometry_id)
            groups = Group.query.filter(Group.id.in_(group_ids)).all()
            if not groups:
                return self.error("Invalid group_ids field. "
                                  "Specify at least one valid group ID.")
            if "Super admin" not in [r.id for r in self.associated_user_object.roles]:
                if not all([group in self.current_user.groups for group in groups]):
                    return self.error("Cannot upload photometry to groups you "
                                      "are not a member of.")
            photometry.groups = groups
        DBSession().commit()
        return self.success()

    @permissions(['Manage sources'])
    def delete(self, photometry_id):
        """
        ---
        description: Delete photometry
        parameters:
          - in: path
            name: photometry_id
            required: true
            schema:
              type: integer
        responses:
          200:
            content:
              application/json:
                schema: Success
          400:
            content:
              application/json:
                schema: Error
        """
        _ = Photometry.get_if_owned_by(photometry_id, self.current_user)
        DBSession().query(Photometry).filter(Photometry.id == int(photometry_id)).delete()
        DBSession().commit()

        return self.success()


class ObjPhotometryHandler(BaseHandler):
    @auth_or_token
    def get(self, obj_id):
<<<<<<< HEAD
        source = Source.get_if_owned_by(obj_id, self.current_user)
        if source is None:
            return self.error('Invalid source id.')
=======
        obj = Obj.query.get(obj_id)
        if obj is None:
            return self.error('Invalid object id.')
        photometry = Obj.get_photometry_owned_by_user(obj_id, self.current_user)
>>>>>>> e6aa8be2
        format = self.get_query_argument('format', 'mag')
        outsys = self.get_query_argument('magsys', 'ab')
        return self.success(
            data=[serialize(phot, outsys, format) for phot in photometry]
        )


class BulkDeletePhotometryHandler(BaseHandler):
    @auth_or_token
    def delete(self, upload_id):
        """
        ---
        description: Delete bulk-uploaded photometry set
        parameters:
          - in: path
            name: upload_id
            required: true
            schema:
              type: string
        responses:
          200:
            content:
              application/json:
                schema: Success
          400:
            content:
              application/json:
                schema: Error
        """
        # Permissions check:
        phot_id = Photometry.query.filter(
            Photometry.upload_id == upload_id).first().id
        _ = Photometry.get_if_owned_by(phot_id, self.current_user)

        n_deleted = DBSession().query(Photometry).filter(
            Photometry.upload_id == upload_id).delete()
        DBSession().commit()

        return self.success(f"Deleted {n_deleted} photometry points.")


PhotometryHandler.get.__doc__ = f"""
        ---
        description: Retrieve photometry
        parameters:
          - in: path
            name: photometry_id
            required: true
            schema:
              type: integer
          - in: query
            name: format
            required: false
            description: >-
              Return the photometry in flux or magnitude space?
              If a value for this query parameter is not provided, the
              result will be returned in magnitude space.
            schema:
              type: string
              enum:
                - mag
                - flux
          - in: query
            name: magsys
            required: false
            description: >-
              The magnitude or zeropoint system of the output. (Default AB)
            schema:
              type: string
              enum: {list(ALLOWED_MAGSYSTEMS)}
        responses:
          200:
            content:
              application/json:
                schema:
                  oneOf:
                    - $ref: "#/components/schemas/SinglePhotometryFlux"
                    - $ref: "#/components/schemas/SinglePhotometryMag"
          400:
            content:
              application/json:
                schema: Error
        """

ObjPhotometryHandler.get.__doc__ = f"""
        ---
        description: Retrieve all photometry associated with an Object
        parameters:
          - in: path
            name: obj_id
            required: true
            schema:
              type: string
            description: ID of the object to retrieve photometry for
          - in: query
            name: format
            required: false
            description: >-
              Return the photometry in flux or magnitude space?
              If a value for this query parameter is not provided, the
              result will be returned in magnitude space.
            schema:
              type: string
              enum:
                - mag
                - flux
          - in: query
            name: magsys
            required: false
            description: >-
              The magnitude or zeropoint system of the output. (Default AB)
            schema:
              type: string
              enum: {list(ALLOWED_MAGSYSTEMS)}
        responses:
          200:
            content:
              application/json:
                schema:
                  oneOf:
                    - $ref: "#/components/schemas/ArrayOfPhotometryFluxs"
                    - $ref: "#/components/schemas/ArrayOfPhotometryMags"
          400:
            content:
              application/json:
                schema: Error
        """<|MERGE_RESOLUTION|>--- conflicted
+++ resolved
@@ -1,12 +1,7 @@
 import uuid
 import numpy as np
 import arrow
-<<<<<<< HEAD
-from astropy.time import Time
-
-=======
 from astropy.table import Table
->>>>>>> e6aa8be2
 import pandas as pd
 from marshmallow.exceptions import ValidationError
 import sncosmo
@@ -18,16 +13,10 @@
     PHOT_ZP, PHOT_SYS, GroupPhotometry
 )
 
-<<<<<<< HEAD
-from ...schema import (PhotometryMag, PhotometryFlux)
+
+import sncosmo
+from ...schema import (PhotometryMag, PhotometryFlux, PhotFluxFlexible, PhotMagFlexible)
 from ...enum_types import ALLOWED_MAGSYSTEMS
-import sncosmo
-=======
-
-from ...schema import (PhotometryMag, PhotometryFlux, PhotFluxFlexible, PhotMagFlexible)
-from ...phot_enum import ALLOWED_MAGSYSTEMS
-
->>>>>>> e6aa8be2
 
 def nan_to_none(value):
     """Coerce a value to None if it is nan, else return value."""
@@ -487,16 +476,10 @@
 class ObjPhotometryHandler(BaseHandler):
     @auth_or_token
     def get(self, obj_id):
-<<<<<<< HEAD
-        source = Source.get_if_owned_by(obj_id, self.current_user)
-        if source is None:
-            return self.error('Invalid source id.')
-=======
         obj = Obj.query.get(obj_id)
         if obj is None:
             return self.error('Invalid object id.')
         photometry = Obj.get_photometry_owned_by_user(obj_id, self.current_user)
->>>>>>> e6aa8be2
         format = self.get_query_argument('format', 'mag')
         outsys = self.get_query_argument('magsys', 'ab')
         return self.success(
