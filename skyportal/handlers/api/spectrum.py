import io
from pathlib import Path

from marshmallow.exceptions import ValidationError
from baselayer.app.access import permissions, auth_or_token
from baselayer.app.env import load_env
from ..base import BaseHandler
from ...models import (
    DBSession,
    FollowupRequest,
    Group,
    GroupUser,
    Instrument,
    Obj,
    Source,
    GroupUser,
    Spectrum,
)
from ...schema import (
    SpectrumAsciiFilePostJSON,
    SpectrumPost,
    GroupIDList,
    SpectrumAsciiFileParseJSON,
)

_, cfg = load_env()


class SpectrumHandler(BaseHandler):
    @permissions(['Upload data'])
    def post(self):
        """
        ---
        description: Upload spectrum
        requestBody:
          content:
            application/json:
              schema: SpectrumPost
        responses:
          200:
            content:
              application/json:
                schema:
                  allOf:
                    - $ref: '#/components/schemas/Success'
                    - type: object
                      properties:
                        data:
                          type: object
                          properties:
                            id:
                              type: integer
                              description: New spectrum ID
          400:
            content:
              application/json:
                schema: Error
        """
        json = self.get_json()

        try:
            data = SpectrumPost.load(json)
        except ValidationError as e:
            return self.error(
                f'Invalid / missing parameters; {e.normalized_messages()}'
            )

        group_ids = data.pop("group_ids")
        if group_ids == "all":
            groups = (
                DBSession()
                .query(Group)
                .filter(Group.name == cfg["misc"]["public_group_name"])
                .all()
            )
        else:
            try:
                group_ids = GroupIDList.load({'group_ids': group_ids})
            except ValidationError:
                return self.error(
                    "Invalid group_ids parameter value. Must be a list of IDs "
                    "(integers) or the string 'all'."
                )
            group_ids = group_ids['group_ids']
            groups = Group.query.filter(Group.id.in_(group_ids)).all()

        instrument = Instrument.query.get(data['instrument_id'])
        if instrument is None:
            return self.error('Invalid instrument id.')

        spec = Spectrum(**data)
        spec.instrument = instrument
        spec.groups = groups
        DBSession().add(spec)
        DBSession().commit()

        self.push_all(
            action='skyportal/REFRESH_SOURCE',
            payload={'obj_key': spec.obj.internal_key},
        )

        return self.success(data={"id": spec.id})

    @auth_or_token
    def get(self, spectrum_id):
        """
        ---
        description: Retrieve a spectrum
        parameters:
          - in: path
            name: spectrum_id
            required: true
            schema:
              type: integer
        responses:
          200:
            content:
              application/json:
                schema: SingleSpectrum
          400:
            content:
              application/json:
                schema: Error
        """
        spectrum = Spectrum.query.get(spectrum_id)

        if spectrum is not None:
            # Permissions check
            _ = Spectrum.get_if_owned_by(spectrum.id, self.current_user)
            return self.success(data=spectrum)
        else:
            return self.error(f"Could not load spectrum with ID {spectrum_id}")

    @permissions(['Manage sources'])
    def put(self, spectrum_id):
        """
        ---
        description: Update spectrum
        parameters:
          - in: path
            name: spectrum_id
            required: true
            schema:
              type: integer
        requestBody:
          content:
            application/json:
              schema: SpectrumPost
        responses:
          200:
            content:
              application/json:
                schema: Success
          400:
            content:
              application/json:
                schema: Error
        """
        try:
            spectrum_id = int(spectrum_id)
        except TypeError:
            return self.error('Could not convert spectrum id to int.')

        spectrum = Spectrum.query.get(spectrum_id)
        # Permissions check
        _ = Source.get_obj_if_owned_by(spectrum.obj_id, self.current_user)
        data = self.get_json()

        try:
            data = SpectrumPost.load(data, partial=True)
        except ValidationError as e:
            return self.error(
                'Invalid/missing parameters: ' f'{e.normalized_messages()}'
            )

        for k in data:
            setattr(spectrum, k, data[k])

        DBSession().commit()

        self.push_all(
            action='skyportal/REFRESH_SOURCE',
            payload={'obj_key': spectrum.obj.internal_key},
        )

        return self.success()

    @permissions(['Manage sources'])
    def delete(self, spectrum_id):
        """
        ---
        description: Delete a spectrum
        parameters:
          - in: path
            name: spectrum_id
            required: true
            schema:
              type: integer
        responses:
          200:
            content:
              application/json:
                schema: Success
          400:
            content:
              application/json:
                schema: Error
        """
        spectrum = Spectrum.query.get(spectrum_id)
        # Permissions check
        _ = Source.get_obj_if_owned_by(spectrum.obj_id, self.current_user)
        DBSession().delete(spectrum)
        DBSession().commit()

        self.push_all(
            action='skyportal/REFRESH_SOURCE',
            payload={'obj_key': spectrum.obj.internal_key},
        )

        return self.success()


class ASCIIHandler:
    def spec_from_ascii_request(
        self, validator=SpectrumAsciiFilePostJSON, return_json=False
    ):
        """Helper method to read in Spectrum objects from ASCII POST."""
        json = self.get_json()

        try:
            json = validator.load(json)
        except ValidationError as e:
            raise ValidationError(
                'Invalid/missing parameters: ' f'{e.normalized_messages()}'
            )

<<<<<<< HEAD
        instrument = Instrument.query.get(json['instrument_id'])
        if instrument is None:
            raise ValidationError('Invalid instrument id.')

        groups = []
        group_ids = json.pop('group_ids', [])
        for group_id in group_ids:
            group = Group.query.get(group_id)
            if group is None:
                return self.error(f'Invalid group id: {group_id}.')
            groups.append(group)

        # will never KeyError as missing value is imputed
        followup_request_id = json.pop('followup_request_id', None)
        if followup_request_id is not None:
            followup_request = FollowupRequest.query.get(followup_request_id)
            if followup_request is None:
                return self.error('Invalid followup request.')
            for group in followup_request.target_groups:
                if group not in groups:
                    groups.append(group)

        # always add the single user group
        single_user_group_query = (
            DBSession()
            .query(Group)
            .join(GroupUser)
            .filter(
                Group.single_user_group == True,  # noqa
                GroupUser.user_id == self.associated_user_object.id,
            )
        )
        single_user_group = single_user_group_query.first()

        if single_user_group is not None:
            if single_user_group not in groups:
                groups.append(single_user_group)

        filename = json.pop('filename')
=======
>>>>>>> 79279157
        ascii = json.pop('ascii')

        # maximum size 10MB - above this don't parse. Assuming ~1 byte / char
        if len(ascii) > 1e7:
<<<<<<< HEAD
            raise ValueError('File must be smaller than 10MB.')
=======
            raise ValueError('File must be smaller than 10,000,000 characters.')
>>>>>>> 79279157

        # pass ascii in as a file-like object
        file = io.BytesIO(ascii.encode('ascii'))
        spec = Spectrum.from_ascii(
            file,
            obj_id=json.get('obj_id', None),
            instrument_id=json.get('instrument_id', None),
            observed_at=json.get('observed_at', None),
            wave_column=json.get('wave_column', None),
            flux_column=json.get('flux_column', None),
            fluxerr_column=json.get('fluxerr_column', None),
        )
        spec.original_file_string = ascii

        if return_json:
            return spec, json
        return spec


class SpectrumASCIIFileHandler(BaseHandler, ASCIIHandler):
    @permissions(['Upload data'])
    def post(self):
        """
        ---
        description: Upload spectrum from ASCII file
        requestBody:
          content:
            application/json:
              schema: SpectrumAsciiFilePostJSON
        responses:
          200:
            content:
              application/json:
                schema:
                  allOf:
                    - $ref: '#/components/schemas/Success'
                    - type: object
                      properties:
                        data:
                          type: object
                          properties:
                            id:
                              type: integer
                              description: New spectrum ID
          400:
            content:
              application/json:
                schema: Error
        """

        try:
            spec, json = self.spec_from_ascii_request(return_json=True)
        except Exception as e:
            return self.error(f'Error parsing spectrum: {e.args[0]}')

        filename = json.pop('filename')

        obj = Source.get_obj_if_owned_by(json['obj_id'], self.current_user)
        if obj is None:
            raise ValidationError('Invalid Obj id.')

        instrument = Instrument.query.get(json['instrument_id'])
        if instrument is None:
            raise ValidationError('Invalid instrument id.')

        groups = []
        group_ids = json.pop('group_ids', [])
        for group_id in group_ids:
            group = Group.query.get(group_id)
            if group is None:
                return self.error(f'Invalid group id: {group_id}.')
            groups.append(group)

        # always add the single user group
        single_user_group = (
            DBSession()
            .query(Group)
            .join(GroupUser)
            .filter(
                Group.single_user_group == True,  # noqa
                GroupUser.user_id == self.associated_user_object.id,
            )
            .first()
        )

        if single_user_group is not None:
            if single_user_group not in groups:
                groups.append(single_user_group)

        spec.original_file_filename = Path(filename).name
        spec.groups = groups

        DBSession().add(spec)
        DBSession().commit()

        self.push_all(
            action='skyportal/REFRESH_SOURCE',
            payload={'obj_key': spec.obj.internal_key},
        )

        return self.success(data={'id': spec.id})


class SpectrumASCIIFileParser(BaseHandler, ASCIIHandler):
    @permissions(['Upload data'])
    def post(self):
        """
        ---
        description: Parse spectrum from ASCII file
        requestBody:
          content:
            application/json:
              schema: SpectrumAsciiFileParseJSON
        responses:
          200:
            content:
              application/json:
                schema: SpectrumNoID
          400:
            content:
              application/json:
                schema: Error
        """

        spec = self.spec_from_ascii_request(validator=SpectrumAsciiFileParseJSON)
        return self.success(data=spec)


class ObjSpectraHandler(BaseHandler):
    @auth_or_token
    def get(self, obj_id):
        """
        ---
        description: Retrieve all spectra associated with an Object
        parameters:
          - in: path
            name: obj_id
            required: true
            schema:
              type: string
            description: ID of the object to retrieve spectra for
        responses:
          200:
            content:
              application/json:
                schema: ArrayOfSpectrums
          400:
            content:
              application/json:
                schema: Error
        """

        obj = Obj.query.get(obj_id)
        if obj is None:
            return self.error('Invalid object ID.')
        spectra = Obj.get_spectra_owned_by(obj_id, self.current_user)
        return_values = []
        for spec in spectra:
            spec_dict = spec.to_dict()
            spec_dict["instrument_name"] = spec.instrument.name
            spec_dict["groups"] = spec.groups
            return_values.append(spec_dict)
        return self.success(data=return_values)<|MERGE_RESOLUTION|>--- conflicted
+++ resolved
@@ -9,7 +9,6 @@
     DBSession,
     FollowupRequest,
     Group,
-    GroupUser,
     Instrument,
     Obj,
     Source,
@@ -234,7 +233,6 @@
                 'Invalid/missing parameters: ' f'{e.normalized_messages()}'
             )
 
-<<<<<<< HEAD
         instrument = Instrument.query.get(json['instrument_id'])
         if instrument is None:
             raise ValidationError('Invalid instrument id.')
@@ -273,18 +271,11 @@
             if single_user_group not in groups:
                 groups.append(single_user_group)
 
-        filename = json.pop('filename')
-=======
->>>>>>> 79279157
         ascii = json.pop('ascii')
 
         # maximum size 10MB - above this don't parse. Assuming ~1 byte / char
         if len(ascii) > 1e7:
-<<<<<<< HEAD
             raise ValueError('File must be smaller than 10MB.')
-=======
-            raise ValueError('File must be smaller than 10,000,000 characters.')
->>>>>>> 79279157
 
         # pass ascii in as a file-like object
         file = io.BytesIO(ascii.encode('ascii'))
