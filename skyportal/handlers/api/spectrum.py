--- conflicted
+++ resolved
@@ -142,14 +142,10 @@
               application/json:
                 schema: Error
         """
+
         spectrum = Spectrum.query.get(spectrum_id)
-
         if spectrum is not None:
             # Permissions check
-<<<<<<< HEAD
-            _ = Spectrum.get_if_owned_by(spectrum.id, self.current_user)
-            return self.success(data=spectrum)
-=======
             _ = Source.get_obj_if_owned_by(spectrum.obj_id, self.current_user)
             spec_dict = spectrum.to_dict()
             spec_dict["instrument_name"] = spectrum.instrument.name
@@ -157,7 +153,6 @@
             spec_dict["reducers"] = spectrum.reducers
             spec_dict["observers"] = spectrum.observers
             return self.success(data=spec_dict)
->>>>>>> 37547e10
         else:
             return self.error(f"Could not load spectrum with ID {spectrum_id}")
 
