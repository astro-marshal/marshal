import jsonschema
from marshmallow.exceptions import ValidationError

from baselayer.app.access import auth_or_token
from ..base import BaseHandler
from ...models import (
    DBSession,
    Source,
    FollowupRequest,
    ClassicalAssignment,
    ObservingRun,
    Obj,
    Group,
    Allocation,
)

from sqlalchemy.orm import joinedload

<<<<<<< HEAD
from ...schema import AssignmentSchema
=======
from ...schema import AssignmentSchema, FollowupRequestPost
>>>>>>> c1c4c483


class AssignmentHandler(BaseHandler):
    @auth_or_token
    def get(self, assignment_id=None):
        """
        ---
        single:
          description: Retrieve an observing run assignment
          parameters:
            - in: path
              name: assignment_id
              required: true
              schema:
                type: integer
          responses:
            200:
               content:
                application/json:
                  schema: SingleClassicalAssignment
            400:
              content:
                application/json:
                  schema: Error
        multiple:
          description: Retrieve all observing run assignments
          responses:
            200:
              content:
                application/json:
                  schema: ArrayOfClassicalAssignments
            400:
              content:
                application/json:
                  schema: Error
        """

        # get owned assignments
        assignments = DBSession().query(ClassicalAssignment)
        assignments = (
            assignments.join(Obj)
            .join(Source)
            .join(Group)
            .filter(Group.id.in_([g.id for g in self.current_user.accessible_groups]))
        )

        if assignment_id is not None:
            try:
                assignment_id = int(assignment_id)
            except ValueError:
                return self.error("Assignment ID must be an integer.")

            assignments = assignments.filter(
                ClassicalAssignment.id == assignment_id
            ).options(
                joinedload(ClassicalAssignment.obj).joinedload(Obj.thumbnails),
                joinedload(ClassicalAssignment.requester),
                joinedload(ClassicalAssignment.obj),
            )

        assignments = assignments.all()

        if len(assignments) == 0 and assignment_id is not None:
            return self.error("Could not retrieve assignment.")

        out_json = ClassicalAssignment.__schema__().dump(assignments, many=True)

        # calculate when the targets rise and set
        for json_obj, assignment in zip(out_json, assignments):
            json_obj['rise_time_utc'] = assignment.rise_time.isot
            json_obj['set_time_utc'] = assignment.set_time.isot
            json_obj['obj'] = assignment.obj
            json_obj['requester'] = assignment.requester

        if assignment_id is not None:
            out_json = out_json[0]

        return self.success(data=out_json)

    @auth_or_token
    def post(self):
        """
        ---
        description: Post new target assignment to observing run
        requestBody:
          content:
            application/json:
              schema: AssignmentSchema
        responses:
          200:
            content:
              application/json:
                schema:
                  allOf:
                    - $ref: '#/components/schemas/Success'
                    - type: object
                      properties:
                        data:
                          type: object
                          properties:
                            id:
                              type: integer
                              description: New assignment ID
        """

        data = self.get_json()
        try:
            assignment = ClassicalAssignment(**AssignmentSchema.load(data=data))
        except ValidationError as e:
            return self.error(
                'Error parsing followup request: ' f'"{e.normalized_messages()}"'
            )

        run_id = assignment.run_id
        data['priority'] = assignment.priority.name
        run = ObservingRun.query.get(run_id)
        if run is None:
            return self.error(f'Invalid observing run: "{run_id}"')

        predecessor = ClassicalAssignment.query.filter(
            ClassicalAssignment.obj_id == assignment.obj_id,
            ClassicalAssignment.run_id == run_id,
        ).first()

        if predecessor is not None:
            return self.error('Object is already assigned to this run.')

        assignment = ClassicalAssignment(**data)
        source = Source.get_obj_if_owned_by(assignment.obj_id, self.current_user)

        if source is None:
            return self.error(f'Invalid obj_id: "{assignment.obj_id}"')

        assignment.requester_id = self.associated_user_object.id
        DBSession().add(assignment)
        DBSession().commit()
        self.push_all(
            action="skyportal/REFRESH_SOURCE",
            payload={"obj_key": assignment.obj.internal_key},
        )
        self.push_all(
            action="skyportal/REFRESH_OBSERVING_RUN",
            payload={"run_id": assignment.run_id},
        )
        return self.success(data={"id": assignment.id})

    @auth_or_token
    def put(self, assignment_id):
        """
        ---
        description: Update an assignment
        parameters:
          - in: path
            name: assignment_id
            required: true
            schema:
              type: integer
        requestBody:
          content:
            application/json:
              schema: ClassicalAssignmentNoID
        responses:
          200:
            content:
              application/json:
                schema: Success
          400:
            content:
              application/json:
                schema: Error
        """
        assignment = ClassicalAssignment.query.get(int(assignment_id))

        if assignment is None:
            return self.error('No such assignment')

        data = self.get_json()
        data['id'] = assignment_id
        data["requester_id"] = self.associated_user_object.id

        modok = (
            "System admin" in self.current_user.permissions
            or assignment.requester.username == self.current_user.username
        )
        if not modok:
            return self.error("Insufficient permissions.")

        schema = ClassicalAssignment.__schema__()
        try:
            schema.load(data, partial=True)
        except ValidationError as e:
            return self.error(
                'Invalid/missing parameters: ' f'{e.normalized_messages()}'
            )
        DBSession().commit()

        self.push_all(
            action="skyportal/REFRESH_SOURCE",
            payload={"obj_key": assignment.obj.internal_key},
        )
        self.push_all(
            action="skyportal/REFRESH_OBSERVING_RUN",
            payload={"run_id": assignment.run_id},
        )
        return self.success()

    @auth_or_token
    def delete(self, assignment_id):
        """
        ---
        description: Delete assignment.
        parameters:
          - in: path
            name: assignment_id
            required: true
            schema:
              type: string
        responses:
          200:
            content:
              application/json:
                schema: Success
        """
        assignment = ClassicalAssignment.query.get(int(assignment_id))
        user = self.associated_user_object
        delok = (
            "System admin" in user.permissions
            or assignment.requester.username == user.username
        )
        if not delok:
            return self.error("Insufficient permissions.")

        obj_key = assignment.obj.internal_key

        DBSession().delete(assignment)
        DBSession().commit()

        self.push_all(
            action="skyportal/REFRESH_SOURCE", payload={"obj_key": obj_key},
        )
        self.push_all(
            action="skyportal/REFRESH_OBSERVING_RUN",
            payload={"run_id": assignment.run_id},
        )
        return self.success()


class FollowupRequestHandler(BaseHandler):
    @auth_or_token
    def get(self, followup_request_id=None):
        """
        ---
        single:
          description: Retrieve a followup request
          parameters:
            - in: path
              name: followup_request_id
              required: true
              schema:
                type: integer
          responses:
            200:
               content:
                application/json:
                  schema: SingleFollowupRequest
            400:
              content:
                application/json:
                  schema: Error
        multiple:
          description: Retrieve all followup requests
          responses:
            200:
              content:
                application/json:
                  schema: ArrayOfFollowupRequests
            400:
              content:
                application/json:
                  schema: Error
        """

        # get owned assignments
        followup_requests = DBSession().query(FollowupRequest)
        followup_requests = (
            followup_requests.join(Obj)
            .join(Source)
            .join(Group)
            .filter(Group.id.in_([g.id for g in self.current_user.accessible_groups]))
        )

        if followup_request_id is not None:
            try:
                followup_request_id = int(followup_request_id)
            except ValueError:
                return self.error("Assignment ID must be an integer.")

            followup_requests = followup_requests.filter(
                FollowupRequest.id == followup_request_id
            ).options(
                joinedload(FollowupRequest.obj).joinedload(Obj.thumbnails),
                joinedload(FollowupRequest.requester),
                joinedload(FollowupRequest.obj),
            )
            followup_request = followup_requests.first()
            if followup_request is None:
                return self.error("Could not retrieve followup request.")
            return self.success(data=followup_request)

        followup_requests = followup_requests.all()

        return self.success(data=followup_requests)

    @auth_or_token
    def post(self):
        """
        ---
        description: Submit follow-up request.
        requestBody:
          content:
            application/json:
              schema: FollowupRequestPost
        responses:
          200:
            content:
              application/json:
                schema:
                  allOf:
                    - $ref: '#/components/schemas/Success'
                    - type: object
                      properties:
                        data:
                          type: object
                          properties:
                            id:
                              type: integer
                              description: New follow-up request ID
        """
        data = self.get_json()
        _ = Source.get_obj_if_owned_by(data["obj_id"], self.current_user)

        try:
            data = FollowupRequestPost.load(data)
        except ValidationError as e:
            return self.error(
                f'Invalid / missing parameters: {e.normalized_messages()}'
            )

        data["requester_id"] = self.associated_user_object.id
        data["last_modified_by_id"] = self.associated_user_object.id
        data['allocation_id'] = int(data['allocation_id'])

        allocation = Allocation.query.get(data['allocation_id'])
        if allocation is None:
            return self.error('No such allocation.')
        if allocation.group_id not in [
            g.id for g in self.current_user.accessible_groups
        ]:
            return self.error('User does not have access to this allocation.')

        instrument = allocation.instrument
        if instrument.api_classname is None:
            return self.error('Instrument has no remote API.')

        if not instrument.api_class.implements()['submit']:
            return self.error('Cannot submit followup requests to this Instrument.')

        target_groups = []
        for group_id in data.pop('target_group_ids', []):
            g = Group.query.get(group_id)
            if g is None:
                return self.error(f'Invalid group id: {group_id}')
            target_groups.append(g)

        # validate the payload
        jsonschema.validate(data['payload'], instrument.api_class.form_json_schema)

        followup_request = FollowupRequest.__schema__().load(data)
        followup_request.target_groups = target_groups
        DBSession().add(followup_request)
        DBSession().commit()

        self.push_all(
            action="skyportal/REFRESH_SOURCE",
            payload={"obj_key": followup_request.obj.internal_key},
        )

        try:
            instrument.api_class.submit(followup_request)
        except Exception:
            followup_request.status = 'failed to submit'
            raise
        finally:
            DBSession().commit()
            self.push_all(
                action="skyportal/REFRESH_SOURCE",
                payload={"obj_id": followup_request.obj_id},
            )

        return self.success(data={"id": followup_request.id})

    @auth_or_token
    def put(self, request_id):
        """
        ---
        description: Update a follow-up request
        parameters:
          - in: path
            name: request_id
            required: true
            schema:
              type: string
        requestBody:
          content:
            application/json:
              schema: FollowupRequestPost
        responses:
          200:
            content:
              application/json:
                schema: Success
          400:
            content:
              application/json:
                schema: Error
        """

        followup_request = FollowupRequest.get_if_owned_by(
            request_id, self.current_user
        )

        data = self.get_json()

        try:
            data = FollowupRequestPost.load(data)
        except ValidationError as e:
            return self.error(
                f'Invalid / missing parameters: {e.normalized_messages()}'
            )

        data['id'] = request_id
        data["last_modified_by_id"] = self.associated_user_object.id

        api = followup_request.instrument.api_class

        if not api.implements()['update']:
            return self.error('Cannot update requests on this instrument.')

        target_group_ids = data.pop('target_group_ids', None)
        if target_group_ids is not None:
            target_groups = []
            for group_id in target_group_ids:
                g = Group.query.get(group_id)
                if g is None:
                    return self.error(f'Invalid group id: {group_id}')
                target_groups.append(g)
            followup_request.target_groups = target_groups

        # validate posted data
        try:
            FollowupRequest.__schema__().load(data, partial=True)
        except ValidationError as e:
            return self.error(
                f'Error parsing followup request update: "{e.normalized_messages()}"'
            )

        for k in data:
            setattr(followup_request, k, data[k])

        followup_request.instrument.api_class.update(followup_request)
        DBSession().commit()

        self.push_all(
            action="skyportal/REFRESH_SOURCE",
            payload={"obj_key": followup_request.obj.internal_key},
        )
        return self.success()

    @auth_or_token
    def delete(self, request_id):
        """
        ---
        description: Delete follow-up request.
        parameters:
          - in: path
            name: request_id
            required: true
            schema:
              type: string
        responses:
          200:
            content:
              application/json:
                schema: Success
        """
        followup_request = FollowupRequest.get_if_owned_by(
            request_id, self.current_user
        )
        if not (
            "Super admin" in [role.id for role in self.associated_user_object.roles]
            or "Group admin" in [role.id for role in self.associated_user_object.roles]
            or followup_request.requester.username
            == self.associated_user_object.username
        ):
            return self.error("Insufficient permissions.")

        api = followup_request.instrument.api_class
        if not api.implements()['delete']:
            return self.error('Cannot delete requests on this instrument.')

        followup_request.last_modified_by_id = self.associated_user_object.id
        api.delete(followup_request)
        DBSession().commit()

        self.push_all(
            action="skyportal/REFRESH_SOURCE",
            payload={"obj_key": followup_request.obj.internal_key},
        )
        return self.success()<|MERGE_RESOLUTION|>--- conflicted
+++ resolved
@@ -16,11 +16,7 @@
 
 from sqlalchemy.orm import joinedload
 
-<<<<<<< HEAD
-from ...schema import AssignmentSchema
-=======
 from ...schema import AssignmentSchema, FollowupRequestPost
->>>>>>> c1c4c483
 
 
 class AssignmentHandler(BaseHandler):
