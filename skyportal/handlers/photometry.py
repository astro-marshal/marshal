--- conflicted
+++ resolved
@@ -42,17 +42,10 @@
             data['mag'] = [data['mag']]
             data['e_mag'] = [data['e_mag']]
         ids = []
-<<<<<<< HEAD
-        instrument = Instrument.query.get(data['instrumentID'])
-        if not instrument:
-            raise Exception('Invalid instrument ID') # TODO: handle invalid instrument ID
-        source = Source.query.get(data['sourceID'])
-=======
         instrument = Instrument.query.get(data['instrument_id'])
         if not instrument:
             raise Exception('Invalid instrument ID') # TODO: handle invalid instrument ID
         source = Source.query.get(data['source_id'])
->>>>>>> 022d6f2b
         if not source:
             raise Exception('Invalid source ID') # TODO: handle invalid source ID
         for i in range(len(data['mag'])):
@@ -62,15 +55,9 @@
                          scale=data['time_scale'])
                 time = t.tcb.iso
             else:
-<<<<<<< HEAD
-                obs_time = data['obsTime'][i]
-            p = Photometry(source=source,
-                           observed_at=obs_time,
-=======
                 time = data['time'][i]
             p = Photometry(source=source,
                            observed_at=time,
->>>>>>> 022d6f2b
                            mag=data['mag'][i],
                            e_mag=data['e_mag'][i],
                            time_scale='tcb',
