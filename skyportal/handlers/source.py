import tornado.web
from sqlalchemy.orm import joinedload
from sqlalchemy import func
import arrow
from baselayer.app.access import permissions, auth_or_token
from baselayer.app.handlers import BaseHandler
from ..models import (DBSession, Comment, Instrument, Photometry, Source,
                      Thumbnail, GroupSource, Token, User)
from functools import reduce


SOURCES_PER_PAGE = 100


class SourceHandler(BaseHandler):
    @auth_or_token
<<<<<<< HEAD
    def get(self, source_id_or_page_num=None, page_number_given=False):
        info = {}
        if source_id_or_page_num is not None and not page_number_given:
            source_id = source_id_or_page_num
            info['sources'] = Source.get_if_owned_by(source_id, self.current_user,
                                          options=[joinedload(Source.comments)
                                                   .joinedload(Comment.user),
                                                   joinedload(Source.thumbnails)
                                                   .joinedload(Thumbnail.photometry)
                                                   .joinedload(Photometry.instrument)
                                                   .joinedload(Instrument.telescope)])
        elif page_number_given:
            page = int(source_id_or_page_num)
            q = Source.query.filter(Source.id.in_(DBSession.query(
                GroupSource.source_id).filter(GroupSource.group_id.in_(
                    [g.id for g in self.current_user.groups]))))
            all_matches = q.all()
            info['totalMatches'] = len(all_matches)
            info['sources'] = all_matches[
                ((page - 1) * SOURCES_PER_PAGE):(page * SOURCES_PER_PAGE)]
            info['pageNumber'] = page
            info['sourceNumberingStart'] = (page - 1) * SOURCES_PER_PAGE + 1
            info['sourceNumberingEnd'] = min(info['totalMatches'],
                                             page * SOURCES_PER_PAGE)
            info['lastPage'] = info['totalMatches'] <= page * SOURCES_PER_PAGE
            if info['totalMatches'] == 0:
                info['sourceNumberingStart'] = 0
=======
    def get(self, source_id=None):
        """
        ---
        single:
          description: Retrieve a source
          parameters:
            - in: path
              name: source_id
              required: false
              schema:
                type: integer
          responses:
            200:
              content:
                application/json:
                  schema: SingleSource
            400:
              content:
                application/json:
                  schema: Error
        multiple:
          description: Retrieve all sources
          responses:
            200:
              content:
                application/json:
                  schema: ArrayOfSources
            400:
              content:
                application/json:
                  schema: Error
        """
        if source_id is not None:
            source = Source.get_if_owned_by(source_id, self.current_user,
                                            options=[joinedload(Source.comments)
                                                     .joinedload(Comment.user),
                                                     joinedload(Source.thumbnails)
                                                     .joinedload(Thumbnail.photometry)
                                                     .joinedload(Photometry.instrument)
                                                     .joinedload(Instrument.telescope)])
            return self.success(source)
>>>>>>> 8567d258
        else:
            if isinstance(self.current_user, Token):
                token = self.current_user
                sources = reduce(set.union,
                                 (set(group.sources) for group in token.groups))
            else:
                sources = self.current_user.sources

        if info['sources'] is not None:
            return self.success(info)
        else:
            return self.error(f"Could not load source {source_id}",
                              {"source_id": source_id_or_page_num})

    @permissions(['Manage sources'])
    def post(self):
        """
        ---
        description: Upload a source
        parameters:
          - in: path
            name: source
            schema: Source
        responses:
          200:
            content:
              application/json:
                schema:
                  allOf:
                    - Success
                    - type: object
                      properties:
                        id:
                          type: integer
                          description: New source ID
        """
        data = self.get_json()

        s = Source(ra=data['sourceRA'], dec=data['sourceDec'],
                   redshift=data.get('sourceRedShift'))
        DBSession().add(s)
        DBSession().commit()

        return self.success({"id": s.id}, 'cesium/FETCH_SOURCES')

    @permissions(['Manage sources'])
    def put(self, source_id):
        """
        ---
        description: Update a source
        parameters:
          - in: path
            name: source
            schema: Source
        responses:
          200:
            content:
              application/json:
                schema: Success
        """
        data = self.get_json()

        s = Source.query.get(source_id)
        s.ra = data['sourceRA']
        s.dec = data['sourceDec']
        s.redshift = data.get('sourceRedShift')
        DBSession().commit()

        return self.success(action='cesium/FETCH_SOURCES')

    @permissions(['Manage sources'])
    def delete(self, source_id):
        """
        ---
        description: Delete a source
        parameters:
          - in: path
            name: source
            schema:
              Source
        responses:
          200:
            content:
              application/json:
                schema: Success
        """
        s = Source.query.get(source_id)
        DBSession().delete(s)
        DBSession().commit()

        return self.success(action='cesium/FETCH_SOURCES')


class FilterSourcesHandler(BaseHandler):
    @auth_or_token
    def post(self):
        data = self.get_json()
        info = {}
        page = int(data.get('pageNumber', 1))
        info['pageNumber'] = page
        q = Source.query.filter(Source.id.in_(DBSession.query(
                GroupSource.source_id).filter(GroupSource.group_id.in_(
                    [g.id for g in self.current_user.groups]))))

        if data['sourceID']:
            q = q.filter(Source.id.contains(data['sourceID'].strip()))
        if data['ra'] and data['dec'] and data['radius']:
            ra = float(data['ra'])
            dec = float(data['dec'])
            radius = float(data['radius'])
            q = q.filter(Source.ra <= ra + radius)\
                 .filter(Source.ra >= ra - radius)\
                 .filter(Source.dec <= dec + radius)\
                 .filter(Source.dec >= dec - radius)
        if data['startDate']:
            start_date = arrow.get(data['startDate'].strip())
            q = q.filter(Source.last_detected >= start_date)
        if data['endDate']:
            end_date = arrow.get(data['endDate'].strip())
            q = q.filter(Source.last_detected <= end_date)
        if data['simbadClass']:
            q = q.filter(func.lower(Source.simbad_class) ==
                         data['simbadClass'].lower())
        if data['hasTNSname']:
            q = q.filter(Source.tns_name.isnot(None))

        all_matches = list(q)
        info['totalMatches'] = len(all_matches)
        info['sources'] = all_matches[
            ((page - 1) * SOURCES_PER_PAGE):(page * SOURCES_PER_PAGE)]
        info['lastPage'] = info['totalMatches'] <= page * SOURCES_PER_PAGE
        info['sourceNumberingStart'] = (page - 1) * SOURCES_PER_PAGE + 1
        info['sourceNumberingEnd'] = min(info['totalMatches'],
                                         page * SOURCES_PER_PAGE)
        if info['totalMatches'] == 0:
            info['sourceNumberingStart'] = 0

        return self.success(info)<|MERGE_RESOLUTION|>--- conflicted
+++ resolved
@@ -14,8 +14,43 @@
 
 class SourceHandler(BaseHandler):
     @auth_or_token
-<<<<<<< HEAD
     def get(self, source_id_or_page_num=None, page_number_given=False):
+        """
+        ---
+        single:
+          description: Retrieve a source
+          parameters:
+            - in: path
+              name: source_id_or_page_num
+              required: false
+              schema:
+                type: integer
+            - in: path
+              name: page_number_given
+              required: false
+              schema:
+                type: boolean
+          responses:
+            200:
+              content:
+                application/json:
+                  schema: SingleSource
+            400:
+              content:
+                application/json:
+                  schema: Error
+        multiple:
+          description: Retrieve all sources
+          responses:
+            200:
+              content:
+                application/json:
+                  schema: ArrayOfSources
+            400:
+              content:
+                application/json:
+                  schema: Error
+        """
         info = {}
         if source_id_or_page_num is not None and not page_number_given:
             source_id = source_id_or_page_num
@@ -42,49 +77,6 @@
             info['lastPage'] = info['totalMatches'] <= page * SOURCES_PER_PAGE
             if info['totalMatches'] == 0:
                 info['sourceNumberingStart'] = 0
-=======
-    def get(self, source_id=None):
-        """
-        ---
-        single:
-          description: Retrieve a source
-          parameters:
-            - in: path
-              name: source_id
-              required: false
-              schema:
-                type: integer
-          responses:
-            200:
-              content:
-                application/json:
-                  schema: SingleSource
-            400:
-              content:
-                application/json:
-                  schema: Error
-        multiple:
-          description: Retrieve all sources
-          responses:
-            200:
-              content:
-                application/json:
-                  schema: ArrayOfSources
-            400:
-              content:
-                application/json:
-                  schema: Error
-        """
-        if source_id is not None:
-            source = Source.get_if_owned_by(source_id, self.current_user,
-                                            options=[joinedload(Source.comments)
-                                                     .joinedload(Comment.user),
-                                                     joinedload(Source.thumbnails)
-                                                     .joinedload(Thumbnail.photometry)
-                                                     .joinedload(Photometry.instrument)
-                                                     .joinedload(Instrument.telescope)])
-            return self.success(source)
->>>>>>> 8567d258
         else:
             if isinstance(self.current_user, Token):
                 token = self.current_user
