--- conflicted
+++ resolved
@@ -12,15 +12,11 @@
 from sqlalchemy.orm import relationship
 from sqlalchemy.dialects.postgresql import JSONB
 from sqlalchemy.ext.hybrid import hybrid_property
-<<<<<<< HEAD
-from sqlalchemy_utils import ArrowType
 from skyportal_spatial import (UnindexedSpatialBackend, PostGISSpatialBackend,
                                Q3CSpatialBackend)
-=======
+
 from sqlalchemy_utils import ArrowType, URLType
 
-from astropy.time import Time
->>>>>>> 7929fc47
 
 from baselayer.app.models import (init_db, join_model, Base, DBSession, ACL,
                                   Role, User, Token)
