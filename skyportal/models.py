import yaml
import uuid
import re
import json
import warnings
from datetime import datetime, timezone, timedelta
import requests
import arrow

import astroplan
import numpy as np
import timezonefinder
from slugify import slugify

import sqlalchemy as sa
from sqlalchemy import cast, event
from sqlalchemy.dialects.postgresql import ARRAY
from sqlalchemy.dialects import postgresql as psql
from sqlalchemy.orm import relationship, aliased
from sqlalchemy.schema import UniqueConstraint
from sqlalchemy.dialects.postgresql import JSONB
from sqlalchemy.ext.hybrid import hybrid_property
from sqlalchemy_utils import URLType, EmailType
from sqlalchemy import func

from twilio.rest import Client as TwilioClient

from astropy import units as u
from astropy import time as ap_time
from astropy.utils.exceptions import AstropyWarning
from astropy import coordinates as ap_coord
from astropy.io import fits, ascii
import healpix_alchemy as ha

from .utils.cosmology import establish_cosmology
from baselayer.app.models import (  # noqa
    init_db,
    join_model,
    Base,
    DBSession,
    ACL,
    Role,
    User,
    Token,
    UserACL,
    UserRole,
    UserAccessControl,
    accessible_by_user,
    user_acls_temporary_table,
    AccessibleByOwner,
    Restricted,
    AccessibleByAnyone,
    compose_access_control,
    accessible_if_properties_are_accessible,
)
from baselayer.app.env import load_env
from baselayer.app.json_util import to_json

from . import schema
from .enum_types import (
    allowed_bandpasses,
    thumbnail_types,
    instrument_types,
    followup_priorities,
    api_classnames,
    listener_classnames,
)
from .email_utils import send_email

from skyportal import facility_apis

# In the AB system, a brightness of 23.9 mag corresponds to 1 microJy.
# All DB fluxes are stored in microJy (AB).
PHOT_ZP = 23.9
PHOT_SYS = 'ab'

utcnow = func.timezone('UTC', func.current_timestamp())

_, cfg = load_env()
cosmo = establish_cosmology(cfg)


def user_accessible_groups_temporary_table():
    """This method creates a temporary table that maps user_ids to their
    accessible group_ids. For normal users, accessible groups are identical
    to what is in the group_users table. For users with the "System admin" ACL,
    all groups are accessible.

    The temporary table lives for the duration of the current database
    transaction and is visible only to the transaction it was created
    within. The temporary table maintains a forward and reverse index
    for fast joins on accessible groups.

    This function can be called many times within a transaction. It will only
    create the table once per transaction and subsequent calls will always
    return a reference to the table created on the first call, with the same
    underlying data.

    Returns
    -------
    table: `sqlalchemy.Table`
        The forward- and reverse-indexed `user_accessible_groups` temporary
        table for the current database transaction.
    """

    user_acls = user_acls_temporary_table()

    sql = f"""
CREATE TEMP TABLE IF NOT EXISTS user_accessible_groups ON COMMIT DROP
AS
  (SELECT user_id,
          group_id
   FROM group_users
   UNION SELECT sq.user_id,
                sq.group_id
   FROM
     (SELECT uacl.user_id AS user_id,
             g.id AS group_id
      FROM
        {user_acls.name} uacl
      JOIN groups g ON uacl.acl_id = 'System admin') sq);"""
    DBSession().execute(sql)
    DBSession().execute(
        'CREATE INDEX IF NOT EXISTS user_accessible_groups_forward_index '
        'ON user_accessible_groups (user_id, group_id)'
    )
    DBSession().execute(
        'CREATE INDEX IF NOT EXISTS user_accessible_groups_reverse_index '
        'ON user_accessible_groups (group_id, user_id)'
    )

    t = sa.Table(
        'user_accessible_groups',
        Base.metadata,
        sa.Column('user_id', sa.Integer, primary_key=True),
        sa.Column('group_id', sa.Integer, primary_key=True),
        extend_existing=True,
    )
    return sa.alias(t)


def get_app_base_url():
    ports_to_ignore = {True: 443, False: 80}  # True/False <-> server.ssl=True/False
    return f"{'https' if cfg['server.ssl'] else 'http'}:" f"//{cfg['server.host']}" + (
        f":{cfg['server.port']}"
        if (
            cfg["server.port"] is not None
            and cfg["server.port"] != ports_to_ignore[cfg["server.ssl"]]
        )
        else ""
    )


def basic_user_display_info(user):
    return {
        field: getattr(user, field)
        for field in ('username', 'first_name', 'last_name', 'gravatar_url')
    }


def user_to_dict(self):
    return {
        field: getattr(self, field)
        for field in User.__table__.columns.keys()
        if field != "preferences"
    }


User.to_dict = user_to_dict


class AccessibleByGroupsMembers(UserAccessControl):
    """A record that is readable only to members of its multiple (many-to-many)
    parent groups."""

    @classmethod
    def accessible_pairs(cls, target_right, user_right):
        """Construct a join table mapping User records to accessible target
        records.

        Parameters
        ----------
        target_right: `baselayer.app.models.Base` or alias of
        `baselayer.app.models.Base`
            Access protected class or alias of the access protected class.
        user_right: `baselayer.app.models.Base` or alias of
        `baselayer.app.models.Base`
            The `User` class or an alias of the `User` class.

        Returns
        -------
        table: `sqlalchemy.sql.expression.Selectable`
            SQLalchemy table mapping User records to accessible target records.
        """

        # Ensure the target class has the foreign key that moderates
        # access control.
        cls.check_cls_for_attributes(target_right, ['groups'])
        user_accessible_groups = user_accessible_groups_temporary_table()
        relationship = sa.inspect(target_right).mapper.relationships['groups']
        cls_groups_join_table = sa.alias(relationship.secondary)
        (local_key_0, remote_key_0), _ = relationship.local_remote_pairs

        return (
            sa.join(
                target_right,
                cls_groups_join_table,
                getattr(target_right, local_key_0.name)
                == getattr(cls_groups_join_table.c, remote_key_0.name),
            )
            .join(
                user_accessible_groups,
                cls_groups_join_table.c.group_id == user_accessible_groups.c.group_id,
            )
            .join(user_right, user_right.id == user_accessible_groups.user_id)
        )


def accessible_by_group_members(related_class=None, admins_only=False):
    """Create a class that grants access to Users that can access the
    record's group, which is defined on a foreign key relationship.

    Parameters
    ----------
    related_class: DeclarativeMeta, optional, default None
        The class which is related to the target class and provides the "groups"
        attribute for membership checking. If
    admins_only: bool
        Grant access to group admins only?
    Returns
    -------
    AccessibleByUser: type
        Class implementing the accessible-by-group-via logic.
    """

    class _AccessibleByGroupMembersVia(UserAccessControl):
        """A record that is readable to members of the group associated with a
        record's relationship."""

        @classmethod
        def accessible_pairs(cls, target_right, user_right):
            """Construct a join table mapping User records to accessible target
            records.

            Parameters
            ----------
            target_right: `baselayer.app.models.Base` or alias of
            `baselayer.app.models.Base`
                Access protected class or alias of the access protected class.
            user_right: `baselayer.app.models.Base` or alias of
            `baselayer.app.models.Base`
                The `User` class or an alias of the `User` class.

            Returns
            -------
            table: `sqlalchemy.sql.expression.Selectable`
                SQLalchemy table mapping User records to accessible target records.
            """

            user_accessible_groups = user_accessible_groups_temporary_table()
            user_acls = user_acls_temporary_table()

            if related_class is not None:
                related_alias = aliased(related_class)
                base = sa.join(target_right, related_alias)
                groups_joinkey = related_alias.group_id
            else:
                base = target_right
                groups_joinkey = target_right.group_id

            base = (
                sa.join(
                    base,
                    user_accessible_groups,
                    groups_joinkey == user_accessible_groups.c.group_id,
                )
                .join(user_right, user_right.id == user_accessible_groups.c.user_id)
                .join(user_acls, user_acls.c.user_id == user_right.id)
            )

            if admins_only:
                group_users = aliased(GroupUser)
                base = base.join(
                    group_users,
                    sa.and_(
                        user_right.id == group_users.user_id,
                        groups_joinkey == group_users.group_id,
                        sa.or_(
                            group_users.admin.is_(True),
                            user_acls.c.acl_id == "System admin",
                        ),
                    ),
                )

            return base

    return _AccessibleByGroupMembersVia


AccessibleByGroupMembers = accessible_by_group_members()
AccessibleByGroupAdmins = accessible_by_group_members(admins_only=True)


class AccessibleByMembers(UserAccessControl):
    """A record that is readable to members of the group associated with a
    record's relationship."""

    @classmethod
    def accessible_pairs(cls, target_right, user_right):
        """Construct a join table mapping User records to accessible target
        records.

        Parameters
        ----------
        target_right: `baselayer.app.models.Base` or alias of
        `baselayer.app.models.Base`
            Access protected class or alias of the access protected class.
        user_right: `baselayer.app.models.Base` or alias of
        `baselayer.app.models.Base`
            The `User` class or an alias of the `User` class.

        Returns
        -------
        table: `sqlalchemy.sql.expression.Selectable`
            SQLalchemy table mapping User records to accessible target records.
        """

        user_accessible_groups = user_accessible_groups_temporary_table()

        return sa.join(
            target_right,
            user_accessible_groups,
            target_right.id == user_accessible_groups.c.group_id,
        ).join(user_right, user_right.id == user_accessible_groups.c.user_id)


class NumpyArray(sa.types.TypeDecorator):
    """SQLAlchemy representation of a NumPy array."""

    impl = psql.ARRAY(sa.Float)

    def process_result_value(self, value, dialect):
        return np.array(value)


class Group(Base):
    """A user group. `Group`s controls `User` access to `Filter`s and serve as
    targets for data sharing requests. `Photometry` and `Spectra` shared with
    a `Group` will be visible to all its members. `Group`s maintain specific
    `Stream` permissions. In order for a `User` to join a `Group`, the `User`
    must have access to all of the `Group`'s data `Stream`s.
    """

    update = delete = AccessibleByGroupAdmins
    member = AccessibleByMembers

    name = sa.Column(
        sa.String, unique=True, nullable=False, index=True, doc='Name of the group.'
    )
    nickname = sa.Column(
        sa.String, unique=True, nullable=True, index=True, doc='Short group nickname.'
    )
    private = sa.Column(
        sa.Boolean,
        nullable=False,
        default=False,
        index=True,
        doc="Boolean indicating whether group is invisible to non-members.",
    )
    streams = relationship(
        'Stream',
        secondary='group_streams',
        back_populates='groups',
        passive_deletes=True,
        doc='Stream access required for a User to become a member of the Group.',
    )
    filters = relationship(
        "Filter",
        back_populates="group",
        passive_deletes=True,
        doc='All filters (not just active) associated with a group.',
    )

    users = relationship(
        'User',
        secondary='group_users',
        back_populates='groups',
        passive_deletes=True,
        doc='The members of this group.',
    )

    group_users = relationship(
        'GroupUser',
        back_populates='group',
        cascade='save-update, merge, refresh-expire, expunge',
        passive_deletes=True,
        doc='Elements of a join table mapping Users to Groups.',
    )

    observing_runs = relationship(
        'ObservingRun',
        back_populates='group',
        doc='The observing runs associated with this group.',
    )
    photometry = relationship(
        "Photometry",
        secondary="group_photometry",
        back_populates="groups",
        cascade="save-update, merge, refresh-expire, expunge",
        passive_deletes=True,
        doc='The photometry visible to this group.',
    )

    spectra = relationship(
        "Spectrum",
        secondary="group_spectra",
        back_populates="groups",
        cascade="save-update, merge, refresh-expire, expunge",
        passive_deletes=True,
        doc='The spectra visible to this group.',
    )
    single_user_group = sa.Column(
        sa.Boolean,
        default=False,
        index=True,
        doc='Flag indicating whether this group '
        'is a singleton group for one user only.',
    )
    allocations = relationship(
        'Allocation',
        back_populates="group",
        cascade="save-update, merge, refresh-expire, expunge",
        passive_deletes=True,
        doc="Allocations made to this group.",
    )
    admission_requests = relationship(
        "GroupAdmissionRequest",
        back_populates="group",
        passive_deletes=True,
        doc="User requests to join this group.",
    )


GroupUser = join_model('group_users', Group, User, base=Base)
GroupUser.__doc__ = "Join table mapping `Group`s to `User`s."
GroupUser.create = GroupUser.update = GroupUser.delete = compose_access_control(
    AccessibleByGroupAdmins, GroupUser.read
)

GroupUser.admin = sa.Column(
    sa.Boolean,
    nullable=False,
    default=False,
    doc="Boolean flag indicating whether the User is an admin of the group.",
)

User.group_admission_requests = relationship(
    "GroupAdmissionRequest",
    back_populates="user",
    passive_deletes=True,
    doc="User's requests to join groups.",
)


class GroupAdmissionRequest(Base):
    """Table tracking requests from users to join groups."""

    user_id = sa.Column(
        sa.ForeignKey("users.id", ondelete="CASCADE"),
        nullable=False,
        index=True,
        doc="ID of the User requesting to join the group",
    )
    user = relationship(
        "User",
        foreign_keys=[user_id],
        back_populates="group_admission_requests",
        doc="The User requesting to join a group",
    )
    group_id = sa.Column(
        sa.ForeignKey("groups.id", ondelete="CASCADE"),
        nullable=False,
        index=True,
        doc="ID of the Group to which admission is requested",
    )
    group = relationship(
        "Group",
        foreign_keys=[group_id],
        back_populates="admission_requests",
        doc="The Group to which admission is requested",
    )
    status = sa.Column(
        sa.Enum(
            "pending",
            "accepted",
            "declined",
            name="admission_request_status",
            validate_strings=True,
        ),
        nullable=False,
        default="pending",
        doc=(
            "Admission request status. Can be one of either 'pending', "
            "'accepted', or 'declined'."
        ),
    )


class Stream(Base):
    """A data stream producing alerts that can be programmatically filtered
    using a Filter. """

    read = AccessibleByGroupsMembers
    create = update = delete = Restricted

    name = sa.Column(sa.String, unique=True, nullable=False, doc="Stream name.")
    altdata = sa.Column(
        JSONB,
        nullable=True,
        doc="Misc. metadata stored in JSON format, e.g. "
        "`{'collection': 'ZTF_alerts', selector: [1, 2]}`",
    )

    groups = relationship(
        'Group',
        secondary='group_streams',
        back_populates='streams',
        passive_deletes=True,
        doc="The Groups with access to this Stream.",
    )
    users = relationship(
        'User',
        secondary='stream_users',
        back_populates='streams',
        passive_deletes=True,
        doc="The users with access to this stream.",
    )
    filters = relationship(
        'Filter',
        back_populates='stream',
        passive_deletes=True,
        doc="The filters with access to this stream.",
    )


GroupStream = join_model('group_streams', Group, Stream, base=Base)
GroupStream.__doc__ = "Join table mapping Groups to Streams."
GroupStream.create = GroupStream.update = GroupStream.delete = compose_access_control(
    AccessibleByGroupAdmins, GroupStream.read
)


StreamUser = join_model('stream_users', Stream, User, base=Base)
StreamUser.__doc__ = "Join table mapping Streams to Users."
StreamUser.create = Restricted

User.groups = relationship(
    'Group',
    secondary='group_users',
    back_populates='users',
    passive_deletes=True,
    doc="The Groups this User is a member of.",
)

User.streams = relationship(
    'Stream',
    secondary='stream_users',
    back_populates='users',
    passive_deletes=True,
    doc="The Streams this User has access to.",
)


User.single_user_group = property(
    lambda self: DBSession()
    .query(Group)
    .join(GroupUser)
    .filter(Group.single_user_group.is_(True), GroupUser.user_id == self.id)
    .first()
)


@property
def user_or_token_accessible_groups(self):
    """Return the list of Groups a User or Token has access to. For non-admin
    Users or Token owners, this corresponds to the Groups they are a member of.
    For System Admins, this corresponds to all Groups."""
    if "System admin" in self.permissions:
        return Group.query.all()
    return self.groups


User.accessible_groups = user_or_token_accessible_groups
Token.accessible_groups = user_or_token_accessible_groups


@property
def user_or_token_accessible_streams(self):
    """Return the list of Streams a User or Token has access to."""
    if "System admin" in self.permissions:
        return Stream.query.all()
    if isinstance(self, Token):
        return self.created_by.streams
    return self.streams


User.accessible_streams = user_or_token_accessible_streams
Token.accessible_streams = user_or_token_accessible_streams


@property
def token_groups(self):
    """The groups the Token owner is a member of."""
    return self.created_by.groups


Token.groups = token_groups


class Obj(Base, ha.Point):
    """A record of an astronomical Object and its metadata, such as position,
    positional uncertainties, name, and redshift."""

    update = AccessibleByAnyone

    id = sa.Column(sa.String, primary_key=True, doc="Name of the object.")
    # TODO should this column type be decimal? fixed-precison numeric

    ra_dis = sa.Column(sa.Float, doc="J2000 Right Ascension at discovery time [deg].")
    dec_dis = sa.Column(sa.Float, doc="J2000 Declination at discovery time [deg].")

    ra_err = sa.Column(
        sa.Float,
        nullable=True,
        doc="Error on J2000 Right Ascension at discovery time [deg].",
    )
    dec_err = sa.Column(
        sa.Float,
        nullable=True,
        doc="Error on J2000 Declination at discovery time [deg].",
    )

    offset = sa.Column(
        sa.Float, default=0.0, doc="Offset from nearest static object [arcsec]."
    )
    redshift = sa.Column(sa.Float, nullable=True, doc="Redshift.")
    redshift_history = sa.Column(
        JSONB, nullable=True, doc="Record of who set which redshift values and when.",
    )

    # Contains all external metadata, e.g. simbad, pan-starrs, tns, gaia
    altdata = sa.Column(
        JSONB,
        nullable=True,
        doc="Misc. alternative metadata stored in JSON format, e.g. "
        "`{'gaia': {'info': {'Teff': 5780}}}`",
    )

    dist_nearest_source = sa.Column(
        sa.Float, nullable=True, doc="Distance to the nearest Obj [arcsec]."
    )
    mag_nearest_source = sa.Column(
        sa.Float, nullable=True, doc="Magnitude of the nearest Obj [AB]."
    )
    e_mag_nearest_source = sa.Column(
        sa.Float, nullable=True, doc="Error on magnitude of the nearest Obj [mag]."
    )

    transient = sa.Column(
        sa.Boolean,
        default=False,
        doc="Boolean indicating whether the object is an astrophysical transient.",
    )
    varstar = sa.Column(
        sa.Boolean,
        default=False,
        doc="Boolean indicating whether the object is a variable star.",
    )
    is_roid = sa.Column(
        sa.Boolean,
        default=False,
        doc="Boolean indicating whether the object is a moving object.",
    )

    score = sa.Column(sa.Float, nullable=True, doc="Machine learning score.")

    origin = sa.Column(sa.String, nullable=True, doc="Origin of the object.")

    internal_key = sa.Column(
        sa.String,
        nullable=False,
        default=lambda: str(uuid.uuid4()),
        doc="Internal key used for secure websocket messaging.",
    )

    candidates = relationship(
        'Candidate',
        back_populates='obj',
        cascade='save-update, merge, refresh-expire, expunge',
        passive_deletes=True,
        order_by="Candidate.passed_at",
        doc="Candidates associated with the object.",
    )

    comments = relationship(
        'Comment',
        back_populates='obj',
        cascade='save-update, merge, refresh-expire, expunge',
        passive_deletes=True,
        order_by="Comment.created_at",
        doc="Comments posted about the object.",
    )

    annotations = relationship(
        'Annotation',
        back_populates='obj',
        cascade='save-update, merge, refresh-expire, expunge',
        passive_deletes=True,
        order_by="Annotation.created_at",
        doc="Auto-annotations posted about the object.",
    )

    classifications = relationship(
        'Classification',
        back_populates='obj',
        cascade='save-update, merge, refresh-expire, expunge',
        passive_deletes=True,
        order_by="Classification.created_at",
        doc="Classifications of the object.",
    )

    photometry = relationship(
        'Photometry',
        back_populates='obj',
        cascade='save-update, merge, refresh-expire, expunge',
        single_parent=True,
        passive_deletes=True,
        order_by="Photometry.mjd",
        doc="Photometry of the object.",
    )

    detect_photometry_count = sa.Column(
        sa.Integer,
        nullable=True,
        doc="How many times the object was detected above :math:`S/N = 5`.",
    )

    spectra = relationship(
        'Spectrum',
        back_populates='obj',
        cascade='save-update, merge, refresh-expire, expunge',
        single_parent=True,
        passive_deletes=True,
        order_by="Spectrum.observed_at",
        doc="Spectra of the object.",
    )
    thumbnails = relationship(
        'Thumbnail',
        back_populates='obj',
        cascade='save-update, merge, refresh-expire, expunge',
        passive_deletes=True,
        doc="Thumbnails of the object.",
    )

    followup_requests = relationship(
        'FollowupRequest',
        back_populates='obj',
        doc="Robotic follow-up requests of the object.",
    )
    assignments = relationship(
        'ClassicalAssignment',
        back_populates='obj',
        doc="Assignments of the object to classical observing runs.",
    )

    obj_notifications = relationship(
        "SourceNotification",
        back_populates="source",
        doc="Notifications regarding the object sent out by users",
    )

    @hybrid_property
    def last_detected(self):
        """UTC ISO date at which the object was last detected above a S/N of 5."""
        detections = [phot.iso for phot in self.photometry if phot.snr and phot.snr > 5]
        return max(detections) if detections else None

    @last_detected.expression
    def last_detected(cls):
        """UTC ISO date at which the object was last detected above a S/N of 5."""
        return (
            sa.select([sa.func.max(Photometry.iso)])
            .where(Photometry.obj_id == cls.id)
            .where(Photometry.snr > 5.0)
            .group_by(Photometry.obj_id)
            .label('last_detected')
        )

    def add_linked_thumbnails(self):
        """Determine the URLs of the SDSS and DESI DR8 thumbnails of the object,
        insert them into the Thumbnails table, and link them to the object."""
        sdss_thumb = Thumbnail(obj=self, public_url=self.sdss_url, type='sdss')
        dr8_thumb = Thumbnail(obj=self, public_url=self.desi_dr8_url, type='dr8')
        DBSession().add_all([sdss_thumb, dr8_thumb])
        DBSession().commit()

    def add_ps1_thumbnail(self):
        ps1_thumb = Thumbnail(obj=self, public_url=self.panstarrs_url, type="ps1")
        DBSession().add(ps1_thumb)
        DBSession().commit()

    @property
    def sdss_url(self):
        """Construct URL for public Sloan Digital Sky Survey (SDSS) cutout."""
        return (
            f"https://skyserver.sdss.org/dr12/SkyserverWS/ImgCutout/getjpeg"
            f"?ra={self.ra}&dec={self.dec}&scale=0.3&width=200&height=200"
            f"&opt=G&query=&Grid=on"
        )

    @property
    def desi_dr8_url(self):
        """Construct URL for public DESI DR8 cutout."""
        return (
            f"https://www.legacysurvey.org/viewer/jpeg-cutout?ra={self.ra}"
            f"&dec={self.dec}&size=200&layer=dr8&pixscale=0.262&bands=grz"
        )

    @property
    def panstarrs_url(self):
        """Construct URL for public PanSTARRS-1 (PS1) cutout.

        The cutout service doesn't allow directly querying for an image; the
        best we can do is request a page that contains a link to the image we
        want (in this case a combination of the g/r/i filters).
        """
        ps_query_url = (
            f"https://ps1images.stsci.edu/cgi-bin/ps1cutouts"
            f"?pos={self.ra}+{self.dec}&filter=color&filter=g"
            f"&filter=r&filter=i&filetypes=stack&size=250"
        )
        response = requests.get(ps_query_url)
        match = re.search('src="//ps1images.stsci.edu.*?"', response.content.decode())
        return match.group().replace('src="', 'http:').replace('"', '')

    @property
    def target(self):
        """Representation of the RA and Dec of this Obj as an
        astroplan.FixedTarget."""
        coord = ap_coord.SkyCoord(self.ra, self.dec, unit='deg')
        return astroplan.FixedTarget(name=self.id, coord=coord)

    @property
    def gal_lat_deg(self):
        """Get the galactic latitute of this object"""
        coord = ap_coord.SkyCoord(self.ra, self.dec, unit="deg")
        return coord.galactic.b.deg

    @property
    def gal_lon_deg(self):
        """Get the galactic longitude of this object"""
        coord = ap_coord.SkyCoord(self.ra, self.dec, unit="deg")
        return coord.galactic.l.deg

    @property
    def luminosity_distance(self):
        """
        The luminosity distance in Mpc, using either DM or distance data
        in the altdata fields or using the cosmology/redshift. Specifically
        the user can add `dm` (mag), `parallax` (arcsec), `dist_kpc`,
        `dist_Mpc`, `dist_pc` or `dist_cm` to `altdata` and
        those will be picked up (in that order) as the distance
        rather than the redshift.

        Return None if the redshift puts the source not within the Hubble flow
        """

        # there may be a non-redshift based measurement of distance
        # for nearby sources
        if self.altdata:
            if self.altdata.get("dm") is not None:
                # see eq (24) of https://ned.ipac.caltech.edu/level5/Hogg/Hogg7.html
                return (
                    (10 ** (float(self.altdata.get("dm")) / 5.0)) * 1e-5 * u.Mpc
                ).value
            if self.altdata.get("parallax") is not None:
                if float(self.altdata.get("parallax")) > 0:
                    # assume parallax in arcsec
                    return (1e-6 * u.Mpc / float(self.altdata.get("parallax"))).value

            if self.altdata.get("dist_kpc") is not None:
                return (float(self.altdata.get("dist_kpc")) * 1e-3 * u.Mpc).value
            if self.altdata.get("dist_Mpc") is not None:
                return (float(self.altdata.get("dist_Mpc")) * u.Mpc).value
            if self.altdata.get("dist_pc") is not None:
                return (float(self.altdata.get("dist_pc")) * 1e-6 * u.Mpc).value
            if self.altdata.get("dist_cm") is not None:
                return (float(self.altdata.get("dist_cm")) * u.Mpc / 3.085e18).value

        if self.redshift:
            if self.redshift * 2.99e5 * u.km / u.s < 350 * u.km / u.s:
                # stubbornly refuse to give a distance if the source
                # is not in the Hubble flow
                # cf. https://www.aanda.org/articles/aa/full/2003/05/aa3077/aa3077.html
                # within ~5 Mpc (cz ~ 350 km/s) a given galaxy velocty
                # can be between between ~0-500 km/s
                return None
            return (cosmo.luminosity_distance(self.redshift)).to(u.Mpc).value
        return None

    @property
    def dm(self):
        """Distance modulus to the object"""
        dl = self.luminosity_distance
        if dl:
            return 5.0 * np.log10((dl * u.Mpc) / (10 * u.pc)).value
        return None

    @property
    def angular_diameter_distance(self):
        dl = self.luminosity_distance
        if dl:
            if self.redshift and self.redshift * 2.99e5 * u.km / u.s > 350 * u.km / u.s:
                # see eq (20) of https://ned.ipac.caltech.edu/level5/Hogg/Hogg7.html
                return dl / (1 + self.redshift) ** 2
            return dl
        return None

    def airmass(self, telescope, time, below_horizon=np.inf):
        """Return the airmass of the object at a given time. Uses the Pickering
        (2002) interpolation of the Rayleigh (molecular atmosphere) airmass.

        The Pickering interpolation tends toward 38.7494 as the altitude
        approaches zero.

        Parameters
        ----------
        telescope : `skyportal.models.Telescope`
            The telescope to use for the airmass calculation
        time : `astropy.time.Time` or list of astropy.time.Time`
            The time or times at which to calculate the airmass
        below_horizon : scalar, Numeric
            Airmass value to assign when an object is below the horizon.
            An object is "below the horizon" when its altitude is less than
            zero degrees.

        Returns
        -------
        airmass : ndarray
           The airmass of the Obj at the requested times
        """

        output_shape = np.shape(time)
        time = np.atleast_1d(time)
        altitude = self.altitude(telescope, time).to('degree').value
        above = altitude > 0

        # use Pickering (2002) interpolation to calculate the airmass
        # The Pickering interpolation tends toward 38.7494 as the altitude
        # approaches zero.
        sinarg = np.zeros_like(altitude)
        airmass = np.ones_like(altitude) * np.inf
        sinarg[above] = altitude[above] + 244 / (165 + 47 * altitude[above] ** 1.1)
        airmass[above] = 1.0 / np.sin(np.deg2rad(sinarg[above]))

        # set objects below the horizon to an airmass of infinity
        airmass[~above] = below_horizon
        airmass = airmass.reshape(output_shape)

        return airmass

    def altitude(self, telescope, time):
        """Return the altitude of the object at a given time.

        Parameters
        ----------
        telescope : `skyportal.models.Telescope`
            The telescope to use for the altitude calculation

        time : `astropy.time.Time`
            The time or times at which to calculate the altitude

        Returns
        -------
        alt : `astropy.coordinates.AltAz`
           The altitude of the Obj at the requested times
        """

        return telescope.observer.altaz(time, self.target).alt


class Filter(Base):
    """An alert filter that operates on a Stream. A Filter is associated
    with exactly one Group, and a Group may have multiple operational Filters.
    """

    create = read = update = delete = AccessibleByGroupMembers

    name = sa.Column(sa.String, nullable=False, unique=False, doc="Filter name.")
    stream_id = sa.Column(
        sa.ForeignKey("streams.id", ondelete="CASCADE"),
        nullable=False,
        index=True,
        doc="ID of the Filter's Stream.",
    )
    stream = relationship(
        "Stream",
        foreign_keys=[stream_id],
        back_populates="filters",
        doc="The Filter's Stream.",
    )
    group_id = sa.Column(
        sa.ForeignKey("groups.id", ondelete="CASCADE"),
        nullable=False,
        index=True,
        doc="ID of the Filter's Group.",
    )
    group = relationship(
        "Group",
        foreign_keys=[group_id],
        back_populates="filters",
        doc="The Filter's Group.",
    )
    candidates = relationship(
        'Candidate',
        back_populates='filter',
        cascade='save-update, merge, refresh-expire, expunge',
        order_by="Candidate.passed_at",
        doc="Candidates that have passed the filter.",
    )


class Candidate(Base):
    "An Obj that passed a Filter, becoming scannable on the Filter's scanning page."
    create = read = update = delete = accessible_by_group_members(Filter)

    obj_id = sa.Column(
        sa.ForeignKey("objs.id", ondelete="CASCADE"),
        nullable=False,
        index=True,
        doc="ID of the Obj",
    )
    obj = relationship(
        "Obj",
        foreign_keys=[obj_id],
        back_populates="candidates",
        doc="The Obj that passed a filter",
    )
    filter_id = sa.Column(
        sa.ForeignKey("filters.id", ondelete="CASCADE"),
        nullable=False,
        index=True,
        doc="ID of the filter the candidate passed",
    )
    filter = relationship(
        "Filter",
        foreign_keys=[filter_id],
        back_populates="candidates",
        doc="The filter that the Candidate passed",
    )
    passed_at = sa.Column(
        sa.DateTime,
        nullable=False,
        index=True,
        doc="ISO UTC time when the Candidate passed the Filter.",
    )
    passing_alert_id = sa.Column(
        sa.BigInteger,
        index=True,
        doc="ID of the latest Stream alert that passed the Filter.",
    )
    uploader_id = sa.Column(
        sa.ForeignKey("users.id", ondelete="CASCADE"),
        nullable=False,
        index=True,
        doc="ID of the user that posted the candidate",
    )


Candidate.__table_args__ = (
    sa.Index(
        "candidates_main_index",
        Candidate.obj_id,
        Candidate.filter_id,
        Candidate.passed_at,
        unique=True,
    ),
)


Source = join_model("sources", Group, Obj, base=Base)
Source.create = Source.read = Source.update = Source.delete = compose_access_control(
    AccessibleByGroupMembers, Source.read
)

Source.__doc__ = (
    "An Obj that has been saved to a Group. Once an Obj is saved as a Source, "
    "the Obj is shielded in perpetuity from automatic database removal. "
    "If a Source is 'unsaved', its 'active' flag is set to False, but "
    "it is not purged."
)

Source.saved_by_id = sa.Column(
    sa.ForeignKey("users.id"),
    nullable=True,
    unique=False,
    index=True,
    doc="ID of the User that saved the Obj to its Group.",
)
Source.saved_by = relationship(
    "User",
    foreign_keys=[Source.saved_by_id],
    backref="saved_sources",
    doc="User that saved the Obj to its Group.",
)
Source.saved_at = sa.Column(
    sa.DateTime,
    nullable=False,
    default=utcnow,
    index=True,
    doc="ISO UTC time when the Obj was saved to its Group.",
)
Source.active = sa.Column(
    sa.Boolean,
    server_default="true",
    doc="Whether the Obj is still 'active' as a Source in its Group. "
    "If this flag is set to False, the Source will not appear in the Group's "
    "sample.",
)
Source.requested = sa.Column(
    sa.Boolean,
    server_default="false",
    doc="True if the source has been shared with another Group, but not saved "
    "by the recipient Group.",
)

Source.unsaved_by_id = sa.Column(
    sa.ForeignKey("users.id"),
    nullable=True,
    unique=False,
    index=True,
    doc="ID of the User who unsaved the Source.",
)
Source.unsaved_by = relationship(
    "User", foreign_keys=[Source.unsaved_by_id], doc="User who unsaved the Source."
)
Source.unsaved_at = sa.Column(
    sa.DateTime, nullable=True, doc="ISO UTC time when the Obj was unsaved from Group.",
)

Obj.sources = relationship(
    Source, back_populates='obj', doc="Instances in which a group saved this Obj."
)
Obj.candidates = relationship(
    Candidate,
    back_populates='obj',
    doc="Instances in which this Obj passed a group's filter.",
)


User.sources = relationship(
    'Obj',
    backref='users',
    secondary='join(Group, sources).join(group_users)',
    primaryjoin='group_users.c.user_id == users.c.id',
    passive_deletes=True,
    doc='The Sources accessible to this User.',
)

isadmin = property(lambda self: "System admin" in self.permissions)
User.is_system_admin = isadmin
Token.is_system_admin = isadmin


class SourceView(Base):
    """Record of an instance in which a Source was viewed via the frontend or
    retrieved via the API (for use in the "Top Sources" widget).
    """

    obj_id = sa.Column(
        sa.ForeignKey('objs.id', ondelete='CASCADE'),
        nullable=False,
        unique=False,
        index=True,
        doc="Object ID for which the view was registered.",
    )
    username_or_token_id = sa.Column(
        sa.String,
        nullable=False,
        unique=False,
        doc="Username or token ID of the viewer.",
    )
    is_token = sa.Column(
        sa.Boolean,
        nullable=False,
        default=False,
        doc="Whether the viewer was a User or a Token.",
    )
    created_at = sa.Column(
        sa.DateTime,
        nullable=False,
        default=datetime.utcnow,
        index=True,
        doc="UTC timestamp of the view.",
    )


class Telescope(Base):
    """A ground or space-based observational facility that can host Instruments."""

    name = sa.Column(
        sa.String,
        unique=True,
        nullable=False,
        doc="Unabbreviated facility name (e.g., Palomar 200-inch Hale Telescope).",
    )
    nickname = sa.Column(
        sa.String, nullable=False, doc="Abbreviated facility name (e.g., P200)."
    )
    lat = sa.Column(sa.Float, nullable=True, doc='Latitude in deg.')
    lon = sa.Column(sa.Float, nullable=True, doc='Longitude in deg.')
    elevation = sa.Column(sa.Float, nullable=True, doc='Elevation in meters.')
    diameter = sa.Column(sa.Float, nullable=False, doc='Diameter in meters.')
    skycam_link = sa.Column(
        URLType, nullable=True, doc="Link to the telescope's sky camera."
    )
    robotic = sa.Column(
        sa.Boolean, default=False, nullable=False, doc="Is this telescope robotic?"
    )

    fixed_location = sa.Column(
        sa.Boolean,
        nullable=False,
        server_default='true',
        doc="Does this telescope have a fixed location (lon, lat, elev)?",
    )

    weather = sa.Column(JSONB, nullable=True, doc='Latest weather information')
    weather_retrieved_at = sa.Column(
        sa.DateTime, nullable=True, doc="When was the weather last retrieved?"
    )
    weather_link = sa.Column(
        URLType, nullable=True, doc="Link to the preferred weather site."
    )

    instruments = relationship(
        'Instrument',
        back_populates='telescope',
        cascade='save-update, merge, refresh-expire, expunge',
        passive_deletes=True,
        doc="The Instruments on this telescope.",
    )

    @property
    def observer(self):
        """Return an `astroplan.Observer` representing an observer at this
        facility, accounting for the latitude, longitude, elevation, and
        local time zone of the observatory (if ground based)."""
        try:
            return self._observer
        except AttributeError:
            tf = timezonefinder.TimezoneFinder(in_memory=True)
            local_tz = tf.closest_timezone_at(
                lng=self.lon, lat=self.lat, delta_degree=5
            )
            self._observer = astroplan.Observer(
                longitude=self.lon * u.deg,
                latitude=self.lat * u.deg,
                elevation=self.elevation * u.m,
                timezone=local_tz,
            )
        return self._observer

    def next_sunset(self, time=None):
        """The astropy timestamp of the next sunset after `time` at this site.
        If time=None, uses the current time."""
        if time is None:
            time = ap_time.Time.now()
        observer = self.observer
        return observer.sun_set_time(time, which='next')

    def next_sunrise(self, time=None):
        """The astropy timestamp of the next sunrise after `time` at this site.
        If time=None, uses the current time."""
        if time is None:
            time = ap_time.Time.now()
        observer = self.observer
        return observer.sun_rise_time(time, which='next')

    def next_twilight_evening_nautical(self, time=None):
        """The astropy timestamp of the next evening nautical (-12 degree)
        twilight at this site. If time=None, uses the current time."""
        if time is None:
            time = ap_time.Time.now()
        observer = self.observer
        return observer.twilight_evening_nautical(time, which='next')

    def next_twilight_morning_nautical(self, time=None):
        """The astropy timestamp of the next morning nautical (-12 degree)
        twilight at this site. If time=None, uses the current time."""
        if time is None:
            time = ap_time.Time.now()
        observer = self.observer
        return observer.twilight_morning_nautical(time, which='next')

    def next_twilight_evening_astronomical(self, time=None):
        """The astropy timestamp of the next evening astronomical (-18 degree)
        twilight at this site. If time=None, uses the current time."""
        if time is None:
            time = ap_time.Time.now()
        observer = self.observer
        return observer.twilight_evening_astronomical(time, which='next')

    def next_twilight_morning_astronomical(self, time=None):
        """The astropy timestamp of the next morning astronomical (-18 degree)
        twilight at this site. If time=None, uses the current time."""
        if time is None:
            time = ap_time.Time.now()
        observer = self.observer
        return observer.twilight_morning_astronomical(time, which='next')

    def ephemeris(self, time):

        sunrise = self.next_sunrise(time=time)
        sunset = self.next_sunset(time=time)

        if sunset > sunrise:
            sunset = self.observer.sun_set_time(time, which='previous')
            time = sunset - ap_time.TimeDelta(30, format='sec')

        twilight_morning_astronomical = self.next_twilight_morning_astronomical(
            time=time
        )
        twilight_evening_astronomical = self.next_twilight_evening_astronomical(
            time=time
        )

        twilight_morning_nautical = self.next_twilight_morning_nautical(time=time)
        twilight_evening_nautical = self.next_twilight_evening_nautical(time=time)

        return {
            'sunset_utc': sunset.isot,
            'sunrise_utc': sunrise.isot,
            'twilight_morning_astronomical_utc': twilight_morning_astronomical.isot,
            'twilight_evening_astronomical_utc': twilight_evening_astronomical.isot,
            'twilight_morning_nautical_utc': twilight_morning_nautical.isot,
            'twilight_evening_nautical_utc': twilight_evening_nautical.isot,
            'utc_offset_hours': self.observer.timezone.utcoffset(time.datetime)
            / timedelta(hours=1),
            'sunset_unix_ms': sunset.unix * 1000,
            'sunrise_unix_ms': sunrise.unix * 1000,
            'twilight_morning_astronomical_unix_ms': twilight_morning_astronomical.unix
            * 1000,
            'twilight_evening_astronomical_unix_ms': twilight_evening_astronomical.unix
            * 1000,
            'twilight_morning_nautical_unix_ms': twilight_morning_nautical.unix * 1000,
            'twilight_evening_nautical_unix_ms': twilight_evening_nautical.unix * 1000,
        }


class ArrayOfEnum(ARRAY):
    def bind_expression(self, bindvalue):
        return cast(bindvalue, self)

    def result_processor(self, dialect, coltype):
        super_rp = super(ArrayOfEnum, self).result_processor(dialect, coltype)

        def handle_raw_string(value):
            if value is None or value == '{}':  # 2nd case, empty array
                return []
            inner = re.match(r"^{(.*)}$", value).group(1)
            return inner.split(",")

        def process(value):
            return super_rp(handle_raw_string(value))

        return process


class Instrument(Base):
    """An instrument attached to a telescope."""

    name = sa.Column(sa.String, unique=True, nullable=False, doc="Instrument name.")
    type = sa.Column(
        instrument_types,
        nullable=False,
        doc="Instrument type, one of Imager, Spectrograph, or Imaging Spectrograph.",
    )

    band = sa.Column(
        sa.String,
        doc="The spectral band covered by the instrument " "(e.g., Optical, IR).",
    )
    telescope_id = sa.Column(
        sa.ForeignKey('telescopes.id', ondelete='CASCADE'),
        nullable=False,
        index=True,
        doc="The ID of the Telescope that hosts the Instrument.",
    )
    telescope = relationship(
        'Telescope',
        back_populates='instruments',
        doc="The Telescope that hosts the Instrument.",
    )

    photometry = relationship(
        'Photometry',
        back_populates='instrument',
        doc="The Photometry produced by this instrument.",
    )
    spectra = relationship(
        'Spectrum',
        back_populates='instrument',
        doc="The Spectra produced by this instrument.",
    )

    # can be [] if an instrument is spec only
    filters = sa.Column(
        ArrayOfEnum(allowed_bandpasses),
        nullable=False,
        default=[],
        doc='List of filters on the instrument (if any).',
    )

    allocations = relationship(
        'Allocation',
        back_populates="instrument",
        cascade="save-update, merge, refresh-expire, expunge",
        passive_deletes=True,
    )
    observing_runs = relationship(
        'ObservingRun',
        back_populates='instrument',
        doc="List of ObservingRuns on the Instrument.",
    )

    api_classname = sa.Column(
        api_classnames, nullable=True, doc="Name of the instrument's API class."
    )

    listener_classname = sa.Column(
        listener_classnames,
        nullable=True,
        doc="Name of the instrument's listener class.",
    )

    @property
    def does_spectroscopy(self):
        """Return a boolean indicating whether the instrument is capable of
        performing spectroscopy."""
        return 'spec' in self.type

    @property
    def does_imaging(self):
        """Return a boolean indicating whether the instrument is capable of
        performing imaging."""
        return 'imag' in self.type

    @property
    def api_class(self):
        return getattr(facility_apis, self.api_classname)

    @property
    def listener_class(self):
        return getattr(facility_apis, self.listener_classname)


class Allocation(Base):
    """An allocation of observing time on a robotic instrument."""

    create = read = update = delete = compose_access_control(
        AccessibleByGroupMembers,
        accessible_if_properties_are_accessible(instrument='read'),
    )

    pi = sa.Column(sa.String, doc="The PI of the allocation's proposal.")
    proposal_id = sa.Column(
        sa.String, doc="The ID of the proposal associated with this allocation."
    )
    start_date = sa.Column(sa.DateTime, doc='The UTC start date of the allocation.')
    end_date = sa.Column(sa.DateTime, doc='The UTC end date of the allocation.')
    hours_allocated = sa.Column(
        sa.Float, nullable=False, doc='The number of hours allocated.'
    )
    requests = relationship(
        'FollowupRequest',
        back_populates='allocation',
        doc='The requests made against this allocation.',
    )

    group_id = sa.Column(
        sa.ForeignKey('groups.id', ondelete='CASCADE'),
        index=True,
        doc='The ID of the Group the allocation is associated with.',
        nullable=False,
    )
    group = relationship(
        'Group',
        back_populates='allocations',
        doc='The Group the allocation is associated with.',
    )

    instrument_id = sa.Column(
        sa.ForeignKey('instruments.id', ondelete='CASCADE'),
        index=True,
        doc="The ID of the Instrument the allocation is associated with.",
        nullable=False,
    )
    instrument = relationship(
        'Instrument',
        back_populates='allocations',
        doc="The Instrument the allocation is associated with.",
    )


class Taxonomy(Base):
    """An ontology within which Objs can be classified."""

    read = update = delete = AccessibleByGroupsMembers

    __tablename__ = 'taxonomies'
    name = sa.Column(
        sa.String,
        nullable=False,
        doc='Short string to make this taxonomy memorable to end users.',
    )
    hierarchy = sa.Column(
        JSONB,
        nullable=False,
        doc='Nested JSON describing the taxonomy '
        'which should be validated against '
        'a schema before entry.',
    )
    provenance = sa.Column(
        sa.String,
        nullable=True,
        doc='Identifier (e.g., URL or git hash) that '
        'uniquely ties this taxonomy back '
        'to an origin or place of record.',
    )
    version = sa.Column(
        sa.String, nullable=False, doc='Semantic version of this taxonomy'
    )

    isLatest = sa.Column(
        sa.Boolean,
        default=True,
        nullable=False,
        doc='Consider this the latest version of '
        'the taxonomy with this name? Defaults '
        'to True.',
    )
    groups = relationship(
        "Group",
        secondary="group_taxonomy",
        cascade="save-update," "merge, refresh-expire, expunge",
        passive_deletes=True,
        doc="List of Groups that have access to this Taxonomy.",
    )

    classifications = relationship(
        'Classification',
        back_populates='taxonomy',
        cascade='save-update, merge, refresh-expire, expunge',
        passive_deletes=True,
        order_by="Classification.created_at",
        doc="Classifications made within this Taxonomy.",
    )


GroupTaxonomy = join_model("group_taxonomy", Group, Taxonomy, base=Base)
GroupTaxonomy.__doc__ = "Join table mapping Groups to Taxonomies."
GroupTaxonomy.delete = GroupTaxonomy.update = compose_access_control(
    AccessibleByGroupMembers, GroupTaxonomy.read
)


class Comment(Base):
    """A comment made by a User or a Robot (via the API) on a Source."""

    create = read = compose_access_control(
        AccessibleByGroupsMembers, accessible_if_properties_are_accessible(obj='read'),
    )

    update = delete = accessible_by_user('author')

    text = sa.Column(sa.String, nullable=False, doc="Comment body.")
    ctype = sa.Column(
        sa.Enum('text', 'redshift', name='comment_types', validate_strings=True),
        doc="Comment type. Can be one of 'text' or 'redshift'.",
    )

    attachment_name = sa.Column(
        sa.String, nullable=True, doc="Filename of the attachment."
    )

    attachment_bytes = sa.Column(
        sa.types.LargeBinary,
        nullable=True,
        doc="Binary representation of the attachment.",
    )

    origin = sa.Column(sa.String, nullable=True, doc='Comment origin.')
    author = relationship(
        "User",
        back_populates="comments",
        doc="Comment's author.",
        uselist=False,
        foreign_keys="Comment.author_id",
    )
    author_id = sa.Column(
        sa.ForeignKey('users.id', ondelete='CASCADE'),
        nullable=False,
        index=True,
        doc="ID of the Comment author's User instance.",
    )
    obj_id = sa.Column(
        sa.ForeignKey('objs.id', ondelete='CASCADE'),
        nullable=False,
        index=True,
        doc="ID of the Comment's Obj.",
    )
    obj = relationship('Obj', back_populates='comments', doc="The Comment's Obj.")
    groups = relationship(
        "Group",
        secondary="group_comments",
        cascade="save-update, merge, refresh-expire, expunge",
        passive_deletes=True,
        doc="Groups that can see the comment.",
    )

    @property
    def author_info(self):
        return {
            field: getattr(self.author, field)
            for field in ('username', 'first_name', 'last_name', 'gravatar_url')
        }

    def to_dict(self):
        _ = self.groups
        dict = super().to_dict()
        dict['author'] = self.author.to_dict()
        dict['author_info'] = self.author_info
        return dict


GroupComment = join_model("group_comments", Group, Comment, base=Base)
GroupComment.__doc__ = "Join table mapping Groups to Comments."
GroupComment.delete = GroupComment.update = compose_access_control(
    AccessibleByGroupMembers, GroupComment.read
)

User.comments = relationship(
    "Comment", back_populates="author", foreign_keys="Comment.author_id"
)


class Annotation(Base):
    """A sortable/searchable Annotation made by a filter or other robot,
    with a set of data as JSON """
<<<<<<< HEAD

    create = accessible_if_properties_are_accessible(obj='read')
    read = compose_access_control(
        AccessibleByGroupsMembers, accessible_if_properties_are_accessible(obj='read')
    )
    update = delete = accessible_by_user('author')
=======
>>>>>>> bae2dad8

    __table_args__ = (UniqueConstraint('obj_id', 'origin'),)

    data = sa.Column(JSONB, default=None, doc="Searchable data in JSON format")
    author = relationship(
        "User",
        back_populates="annotations",
        doc="Annotation's author.",
        uselist=False,
        foreign_keys="Annotation.author_id",
    )
    author_id = sa.Column(
        sa.ForeignKey('users.id', ondelete='CASCADE'),
        nullable=False,
        index=True,
        doc="ID of the Annotation author's User instance.",
    )

    origin = sa.Column(
        sa.String,
        index=True,
        nullable=False,
        doc=(
            'What generated the annotation. This should generally map to a '
            'filter/group name. But since an annotation can be made accessible to multiple '
            'groups, the origin name does not necessarily have to map to a single group name.'
            ' The important thing is to make the origin distinct and descriptive such '
            'that annotations from the same origin generally have the same metrics. One '
            'annotation with multiple fields from each origin is allowed.'
        ),
    )
    obj_id = sa.Column(
        sa.ForeignKey('objs.id', ondelete='CASCADE'),
        nullable=False,
        index=True,
        doc="ID of the Annotation's Obj.",
    )

    obj = relationship('Obj', back_populates='annotations', doc="The Annotation's Obj.")
    groups = relationship(
        "Group",
        secondary="group_annotations",
        cascade="save-update, merge, refresh-expire, expunge",
        passive_deletes=True,
        doc="Groups that can see the annotation.",
    )

    @property
    def author_info(self):
        return {
            field: getattr(self.author, field)
            for field in ('username', 'first_name', 'last_name', 'gravatar_url')
        }

    def to_dict(self):
        _ = self.groups
        dict = super().to_dict()
        dict['author'] = self.author.to_dict()
        dict['author_info'] = self.author_info
        return dict

    __table_args__ = (UniqueConstraint('obj_id', 'origin'),)


GroupAnnotation = join_model("group_annotations", Group, Annotation, base=Base)
GroupAnnotation.__doc__ = "Join table mapping Groups to Annotation."
GroupAnnotation.delete = GroupAnnotation.update = compose_access_control(
    AccessibleByGroupMembers, GroupAnnotation.read
)

User.annotations = relationship(
    "Annotation", back_populates="author", foreign_keys="Annotation.author_id"
)

# To create or read a classification, you must have read access to the
# underlying taxonomy, and be a member of at least one of the
# classification's target groups
ok_if_tax_and_obj_readable = accessible_if_properties_are_accessible(
    taxonomy='read', obj='read'
)


class Classification(Base):
    """Classification of an Obj."""

    create = ok_if_tax_and_obj_readable
    read = compose_access_control(AccessibleByGroupsMembers, ok_if_tax_and_obj_readable)
    update = delete = accessible_by_user('author')

    classification = sa.Column(sa.String, nullable=False, doc="The assigned class.")
    taxonomy_id = sa.Column(
        sa.ForeignKey('taxonomies.id', ondelete='CASCADE'),
        nullable=False,
        index=True,
        doc="ID of the Taxonomy in which this Classification was made.",
    )
    taxonomy = relationship(
        'Taxonomy',
        back_populates='classifications',
        doc="Taxonomy in which this Classification was made.",
    )
    probability = sa.Column(
        sa.Float,
        doc='User-assigned probability of belonging to this class',
        nullable=True,
    )

    author_id = sa.Column(
        sa.ForeignKey('users.id', ondelete='CASCADE'),
        nullable=False,
        index=True,
        doc="ID of the User that made this Classification",
    )
    author = relationship(
        'User',
        doc="The User that made this classification.",
        foreign_keys="Classification.author_id",
    )
    author_name = sa.Column(
        sa.String,
        nullable=False,
        doc="User.username or Token.id " "of the Classification's author.",
    )
    obj_id = sa.Column(
        sa.ForeignKey('objs.id', ondelete='CASCADE'),
        nullable=False,
        index=True,
        doc="ID of the Classification's Obj.",
    )
    obj = relationship(
        'Obj', back_populates='classifications', doc="The Classification's Obj."
    )
    groups = relationship(
        "Group",
        secondary="group_classifications",
        cascade="save-update, merge, refresh-expire, expunge",
        passive_deletes=True,
        doc="Groups that can access this Classification.",
    )

    def to_dict(self):
        _ = self.groups
        return super().to_dict()


GroupClassifications = join_model(
    "group_classifications", Group, Classification, base=Base
)
GroupClassifications.__doc__ = "Join table mapping Groups to Classifications."
GroupClassifications.delete = GroupClassifications.update = compose_access_control(
    AccessibleByGroupMembers, GroupClassifications.read
)


class Photometry(ha.Point, Base):
    """Calibrated measurement of the flux of an object through a broadband filter."""

    __tablename__ = 'photometry'

    read = AccessibleByGroupsMembers
    update = delete = AccessibleByOwner

    mjd = sa.Column(sa.Float, nullable=False, doc='MJD of the observation.', index=True)
    flux = sa.Column(
        sa.Float,
        doc='Flux of the observation in µJy. '
        'Corresponds to an AB Zeropoint of 23.9 in all '
        'filters.',
        server_default='NaN',
        nullable=False,
    )

    fluxerr = sa.Column(
        sa.Float, nullable=False, doc='Gaussian error on the flux in µJy.'
    )
    filter = sa.Column(
        allowed_bandpasses,
        nullable=False,
        doc='Filter with which the observation was taken.',
    )

    ra_unc = sa.Column(sa.Float, doc="Uncertainty of ra position [arcsec]")
    dec_unc = sa.Column(sa.Float, doc="Uncertainty of dec position [arcsec]")

    original_user_data = sa.Column(
        JSONB,
        doc='Original data passed by the user '
        'through the PhotometryHandler.POST '
        'API or the PhotometryHandler.PUT '
        'API. The schema of this JSON '
        'validates under either '
        'schema.PhotometryFlux or schema.PhotometryMag '
        '(depending on how the data was passed).',
    )
    altdata = sa.Column(JSONB, doc="Arbitrary metadata in JSON format..")
    upload_id = sa.Column(
        sa.String,
        nullable=False,
        default=lambda: str(uuid.uuid4()),
        doc="ID of the batch in which this Photometry was uploaded (for bulk deletes).",
    )
    origin = sa.Column(
        sa.String,
        nullable=False,
        unique=False,
        index=True,
        doc="Origin from which this Photometry was extracted (if any).",
        server_default='',
    )

    obj_id = sa.Column(
        sa.ForeignKey('objs.id', ondelete='CASCADE'),
        nullable=False,
        index=True,
        doc="ID of the Photometry's Obj.",
    )
    obj = relationship('Obj', back_populates='photometry', doc="The Photometry's Obj.")
    groups = relationship(
        "Group",
        secondary="group_photometry",
        back_populates="photometry",
        cascade="save-update, merge, refresh-expire, expunge",
        passive_deletes=True,
        doc="Groups that can access this Photometry.",
    )
    instrument_id = sa.Column(
        sa.ForeignKey('instruments.id'),
        nullable=False,
        index=True,
        doc="ID of the Instrument that took this Photometry.",
    )
    instrument = relationship(
        'Instrument',
        back_populates='photometry',
        doc="Instrument that took this Photometry.",
    )

    followup_request_id = sa.Column(
        sa.ForeignKey('followuprequests.id'), nullable=True, index=True
    )
    followup_request = relationship('FollowupRequest', back_populates='photometry')

    assignment_id = sa.Column(
        sa.ForeignKey('classicalassignments.id'), nullable=True, index=True
    )
    assignment = relationship('ClassicalAssignment', back_populates='photometry')

    owner_id = sa.Column(
        sa.ForeignKey('users.id', ondelete='CASCADE'),
        nullable=False,
        index=True,
        doc="ID of the User who uploaded the photometry.",
    )
    owner = relationship(
        'User',
        back_populates='photometry',
        foreign_keys=[owner_id],
        cascade='save-update, merge, refresh-expire, expunge',
        doc="The User who uploaded the photometry.",
    )

    @hybrid_property
    def mag(self):
        """The magnitude of the photometry point in the AB system."""
        if self.flux is not None and self.flux > 0:
            return -2.5 * np.log10(self.flux) + PHOT_ZP
        else:
            return None

    @hybrid_property
    def e_mag(self):
        """The error on the magnitude of the photometry point."""
        if self.flux is not None and self.flux > 0 and self.fluxerr > 0:
            return (2.5 / np.log(10)) * (self.fluxerr / self.flux)
        else:
            return None

    @mag.expression
    def mag(cls):
        """The magnitude of the photometry point in the AB system."""
        return sa.case(
            [
                (
                    sa.and_(cls.flux != None, cls.flux > 0),  # noqa
                    -2.5 * sa.func.log(cls.flux) + PHOT_ZP,
                )
            ],
            else_=None,
        )

    @e_mag.expression
    def e_mag(cls):
        """The error on the magnitude of the photometry point."""
        return sa.case(
            [
                (
                    sa.and_(
                        cls.flux != None, cls.flux > 0, cls.fluxerr > 0
                    ),  # noqa: E711
                    2.5 / sa.func.ln(10) * cls.fluxerr / cls.flux,
                )
            ],
            else_=None,
        )

    @hybrid_property
    def jd(self):
        """Julian Date of the exposure that produced this Photometry."""
        return self.mjd + 2_400_000.5

    @hybrid_property
    def iso(self):
        """UTC ISO timestamp (ArrowType) of the exposure that produced this Photometry."""
        return arrow.get((self.mjd - 40_587) * 86400.0)

    @iso.expression
    def iso(cls):
        """UTC ISO timestamp (ArrowType) of the exposure that produced this Photometry."""
        # converts MJD to unix timestamp
        return sa.func.to_timestamp((cls.mjd - 40_587) * 86400.0)

    @hybrid_property
    def snr(self):
        """Signal-to-noise ratio of this Photometry point."""
        return self.flux / self.fluxerr if self.flux and self.fluxerr else None

    @snr.expression
    def snr(self):
        """Signal-to-noise ratio of this Photometry point."""
        return self.flux / self.fluxerr


# Deduplication index. This is a unique index that prevents any photometry
# point that has the same obj_id, instrument_id, origin, mjd, flux error,
# and flux as a photometry point that already exists within the table from
# being inserted into the table. The index also allows fast lookups on this
# set of columns, making the search for duplicates a O(log(n)) operation.

Photometry.__table_args__ = (
    sa.Index(
        'deduplication_index',
        Photometry.obj_id,
        Photometry.instrument_id,
        Photometry.origin,
        Photometry.mjd,
        Photometry.fluxerr,
        Photometry.flux,
        unique=True,
    ),
)


User.photometry = relationship(
    'Photometry',
    doc='Photometry uploaded by this User.',
    back_populates='owner',
    foreign_keys="Photometry.owner_id",
)

GroupPhotometry = join_model("group_photometry", Group, Photometry, base=Base)
GroupPhotometry.__doc__ = "Join table mapping Groups to Photometry."
GroupPhotometry.delete = GroupPhotometry.update = compose_access_control(
    AccessibleByGroupMembers, GroupPhotometry.read
)


class Spectrum(Base):
    """Wavelength-dependent measurement of the flux of an object through a
    dispersive element."""

    read = AccessibleByGroupsMembers
    update = delete = AccessibleByOwner

    __tablename__ = 'spectra'
    # TODO better numpy integration
    wavelengths = sa.Column(
        NumpyArray, nullable=False, doc="Wavelengths of the spectrum [Angstrom]."
    )
    fluxes = sa.Column(
        NumpyArray,
        nullable=False,
        doc="Flux of the Spectrum [F_lambda, arbitrary units].",
    )
    errors = sa.Column(
        NumpyArray,
        doc="Errors on the fluxes of the spectrum [F_lambda, same units as `fluxes`.]",
    )

    obj_id = sa.Column(
        sa.ForeignKey('objs.id', ondelete='CASCADE'),
        nullable=False,
        index=True,
        doc="ID of this Spectrum's Obj.",
    )
    obj = relationship('Obj', back_populates='spectra', doc="The Spectrum's Obj.")
    observed_at = sa.Column(
        sa.DateTime,
        nullable=False,
        doc="Median UTC ISO time stamp of the exposure or exposures in which the Spectrum was acquired.",
    )
    origin = sa.Column(sa.String, nullable=True, doc="Origin of the spectrum.")
    # TODO program?
    instrument_id = sa.Column(
        sa.ForeignKey('instruments.id', ondelete='CASCADE'),
        nullable=False,
        index=True,
        doc="ID of the Instrument that acquired the Spectrum.",
    )
    instrument = relationship(
        'Instrument',
        back_populates='spectra',
        doc="The Instrument that acquired the Spectrum.",
    )
    groups = relationship(
        "Group",
        secondary="group_spectra",
        back_populates="spectra",
        cascade="save-update, merge, refresh-expire, expunge",
        passive_deletes=True,
        doc='Groups that can view this spectrum.',
    )

    reducers = relationship(
        "User", secondary="spectrum_reducers", doc="Users that reduced this spectrum.",
    )
    observers = relationship(
        "User",
        secondary="spectrum_observers",
        doc="Users that observed this spectrum.",
    )

    followup_request_id = sa.Column(sa.ForeignKey('followuprequests.id'), nullable=True)
    followup_request = relationship('FollowupRequest', back_populates='spectra')

    assignment_id = sa.Column(sa.ForeignKey('classicalassignments.id'), nullable=True)
    assignment = relationship('ClassicalAssignment', back_populates='spectra')

    altdata = sa.Column(
        psql.JSONB, doc="Miscellaneous alternative metadata.", nullable=True
    )

    original_file_string = sa.Column(
        sa.String,
        doc="Content of original file that was passed to upload the spectrum.",
    )
    original_file_filename = sa.Column(
        sa.String, doc="Original file name that was passed to upload the spectrum."
    )

    owner_id = sa.Column(
        sa.ForeignKey('users.id', ondelete='CASCADE'),
        nullable=False,
        index=True,
        doc="ID of the User who uploaded the spectrum.",
    )
    owner = relationship(
        'User',
        back_populates='spectra',
        foreign_keys=[owner_id],
        cascade='save-update, merge, refresh-expire, expunge',
        doc="The User who uploaded the spectrum.",
    )

    @classmethod
    def from_ascii(
        cls,
        file,
        obj_id=None,
        instrument_id=None,
        observed_at=None,
        wave_column=0,
        flux_column=1,
        fluxerr_column=None,
    ):
        """Generate a `Spectrum` from an ascii file.

        Parameters
        ----------
        file : str or file-like object
           Name or handle of the ASCII file containing the spectrum.
        obj_id : str
           The id of the Obj that this Spectrum is of, if not present
           in the ASCII header.
        instrument_id : int
           ID of the Instrument with which this Spectrum was acquired,
           if not present in the ASCII header.
        observed_at : string or datetime
           Median UTC ISO time stamp of the exposure or exposures in which
           the Spectrum was acquired, if not present in the ASCII header.
        wave_column: integer, optional
           The 0-based index of the ASCII column corresponding to the wavelength
           values of the spectrum (default 0).
        flux_column: integer, optional
           The 0-based index of the ASCII column corresponding to the flux
           values of the spectrum (default 1).
        fluxerr_column: integer or None, optional
           The 0-based index of the ASCII column corresponding to the flux error
           values of the spectrum (default None).
        Returns
        -------
        spec : `skyportal.models.Spectrum`
           The Spectrum generated from the ASCII file.

        """

        try:
            f = open(file, 'rb')  # read as ascii
        except TypeError:
            # it's already a stream
            f = file

        try:
            table = ascii.read(f, comment='#', header_start=None)
        except Exception as e:
            e.args = (f'Error parsing ASCII file: {e.args[0]}',)
            raise
        finally:
            f.close()

        tabledata = np.asarray(table)
        colnames = table.colnames

        # validate the table and some of the input parameters

        # require at least 2 columns (wavelength, flux)
        ncol = len(colnames)
        if ncol < 2:
            raise ValueError(
                'Input data must have at least 2 columns (wavelength, '
                'flux, and optionally flux error).'
            )

        spec_data = {}
        # validate the column indices
        for index, name, dbcol in zip(
            [wave_column, flux_column, fluxerr_column],
            ['wave_column', 'flux_column', 'fluxerr_column'],
            ['wavelengths', 'fluxes', 'errors'],
        ):

            # index format / type validation:
            if dbcol in ['wavelengths', 'fluxes']:
                if not isinstance(index, int):
                    raise ValueError(f'{name} must be an int')
            else:
                if index is not None and not isinstance(index, int):
                    # The only other allowed value is that fluxerr_column can be
                    # None. If the value of index is not None, raise.
                    raise ValueError(f'invalid type for {name}')

            # after validating the indices, ensure that the columns they
            # point to exist
            if isinstance(index, int):
                if index >= ncol:
                    raise ValueError(
                        f'index {name} ({index}) is greater than the '
                        f'maximum allowed value ({ncol - 1})'
                    )
                spec_data[dbcol] = tabledata[colnames[index]].astype(float)

        # parse the header
        if 'comments' in table.meta:

            # this section matches lines like:
            # XTENSION: IMAGE
            # BITPIX: -32
            # NAXIS: 2
            # NAXIS1: 433
            # NAXIS2: 1

            header = {}
            for line in table.meta['comments']:
                try:
                    result = yaml.load(line, Loader=yaml.FullLoader)
                except yaml.YAMLError:
                    continue
                if isinstance(result, dict):
                    header.update(result)

            # this section matches lines like:
            # FILTER  = 'clear   '           / Filter
            # EXPTIME =              600.003 / Total exposure time (sec); avg. of R&B
            # OBJECT  = 'ZTF20abpuxna'       / User-specified object name
            # TARGNAME= 'ZTF20abpuxna_S1'    / Target name (from starlist)
            # DICHNAME= '560     '           / Dichroic

            cards = []
            with warnings.catch_warnings():
                warnings.simplefilter('error', AstropyWarning)
                for line in table.meta['comments']:
                    # this line does not raise a warning
                    card = fits.Card.fromstring(line)
                    try:
                        # this line warns (exception in this context)
                        card.verify()
                    except AstropyWarning:
                        continue
                    cards.append(card)

            # this ensures lines like COMMENT and HISTORY are properly dealt
            # with by using the astropy.header machinery to coerce them to
            # single strings

            fits_header = fits.Header(cards=cards)
            serialized = dict(fits_header)

            commentary_keywords = ['', 'COMMENT', 'HISTORY', 'END']

            for key in serialized:
                # coerce things to serializable JSON
                if key in commentary_keywords:
                    # serialize as a string - otherwise it returns a
                    # funky astropy type that is not json serializable
                    serialized[key] = str(serialized[key])

                if len(fits_header.comments[key]) > 0:
                    header[key] = {
                        'value': serialized[key],
                        'comment': fits_header.comments[key],
                    }
                else:
                    header[key] = serialized[key]

            # this ensures that the spectra are properly serialized to the
            # database JSONB (database JSONB cant handle datetime/date values)
            header = json.loads(to_json(header))

        else:
            header = None

        return cls(
            obj_id=obj_id,
            instrument_id=instrument_id,
            observed_at=observed_at,
            altdata=header,
            **spec_data,
        )


User.spectra = relationship(
    'Spectrum',
    doc='Spectra uploaded by this User.',
    back_populates='owner',
    foreign_keys="Spectrum.owner_id",
)

SpectrumReducer = join_model("spectrum_reducers", Spectrum, User, base=Base)
SpectrumObserver = join_model("spectrum_observers", Spectrum, User, base=Base)
SpectrumReducer.create = (
    SpectrumReducer.delete
) = SpectrumReducer.update = accessible_by_user('owner', of='spectrum')
SpectrumObserver.create = (
    SpectrumObserver.delete
) = SpectrumObserver.update = accessible_by_user('owner', of='spectrum')

# should be accessible only by spectrumowner ^^

GroupSpectrum = join_model("group_spectra", Group, Spectrum, base=Base)
GroupSpectrum.__doc__ = 'Join table mapping Groups to Spectra.'
GroupSpectrum.update = GroupSpectrum.delete = compose_access_control(
    AccessibleByGroupMembers, GroupSpectrum.read
)


# def format_public_url(context):
#    """TODO migrate this to broker tools"""
#    file_uri = context.current_parameters.get('file_uri')
#    if file_uri is None:
#        return None
#    elif file_uri.startswith('s3'):  # TODO is this reliable?
#        raise NotImplementedError
#    elif file_uri.startswith('http://'): # TODO is this reliable?
#        return file_uri
#    else:  # local file
#        return '/' + file_uri.lstrip('./')


class FollowupRequest(Base):
    """A request for follow-up data (spectroscopy, photometry, or both) using a
    robotic instrument."""

    create = read = update = delete = accessible_by_group_members(
        related_class=Allocation
    )

    requester_id = sa.Column(
        sa.ForeignKey('users.id', ondelete='CASCADE'),
        nullable=False,
        index=True,
        doc="ID of the User who requested the follow-up.",
    )

    requester = relationship(
        User,
        back_populates='followup_requests',
        doc="The User who requested the follow-up.",
        foreign_keys=[requester_id],
    )

    obj = relationship('Obj', back_populates='followup_requests', doc="The target Obj.")
    obj_id = sa.Column(
        sa.ForeignKey('objs.id', ondelete='CASCADE'),
        nullable=False,
        index=True,
        doc="ID of the target Obj.",
    )

    payload = sa.Column(
        psql.JSONB, nullable=False, doc="Content of the followup request."
    )

    status = sa.Column(
        sa.String(),
        nullable=False,
        default="pending submission",
        index=True,
        doc="The status of the request.",
    )

    allocation_id = sa.Column(
        sa.ForeignKey('allocations.id', ondelete='CASCADE'), nullable=False, index=True
    )
    allocation = relationship('Allocation', back_populates='requests')

    transactions = relationship(
        'FacilityTransaction',
        back_populates='followup_request',
        order_by="FacilityTransaction.created_at.desc()",
    )

    target_groups = relationship(
        'Group',
        secondary='request_groups',
        passive_deletes=True,
        doc='Groups to share the resulting data from this request with.',
    )

    photometry = relationship('Photometry', back_populates='followup_request')
    spectra = relationship('Spectrum', back_populates='followup_request')

    @property
    def instrument(self):
        return self.allocation.instrument


FollowupRequestTargetGroup = join_model(
    'request_groups', FollowupRequest, Group, base=Base
)
FollowupRequestTargetGroup.update = (
    FollowupRequestTargetGroup.delete
) = compose_access_control(
    accessible_by_user('requester', of='followup_request'),
    FollowupRequestTargetGroup.read,
)


class FacilityTransaction(Base):

    created_at = sa.Column(
        sa.DateTime,
        nullable=False,
        default=datetime.utcnow,
        index=True,
        doc="UTC time this FacilityTransaction was created.",
    )

    request = sa.Column(psql.JSONB, doc='Serialized HTTP request.')
    response = sa.Column(psql.JSONB, doc='Serialized HTTP response.')

    followup_request_id = sa.Column(
        sa.ForeignKey('followuprequests.id', ondelete='CASCADE'),
        index=True,
        nullable=False,
        doc="The ID of the FollowupRequest this message pertains to.",
    )

    followup_request = relationship(
        'FollowupRequest',
        back_populates='transactions',
        doc="The FollowupRequest this message pertains to.",
    )

    initiator_id = sa.Column(
        sa.ForeignKey('users.id', ondelete='SET NULL'),
        index=True,
        nullable=False,
        doc='The ID of the User who initiated the transaction.',
    )
    initiator = relationship(
        'User',
        back_populates='transactions',
        doc='The User who initiated the transaction.',
        foreign_keys="FacilityTransaction.initiator_id",
    )


User.followup_requests = relationship(
    'FollowupRequest',
    back_populates='requester',
    doc="The follow-up requests this User has made.",
    foreign_keys=[FollowupRequest.requester_id],
)

User.transactions = relationship(
    'FacilityTransaction',
    back_populates='initiator',
    doc="The FacilityTransactions initiated by this User.",
    foreign_keys="FacilityTransaction.initiator_id",
)


class Thumbnail(Base):
    """Thumbnail image centered on the location of an Obj."""

    create = read = accessible_if_properties_are_accessible(obj='read')

    # TODO delete file after deleting row
    type = sa.Column(
        thumbnail_types, doc='Thumbnail type (e.g., ref, new, sub, dr8, ps1, ...)'
    )
    file_uri = sa.Column(
        sa.String(),
        nullable=True,
        index=False,
        unique=False,
        doc="Path of the Thumbnail on the machine running SkyPortal.",
    )
    public_url = sa.Column(
        sa.String(),
        nullable=True,
        index=False,
        unique=False,
        doc="Publically accessible URL of the thumbnail.",
    )
    origin = sa.Column(sa.String, nullable=True, doc="Origin of the Thumbnail.")
    obj = relationship(
        'Obj', back_populates='thumbnails', uselist=False, doc="The Thumbnail's Obj.",
    )
    obj_id = sa.Column(
        sa.ForeignKey('objs.id', ondelete='CASCADE'),
        index=True,
        nullable=False,
        doc="ID of the thumbnail's obj.",
    )


class ObservingRun(Base):
    """A classical observing run with a target list (of Objs)."""

    update = delete = AccessibleByOwner

    instrument_id = sa.Column(
        sa.ForeignKey('instruments.id', ondelete='CASCADE'),
        nullable=False,
        index=True,
        doc="ID of the Instrument used for this run.",
    )
    instrument = relationship(
        'Instrument',
        cascade='save-update, merge, refresh-expire, expunge',
        uselist=False,
        back_populates='observing_runs',
        doc="The Instrument for this run.",
    )

    # name of the PI
    pi = sa.Column(sa.String, doc="The name(s) of the PI(s) of this run.")
    observers = sa.Column(sa.String, doc="The name(s) of the observer(s) on this run.")

    sources = relationship(
        'Obj',
        secondary='join(ClassicalAssignment, Obj)',
        cascade='save-update, merge, refresh-expire, expunge',
        passive_deletes=True,
        doc="The targets [Objs] for this run.",
    )

    # let this be nullable to accommodate external groups' runs
    group = relationship(
        'Group',
        back_populates='observing_runs',
        doc='The Group associated with this Run.',
    )
    group_id = sa.Column(
        sa.ForeignKey('groups.id', ondelete='CASCADE'),
        nullable=True,
        index=True,
        doc='The ID of the Group associated with this run.',
    )

    # the person who uploaded the run
    owner = relationship(
        'User',
        back_populates='observing_runs',
        doc="The User who created this ObservingRun.",
        foreign_keys="ObservingRun.owner_id",
    )
    owner_id = sa.Column(
        sa.ForeignKey('users.id', ondelete='CASCADE'),
        nullable=False,
        index=True,
        doc="The ID of the User who created this ObservingRun.",
    )

    assignments = relationship(
        'ClassicalAssignment',
        passive_deletes=True,
        doc="The Target Assignments for this Run.",
    )
    calendar_date = sa.Column(
        sa.Date, nullable=False, index=True, doc="The Local Calendar date of this Run."
    )

    @property
    def calendar_noon(self):
        observer = self.instrument.telescope.observer
        year = self.calendar_date.year
        month = self.calendar_date.month
        day = self.calendar_date.day
        hour = 12
        noon = datetime(
            year=year, month=month, day=day, hour=hour, tzinfo=observer.timezone
        )
        noon = noon.astimezone(timezone.utc).timestamp()
        noon = ap_time.Time(noon, format='unix')
        return noon

    def rise_time(self, target_or_targets, altitude=30 * u.degree):
        """The rise time of the specified targets as an astropy.time.Time."""
        observer = self.instrument.telescope.observer
        sunset = self.instrument.telescope.next_sunset(self.calendar_noon).reshape((1,))
        sunrise = self.instrument.telescope.next_sunrise(self.calendar_noon).reshape(
            (1,)
        )
        original_shape = np.asarray(target_or_targets).shape
        target_array = (
            [target_or_targets] if len(original_shape) == 0 else target_or_targets
        )

        next_rise = observer.target_rise_time(
            sunset, target_array, which='next', horizon=altitude
        ).reshape((len(target_array),))

        # if next rise time is after next sunrise, the target rises before
        # sunset. show the previous rise so that the target is shown to be
        # "already up" when the run begins (a beginning of night target).

        recalc = next_rise > sunrise
        if recalc.any():
            target_subarr = [t for t, b in zip(target_array, recalc) if b]
            next_rise[recalc] = observer.target_rise_time(
                sunset, target_subarr, which='previous', horizon=altitude
            ).reshape((len(target_subarr),))

        return next_rise.reshape(original_shape)

    def set_time(self, target_or_targets, altitude=30 * u.degree):
        """The set time of the specified targets as an astropy.time.Time."""
        observer = self.instrument.telescope.observer
        sunset = self.instrument.telescope.next_sunset(self.calendar_noon)
        original_shape = np.asarray(target_or_targets).shape
        return observer.target_set_time(
            sunset, target_or_targets, which='next', horizon=altitude
        ).reshape(original_shape)


User.observing_runs = relationship(
    'ObservingRun',
    cascade='save-update, merge, refresh-expire, expunge',
    doc="Observing Runs this User has created.",
    foreign_keys="ObservingRun.owner_id",
)


class ClassicalAssignment(Base):
    """Assignment of an Obj to an Observing Run as a target."""

    create = read = update = delete = accessible_if_properties_are_accessible(
        obj='read', run='read'
    )

    requester_id = sa.Column(
        sa.ForeignKey("users.id", ondelete="CASCADE"),
        nullable=False,
        index=True,
        doc="The ID of the User who created this assignment.",
    )
    requester = relationship(
        "User",
        back_populates="assignments",
        foreign_keys=[requester_id],
        doc="The User who created this assignment.",
    )

    last_modified_by_id = sa.Column(
        sa.ForeignKey("users.id", ondelete="SET NULL"),
        nullable=True,
        default=None,
        index=True,
    )
    last_modified_by = relationship("User", foreign_keys=[last_modified_by_id])

    obj = relationship('Obj', back_populates='assignments', doc='The assigned Obj.')
    obj_id = sa.Column(
        sa.ForeignKey('objs.id', ondelete='CASCADE'),
        nullable=False,
        index=True,
        doc='ID of the assigned Obj.',
    )

    comment = sa.Column(
        sa.String(),
        doc="A comment on the assignment. "
        "Typically a justification for the request, "
        "or instructions for taking the data.",
    )
    status = sa.Column(
        sa.String(),
        nullable=False,
        default="pending",
        doc='Status of the assignment [done, not done, pending].',
    )
    priority = sa.Column(
        followup_priorities,
        nullable=False,
        doc='Priority of the request (1 = lowest, 5 = highest).',
    )
    spectra = relationship(
        "Spectrum",
        back_populates="assignment",
        doc="Spectra produced by the assignment.",
    )
    photometry = relationship(
        "Photometry",
        back_populates="assignment",
        doc="Photometry produced by the assignment.",
    )

    run = relationship(
        'ObservingRun',
        back_populates='assignments',
        doc="The ObservingRun this target was assigned to.",
    )
    run_id = sa.Column(
        sa.ForeignKey('observingruns.id', ondelete='CASCADE'),
        nullable=False,
        index=True,
        doc="ID of the ObservingRun this target was assigned to.",
    )

    @hybrid_property
    def instrument(self):
        """The instrument in use on the assigned ObservingRun."""
        return self.run.instrument

    @property
    def rise_time(self):
        """The UTC time at which the object rises on this run."""
        target = self.obj.target
        return self.run.rise_time(target)

    @property
    def set_time(self):
        """The UTC time at which the object sets on this run."""
        target = self.obj.target
        return self.run.set_time(target)


User.assignments = relationship(
    'ClassicalAssignment',
    back_populates='requester',
    doc="Objs the User has assigned to ObservingRuns.",
    foreign_keys="ClassicalAssignment.requester_id",
)


class Invitation(Base):

    token = sa.Column(sa.String(), nullable=False, unique=True)
    groups = relationship(
        "Group",
        secondary="group_invitations",
        cascade="save-update, merge, refresh-expire, expunge",
        passive_deletes=True,
    )
    streams = relationship(
        "Stream",
        secondary="stream_invitations",
        cascade="save-update, merge, refresh-expire, expunge",
        passive_deletes=True,
    )
    admin_for_groups = sa.Column(psql.ARRAY(sa.Boolean), nullable=False)
    user_email = sa.Column(EmailType(), nullable=True)
    invited_by = relationship(
        "User",
        secondary="user_invitations",
        cascade="save-update, merge, refresh-expire, expunge",
        passive_deletes=True,
        uselist=False,
    )
    used = sa.Column(sa.Boolean, nullable=False, default=False)


GroupInvitation = join_model('group_invitations', Group, Invitation, base=Base)
StreamInvitation = join_model('stream_invitations', Stream, Invitation, base=Base)
UserInvitation = join_model("user_invitations", User, Invitation, base=Base)


@event.listens_for(Invitation, 'after_insert')
def send_user_invite_email(mapper, connection, target):
    app_base_url = get_app_base_url()
    link_location = f'{app_base_url}/login/google-oauth2/?invite_token={target.token}'
    send_email(
        recipients=[target.user_email],
        subject=cfg["invitations.email_subject"],
        body=(
            f'{cfg["invitations.email_body_preamble"]}<br /><br />'
            f'Please click <a href="{link_location}">here</a> to join.'
        ),
    )


class SourceNotification(AccessibleByGroupsMembers, Base):
    groups = relationship(
        "Group",
        secondary="group_notifications",
        cascade="save-update, merge, refresh-expire, expunge",
        passive_deletes=True,
    )
    sent_by_id = sa.Column(
        sa.ForeignKey("users.id", ondelete="CASCADE"),
        nullable=False,
        index=True,
        doc="The ID of the User who sent this notification.",
    )
    sent_by = relationship(
        "User",
        back_populates="source_notifications",
        foreign_keys=[sent_by_id],
        doc="The User who sent this notification.",
    )
    source_id = sa.Column(
        sa.ForeignKey("objs.id", ondelete="CASCADE"),
        nullable=False,
        index=True,
        doc="ID of the target Obj.",
    )
    source = relationship(
        'Obj', back_populates='obj_notifications', doc='The target Obj.'
    )

    additional_notes = sa.Column(sa.String(), nullable=True)
    level = sa.Column(sa.String(), nullable=False)


GroupSourceNotification = join_model('group_notifications', Group, SourceNotification)
User.source_notifications = relationship(
    'SourceNotification',
    back_populates='sent_by',
    doc="Source notifications the User has sent out.",
    foreign_keys="SourceNotification.sent_by_id",
)


@event.listens_for(SourceNotification, 'after_insert')
def send_source_notification(mapper, connection, target):
    app_base_url = get_app_base_url()

    link_location = f'{app_base_url}/source/{target.source_id}'
    if target.sent_by.first_name is not None and target.sent_by.last_name is not None:
        sent_by_name = f'{target.sent_by.first_name} {target.sent_by.last_name}'
    else:
        sent_by_name = target.sent_by.username

    group_ids = map(lambda group: group.id, target.groups)
    groups = DBSession().query(Group).filter(Group.id.in_(group_ids)).all()

    target_users = set()
    for group in groups:
        # Use a set to get unique iterable of users
        target_users.update(group.users)

    source = DBSession().query(Obj).get(target.source_id)
    source_info = ""
    if source.ra is not None:
        source_info += f'RA={source.ra} '
    if source.dec is not None:
        source_info += f'Dec={source.dec}'
    source_info = source_info.strip()

    # Send SMS messages to opted-in users if desired
    if target.level == "hard":
        message_text = (
            f'{cfg["app.title"]}: {sent_by_name} would like to call your immediate'
            f' attention to a source at {link_location} ({source_info}).'
        )
        if target.additional_notes != "" and target.additional_notes is not None:
            message_text += f' Addtional notes: {target.additional_notes}'

        account_sid = cfg["twilio.sms_account_sid"]
        auth_token = cfg["twilio.sms_auth_token"]
        from_number = cfg["twilio.from_number"]
        client = TwilioClient(account_sid, auth_token)
        for user in target_users:
            # If user has a phone number registered and opted into SMS notifications
            if (
                user.contact_phone is not None
                and user.preferences is not None
                and "allowSMSAlerts" in user.preferences
                and user.preferences.get("allowSMSAlerts")
            ):
                client.messages.create(
                    body=message_text, from_=from_number, to=user.contact_phone.e164
                )

    # Send email notifications
    recipients = []
    for user in target_users:
        # If user has a contact email registered and opted into email notifications
        if (
            user.contact_email is not None
            and user.preferences is not None
            and "allowEmailAlerts" in user.preferences
            and user.preferences.get("allowEmailAlerts")
        ):
            recipients.append(user.contact_email)

    descriptor = "immediate" if target.level == "hard" else ""
    html_content = (
        f'{sent_by_name} would like to call your {descriptor} attention to'
        f' <a href="{link_location}">{target.source_id}</a> ({source_info})'
    )
    if target.additional_notes != "" and target.additional_notes is not None:
        html_content += f'<br /><br />Additional notes: {target.additional_notes}'

    if len(recipients) > 0:
        send_email(
            recipients=recipients,
            subject=f'{cfg["app.title"]}: Source Alert',
            body=html_content,
        )


@event.listens_for(User, 'after_insert')
def create_single_user_group(mapper, connection, target):

    # Create single-user group
    @event.listens_for(DBSession(), "after_flush", once=True)
    def receive_after_flush(session, context):
        session.add(
            Group(name=slugify(target.username), users=[target], single_user_group=True)
        )


@event.listens_for(User, 'before_delete')
def delete_single_user_group(mapper, connection, target):

    # Delete single-user group
    DBSession().delete(target.single_user_group)


@event.listens_for(User, 'after_update')
def update_single_user_group(mapper, connection, target):

    # Update single user group name if needed
    @event.listens_for(DBSession(), "after_flush_postexec", once=True)
    def receive_after_flush(session, context):
        single_user_group = target.single_user_group
        single_user_group.name = slugify(target.username)
        DBSession().add(single_user_group)


schema.setup_schema()<|MERGE_RESOLUTION|>--- conflicted
+++ resolved
@@ -1658,15 +1658,12 @@
 class Annotation(Base):
     """A sortable/searchable Annotation made by a filter or other robot,
     with a set of data as JSON """
-<<<<<<< HEAD
 
     create = accessible_if_properties_are_accessible(obj='read')
     read = compose_access_control(
         AccessibleByGroupsMembers, accessible_if_properties_are_accessible(obj='read')
     )
     update = delete = accessible_by_user('author')
-=======
->>>>>>> bae2dad8
 
     __table_args__ = (UniqueConstraint('obj_id', 'origin'),)
 
