import arrow
import uuid
from datetime import datetime
import numpy as np
import sqlalchemy as sa
<<<<<<< HEAD
=======
from sqlalchemy import cast
from sqlalchemy.orm.session import object_session
from sqlalchemy.dialects.postgresql import ARRAY
>>>>>>> e6a50759
from sqlalchemy.dialects import postgresql as psql
from sqlalchemy.orm import relationship
from sqlalchemy.dialects.postgresql import JSONB
from sqlalchemy.ext.hybrid import hybrid_property
from sqlalchemy_utils import ArrowType, URLType

<<<<<<< HEAD
=======
from astropy.time import Time

from baselayer.app.env import load_env
>>>>>>> e6a50759
from baselayer.app.models import (init_db, join_model, Base, DBSession, ACL,
                                  Role, User, Token)
from baselayer.app.custom_exceptions import AccessError

from . import schema
from .enum_types import (allowed_bandpasses, thumbnail_types, instrument_types,
                         followup_priorities)
from .followup_api import apis


# In the AB system, a brightness of 23.9 mag corresponds to 1 microJy.
PHOT_ZP = 23.9
PHOT_SYS = 'ab'

env, cfg = load_env()


def is_owned_by(self, user_or_token):
    """Generic ownership logic for any `skyportal` ORM model.

    Models with complicated ownership logic should implement their own method
    instead of adding too many additional conditions here.
    """
    if hasattr(self, 'tokens'):
        return user_or_token in self.tokens
    if hasattr(self, 'groups'):
        return bool(set(self.groups) & set(user_or_token.groups))
    if hasattr(self, 'group'):
        return self.group in user_or_token.groups
    if hasattr(self, 'users'):
        if hasattr(user_or_token, 'created_by'):
            if user_or_token.created_by in self.users:
                return True
        return user_or_token in self.users

    raise NotImplementedError(f"{type(self).__name__} object has no owner")


Base.is_owned_by = is_owned_by


class NumpyArray(sa.types.TypeDecorator):
    impl = psql.ARRAY(sa.Float)

    def process_result_value(self, value, dialect):
        return np.array(value)


class Group(Base):
    name = sa.Column(sa.String, unique=True, nullable=False)

    streams = relationship('Stream', secondary='stream_groups',
                           back_populates='groups',
                           passive_deletes=True)
    telescopes = relationship('Telescope', secondary='group_telescopes',
                              passive_deletes=True)
    users = relationship('User', secondary='group_users',
                         back_populates='groups',
                         passive_deletes=True)
    group_users = relationship('GroupUser', back_populates='group',
                               cascade='save-update, merge, refresh-expire, expunge',
                               passive_deletes=True)

    filter = relationship("Filter", uselist=False, back_populates="group")
    observing_runs = relationship('ObservingRun', back_populates='group')
    photometry = relationship("Photometry", secondary="group_photometry",
                              back_populates="groups",
                              cascade="save-update, merge, refresh-expire, expunge",
                              passive_deletes=True)
    single_user_group = sa.Column(sa.Boolean, default=False)


GroupUser = join_model('group_users', Group, User)
GroupUser.admin = sa.Column(sa.Boolean, nullable=False, default=False)


class Stream(Base):
    name = sa.Column(sa.String, unique=True, nullable=False)
    url = sa.Column(sa.String, unique=True, nullable=False)
    username = sa.Column(sa.String)
    password = sa.Column(sa.String)

    groups = relationship('Group', secondary='stream_groups',
                          back_populates='streams',
                          passive_deletes=True)


StreamGroup = join_model('stream_groups', Stream, Group)


User.groups = relationship('Group', secondary='group_users',
                           back_populates='users',
                           passive_deletes=True)


@property
def token_groups(self):
    return self.created_by.groups


Token.groups = token_groups


class Obj(Base):
    id = sa.Column(sa.String, primary_key=True)
    # TODO should this column type be decimal? fixed-precison numeric
    ra = sa.Column(sa.Float)
    dec = sa.Column(sa.Float)

    ra_dis = sa.Column(sa.Float)
    dec_dis = sa.Column(sa.Float)

    ra_err = sa.Column(sa.Float, nullable=True)
    dec_err = sa.Column(sa.Float, nullable=True)

    offset = sa.Column(sa.Float, default=0.0)
    redshift = sa.Column(sa.Float, nullable=True)

    # Contains all external metadata, e.g. simbad, pan-starrs, tns, gaia
    altdata = sa.Column(JSONB, nullable=True)

    dist_nearest_source = sa.Column(sa.Float, nullable=True)
    mag_nearest_source = sa.Column(sa.Float, nullable=True)
    e_mag_nearest_source = sa.Column(sa.Float, nullable=True)

    transient = sa.Column(sa.Boolean, default=False)
    varstar = sa.Column(sa.Boolean, default=False)
    is_roid = sa.Column(sa.Boolean, default=False)

    score = sa.Column(sa.Float, nullable=True)

    origin = sa.Column(sa.String, nullable=True)

    comments = relationship('Comment', back_populates='obj',
                            cascade='save-update, merge, refresh-expire, expunge',
                            passive_deletes=True,
                            order_by="Comment.created_at")
    photometry = relationship('Photometry', back_populates='obj',
                              cascade='save-update, merge, refresh-expire, expunge',
                              single_parent=True,
                              passive_deletes=True,
                              order_by="Photometry.mjd")

    detect_photometry_count = sa.Column(sa.Integer, nullable=True)

    spectra = relationship('Spectrum', back_populates='obj',
                           cascade='save-update, merge, refresh-expire, expunge',
                           single_parent=True,
                           passive_deletes=True,
                           order_by="Spectrum.observed_at")
    thumbnails = relationship('Thumbnail', back_populates='obj',
                              secondary='photometry',
                              cascade='save-update, merge, refresh-expire, expunge',
                              passive_deletes=True)

    followup_requests = relationship('FollowupRequest', back_populates='obj')

    @hybrid_property
    def last_detected(self):
        return max(phot.iso for phot in self.photometry if phot.snr > 5)

    @last_detected.expression
    def last_detected(cls):
        return sa.select([sa.func.max(Photometry.iso)]) \
                 .where(Photometry.obj_id == cls.id) \
                 .where(Photometry.snr > 5.) \
                 .group_by(Photometry.obj_id) \
                 .label('last_detected')

    def add_linked_thumbnails(self):
        sdss_thumb = Thumbnail(photometry=self.photometry[0],
                               public_url=self.sdss_url,
                               type='sdss')
        dr8_thumb = Thumbnail(photometry=self.photometry[0],
                              public_url=self.desi_dr8_url,
                              type='dr8')
        DBSession().add_all([sdss_thumb, dr8_thumb])
        DBSession().commit()

    @property
    def sdss_url(self):
        """Construct URL for public Sloan Digital Sky Survey (SDSS) cutout."""
        return (f"http://skyserver.sdss.org/dr12/SkyserverWS/ImgCutout/getjpeg"
                f"?ra={self.ra}&dec={self.dec}&scale=0.3&width=200&height=200"
                f"&opt=G&query=&Grid=on")

    @property
    def desi_dr8_url(self):
        """Construct URL for public DESI DR8 cutout."""
        return (f"http://legacysurvey.org/viewer/jpeg-cutout?ra={self.ra}"
                f"&dec={self.dec}&size=200&layer=dr8&pixscale=0.262&bands=grz")


class Filter(Base):
    query_string = sa.Column(sa.String, nullable=False, unique=False)
    group_id = sa.Column(sa.ForeignKey("groups.id"))
    group = relationship("Group", foreign_keys=[group_id], back_populates="filter")


Candidate = join_model("candidates", Filter, Obj)
Candidate.passed_at = sa.Column(sa.DateTime, nullable=True)
Candidate.passing_alert_id = sa.Column(sa.BigInteger)


def get_candidate_if_owned_by(obj_id, user_or_token, options=[]):
    if Candidate.query.filter(Candidate.obj_id == obj_id).first() is None:
        return None
    user_group_ids = [g.id for g in user_or_token.groups]
    c = (
        Candidate.query.filter(Candidate.obj_id == obj_id)
        .filter(
            Candidate.filter_id.in_(
                DBSession.query(Filter.id).filter(Filter.group_id.in_(user_group_ids))
            )
        )
        .options(options)
        .first()
    )
    if c is None:
        raise AccessError("Insufficient permissions.")
    return c.obj


def candidate_is_owned_by(self, user_or_token):
    return self.filter.group in user_or_token.groups


Candidate.get_obj_if_owned_by = get_candidate_if_owned_by
Candidate.is_owned_by = candidate_is_owned_by


Source = join_model("sources", Group, Obj)
"""User.sources defines the logic for whether a user has access to a source;
   if this gets more complicated it should become a function/`hybrid_property`
   rather than a `relationship`.
"""
Source.saved_by_id = sa.Column(sa.ForeignKey("users.id"), nullable=True, unique=False)
Source.saved_by = relationship("User", foreign_keys=[Source.saved_by_id],
                               backref="saved_sources")
Source.saved_at = sa.Column(sa.DateTime, nullable=True)
Source.active = sa.Column(sa.Boolean, server_default="true")
Source.requested = sa.Column(sa.Boolean, server_default="false")
Source.unsaved_by_id = sa.Column(sa.ForeignKey("users.id"), nullable=True, unique=False)
Source.unsaved_by = relationship("User", foreign_keys=[Source.unsaved_by_id])


def source_is_owned_by(self, user_or_token):
    source_group_ids = [row[0] for row in DBSession.query(
        Source.group_id).filter(Source.obj_id == self.obj_id).all()]
    return bool(set(source_group_ids) & {g.id for g in user_or_token.groups})


def get_source_if_owned_by(obj_id, user_or_token, options=[]):
    if Source.query.filter(Source.obj_id == obj_id).first() is None:
        return None
    user_group_ids = [g.id for g in user_or_token.groups]
    s = (Source.query.filter(Source.obj_id == obj_id)
         .filter(Source.group_id.in_(user_group_ids)).options(options).first())
    if s is None:
        raise AccessError("Insufficient permissions.")
    return s.obj


Source.is_owned_by = source_is_owned_by
Source.get_obj_if_owned_by = get_source_if_owned_by


def get_obj_if_owned_by(obj_id, user_or_token, options=[]):
    try:
        obj = Source.get_obj_if_owned_by(obj_id, user_or_token, options)
    except AccessError:  # They may still be able to view the associated Candidate
        obj = Candidate.get_obj_if_owned_by(obj_id, user_or_token, options)
        if obj is None:
            # If user can't view associated Source, and there's no Candidate they can
            # view, raise AccessError
            raise
    if obj is None:  # There is no associated Source/Cand, so check based on photometry
        if Obj.get_photometry_owned_by_user(obj_id, user_or_token):
            return Obj.query.options(options).get(obj_id)
        raise AccessError("Insufficient permissions.")
    # If we get here, the user has access to either the associated Source or Candidate
    return obj


Obj.get_if_owned_by = get_obj_if_owned_by


def get_obj_comments_owned_by(self, user_or_token):
    return [comment for comment in self.comments if comment.is_owned_by(user_or_token)]


Obj.get_comments_owned_by = get_obj_comments_owned_by


def get_photometry_owned_by_user(obj_id, user_or_token):
    return (
        Photometry.query.filter(Photometry.obj_id == obj_id)
        .filter(
            Photometry.groups.any(Group.id.in_([g.id for g in user_or_token.groups]))
        )
        .all()
    )


Obj.get_photometry_owned_by_user = get_photometry_owned_by_user


User.sources = relationship('Obj', backref='users',
                            secondary='join(Group, sources).join(group_users)',
                            primaryjoin='group_users.c.user_id == users.c.id',
                            passive_deletes=True)


class SourceView(Base):
    obj_id = sa.Column(sa.ForeignKey('objs.id', ondelete='CASCADE'),
                       nullable=False, unique=False)
    username_or_token_id = sa.Column(sa.String, nullable=False, unique=False)
    is_token = sa.Column(sa.Boolean, nullable=False, default=False)
    created_at = sa.Column(sa.DateTime, nullable=False, default=datetime.now,
                           index=True)


class Telescope(Base):
    name = sa.Column(sa.String, nullable=False)
    nickname = sa.Column(sa.String, nullable=False)
    lat = sa.Column(sa.Float, nullable=True, doc='Latitude in deg.')
    lon = sa.Column(sa.Float, nullable=True, doc='Longitude in deg.')
    elevation = sa.Column(sa.Float, nullable=True, doc='Elevation in meters.')
    diameter = sa.Column(sa.Float, nullable=False, doc='Diameter in meters.')
    skycam_link = sa.Column(URLType, nullable=True,
                            doc="Link to the telescope's sky camera.")

    groups = relationship('Group', secondary='group_telescopes',
                          passive_deletes=True)
    instruments = relationship('Instrument', back_populates='telescope',
                               cascade='save-update, merge, refresh-expire, expunge',
                               passive_deletes=True)


GroupTelescope = join_model('group_telescopes', Group, Telescope)

import re
from sqlalchemy.dialects.postgresql import ARRAY
from sqlalchemy import cast


class ArrayOfEnum(ARRAY):
    def bind_expression(self, bindvalue):
        return cast(bindvalue, self)

    def result_processor(self, dialect, coltype):
        super_rp = super(ArrayOfEnum, self).result_processor(dialect, coltype)

        def handle_raw_string(value):
            if value == None or value == '{}':  # 2nd case, empty array
                return []
            inner = re.match(r"^{(.*)}$", value).group(1)
            return inner.split(",")

        def process(value):
            return super_rp(handle_raw_string(value))
        return process


class Instrument(Base):

    name = sa.Column(sa.String, nullable=False)
    type = sa.Column(instrument_types, nullable=False)
    robotic = sa.Column(sa.Boolean, default=False, nullable=False)
    band = sa.Column(sa.String)

    telescope_id = sa.Column(sa.ForeignKey('telescopes.id', ondelete='CASCADE'),
                             nullable=False, index=True)
    telescope = relationship('Telescope', back_populates='instruments')

    photometry = relationship('Photometry', back_populates='instrument')
    spectra = relationship('Spectrum', back_populates='instrument')

    api_id = sa.Column(sa.Enum(*tuple(apis.keys()), name='followup_apis',
                               validate_strings=True),
                       nullable=True)

    # can be [] if an instrument is spec only
    filters = sa.Column(ArrayOfEnum(allowed_bandpasses), nullable=False,
                        default=[], doc='List of filters on the instrument '
                                        '(if any).')

    observing_runs = relationship('ObservingRun', back_populates='instrument')

    @property
    def does_spectroscopy(self):
        return 'spec' in self.type

    @property
    def does_imaging(self):
        return 'imag' in self.type

    @property
    def api(self):
        api = apis[self.api_id]
        return api


class Taxonomy(Base):
    __tablename__ = 'taxonomies'
    name = sa.Column(sa.String, nullable=False,
                     doc='Short string to make this taxonomy memorable '
                         'to end users.'
                     )
    hierarchy = sa.Column(JSONB, nullable=False,
                          doc='Nested JSON describing the taxonomy '
                              'which should be validated against '
                              'a schema before entry'
                          )
    provenance = sa.Column(sa.String, nullable=True,
                           doc='Identifier (e.g., URL or git hash) that '
                               'uniquely ties this taxonomy back '
                               'to an origin or place of record'
                           )
    version = sa.Column(sa.String, nullable=False,
                        doc='Semantic version of this taxonomy'
                        )
    isLatest = sa.Column(sa.Boolean, default=True, nullable=False,
                         doc='Consider this the latest version of '
                             'the taxonomy with this name? Defaults '
                             'to True.'
                         )
    groups = relationship("Group", secondary="group_taxonomy",
                          cascade="save-update,"
                                  "merge, refresh-expire, expunge",
                          passive_deletes=True
                          )


GroupTaxonomy = join_model("group_taxonomy", Group, Taxonomy)


def get_taxonomy_usable_by_user(taxonomy_id, user_or_token):
    return (
        Taxonomy.query.filter(Taxonomy.id == taxonomy_id)
        .filter(
            Taxonomy.groups.any(Group.id.in_([g.id for g in user_or_token.groups]))
        )
        .all()
    )


Taxonomy.get_taxonomy_usable_by_user = get_taxonomy_usable_by_user


class Comment(Base):
    text = sa.Column(sa.String, nullable=False)
    ctype = sa.Column(sa.Enum('text', 'redshift', 'classification',
                              name='comment_types', validate_strings=True))

    attachment_name = sa.Column(sa.String, nullable=True)
    attachment_type = sa.Column(sa.String, nullable=True)
    attachment_bytes = sa.Column(sa.types.LargeBinary, nullable=True)

    origin = sa.Column(sa.String, nullable=True)
    author = sa.Column(sa.String, nullable=False)
    obj_id = sa.Column(sa.ForeignKey('objs.id', ondelete='CASCADE'),
                       nullable=False, index=True)
    obj = relationship('Obj', back_populates='comments')
    groups = relationship("Group", secondary="group_comments",
                          cascade="save-update, merge, refresh-expire, expunge",
                          passive_deletes=True)


GroupComment = join_model("group_comments", Group, Comment)


class Photometry(Base):
    __tablename__ = 'photometry'
    mjd = sa.Column(sa.Float, nullable=False, doc='MJD of the observation.')
    flux = sa.Column(sa.Float,
                     doc='Flux of the observation in µJy. '
                         'Corresponds to an AB Zeropoint of 23.9 in all '
                         'filters.')
    fluxerr = sa.Column(sa.Float, nullable=False,
                        doc='Gaussian error on the flux in µJy.')
    filter = sa.Column(allowed_bandpasses, nullable=False,
                       doc='Filter with which the observation was taken.')

    ra = sa.Column(sa.Float, doc='ICRS Right Ascension of the centroid '
                                 'of the photometric aperture [deg].')
    dec = sa.Column(sa.Float, doc='ICRS Declination of the centroid of '
                                  'the photometric aperture [deg].')

    ra_unc = sa.Column(sa.Float, doc="Uncertainty of ra position [arcsec]")
    dec_unc = sa.Column(sa.Float, doc="Uncertainty of dec position [arcsec]")

    original_user_data = sa.Column(JSONB, doc='Original data passed by the user '
                                              'through the PhotometryHandler.POST '
                                              'API or the PhotometryHandler.PUT '
                                              'API. The schema of this JSON '
                                              'validates under either '
                                              'schema.PhotometryFlux or schema.PhotometryMag '
                                              '(depending on how the data was passed).')
    altdata = sa.Column(JSONB)
    upload_id = sa.Column(sa.String, nullable=False,
                          default=lambda: str(uuid.uuid4()))
    alert_id = sa.Column(sa.BigInteger, nullable=True, unique=True)

    obj_id = sa.Column(sa.ForeignKey('objs.id', ondelete='CASCADE'),
                       nullable=False, index=True)
    obj = relationship('Obj', back_populates='photometry')
    groups = relationship("Group", secondary="group_photometry",
                          back_populates="photometry",
                          cascade="save-update, merge, refresh-expire, expunge",
                          passive_deletes=True)
    instrument_id = sa.Column(sa.ForeignKey('instruments.id'),
                              nullable=False, index=True)
    instrument = relationship('Instrument', back_populates='photometry')
    thumbnails = relationship('Thumbnail', passive_deletes=True)

    @hybrid_property
    def mag(self):
        if self.flux is not None and self.flux > 0:
            return -2.5 * np.log10(self.flux) + PHOT_ZP
        else:
            return None

    @hybrid_property
    def e_mag(self):
        if self.flux is not None and self.flux > 0 and self.fluxerr > 0:
            return (2.5 / np.log(10)) * (self.fluxerr / self.flux)
        else:
            return None

    @mag.expression
    def mag(cls):
        return sa.case(
            [
                sa.and_(cls.flux != None, cls.flux > 0),
                -2.5 * sa.func.log(cls.flux) + PHOT_ZP,
            ],
            else_=None
        )

    @e_mag.expression
    def e_mag(cls):
        return sa.case(
            [
                (sa.and_(cls.flux != None, cls.flux > 0, cls.fluxerr > 0),
                 2.5 / sa.func.ln(10) * cls.fluxerr / cls.flux)
            ],
            else_=None
        )

    @hybrid_property
    def jd(self):
        return self.mjd + 2_400_000.5

    @hybrid_property
    def iso(self):
        return arrow.get((self.mjd - 40_587.5) * 86400.)

    @iso.expression
    def iso(cls):
        # converts MJD to unix timestamp
        local = sa.func.to_timestamp((cls.mjd - 40_587.5) * 86400.)
        return sa.func.timezone('UTC', local)

    @hybrid_property
    def snr(self):
        return self.flux / self.fluxerr


GroupPhotometry = join_model("group_photometry", Group, Photometry)


class Spectrum(Base):
    __tablename__ = 'spectra'
    # TODO better numpy integration
    wavelengths = sa.Column(NumpyArray, nullable=False)
    fluxes = sa.Column(NumpyArray, nullable=False)
    errors = sa.Column(NumpyArray)

    obj_id = sa.Column(sa.ForeignKey('objs.id', ondelete='CASCADE'),
                       nullable=False, index=True)
    obj = relationship('Obj', back_populates='spectra')
    observed_at = sa.Column(sa.DateTime, nullable=False)
    origin = sa.Column(sa.String, nullable=True)
    # TODO program?
    instrument_id = sa.Column(sa.ForeignKey('instruments.id',
                                            ondelete='CASCADE'),
                              nullable=False, index=True)
    instrument = relationship('Instrument', back_populates='spectra')

    @classmethod
    def from_ascii(cls, filename, obj_id, instrument_id, observed_at):
        data = np.loadtxt(filename)
        if data.shape[1] != 2:  # TODO support other formats
            raise ValueError(f"Expected 2 columns, got {data.shape[1]}")

        return cls(wavelengths=data[:, 0], fluxes=data[:, 1],
                   obj_id=obj_id, instrument_id=instrument_id,
                   observed_at=observed_at)


# def format_public_url(context):
#    """TODO migrate this to broker tools"""
#    file_uri = context.current_parameters.get('file_uri')
#    if file_uri is None:
#        return None
#    elif file_uri.startswith('s3'):  # TODO is this reliable?
#        raise NotImplementedError
#    elif file_uri.startswith('http://'): # TODO is this reliable?
#        return file_uri
#    else:  # local file
#        return '/' + file_uri.lstrip('./')


class Thumbnail(Base):
    # TODO delete file after deleting row
    type = sa.Column(thumbnail_types, doc='Thumbnail type (e.g., ref, new, sub, dr8, ...)')
    file_uri = sa.Column(sa.String(), nullable=True, index=False, unique=False)
    public_url = sa.Column(sa.String(), nullable=True, index=False, unique=False)
    origin = sa.Column(sa.String, nullable=True)
    photometry_id = sa.Column(sa.ForeignKey('photometry.id', ondelete='CASCADE'),
                              nullable=False, index=True)
    photometry = relationship('Photometry', back_populates='thumbnails')
    obj = relationship('Obj', back_populates='thumbnails', uselist=False,
                       secondary='photometry',
                       passive_deletes=True)


User.followup_requests = relationship('FollowupRequest',
                                      back_populates='requester')


class ObservingRun(Base):
    instrument_id = sa.Column(
        sa.ForeignKey('instruments.id', ondelete='CASCADE'), nullable=False
    )
    instrument = relationship(
        'Instrument', cascade='save-update, merge, refresh-expire, expunge',
        uselist=False, back_populates='observing_runs'
    )

    # name of the PI
    pi = sa.Column(sa.Text)
    observers = sa.Column(sa.Text)

    sources = relationship(
        'Obj', secondary='join(Assignment, Obj)',
        cascade='save-update, merge, refresh-expire, expunge'
    )

    # let this be nullable to accommodate external groups' runs
    group = relationship('Group', back_populates='observing_runs')
    group_id = sa.Column(sa.ForeignKey('groups.id', ondelete='CASCADE'),
                         nullable=True)

    # the person who uploaded the run
    owner = relationship('User', back_populates='observing_runs')
    owner_id = sa.Column(sa.ForeignKey('users.id', ondelete='CASCADE'),
                         nullable=False, index=True)

    assignments = relationship(
        'Assignment', cascade='save-update, merge, refresh-expire, expunge'
    )
    calendar_date = sa.Column(sa.Date, nullable=False, index=True)


User.observing_runs = relationship(
    'ObservingRun', cascade='save-update, merge, refresh-expire, expunge'
)


class FollowupRequest(Base):
    # This is an abstract class. Not meant to be instantiated directly

    __mapper_args__ = {'polymorphic_identity': 'base',
                       'polymorphic_on': 'type'}

    type = sa.Column(sa.String(), doc='The type of the follow-up request.')
    requester = relationship(User, back_populates='followup_requests')
    requester_id = sa.Column(sa.ForeignKey('users.id', ondelete='CASCADE'),
                             nullable=False, index=True)
    obj = relationship('Obj', back_populates='followup_requests')
    obj_id = sa.Column(sa.ForeignKey('objs.id', ondelete='CASCADE'),
                       nullable=False, index=True)

    comment = sa.Column(sa.String())
    status = sa.Column(sa.String(), nullable=False, default="pending")
    priority = sa.Column(followup_priorities, nullable=False)


class RoboticFollowupRequest(FollowupRequest):

    id = sa.Column(sa.Integer, sa.ForeignKey('followuprequests.id',
                                             ondelete='CASCADE'),
                   primary_key=True)
    __mapper_args__ = {'polymorphic_identity': 'robotic',
                       'inherit_condition': id == FollowupRequest.id}

    instrument = relationship(Instrument)
    instrument_id = sa.Column(sa.ForeignKey('instruments.id'), nullable=False,
                              index=True)

    start_date = sa.Column(ArrowType)
    end_date = sa.Column(ArrowType)
    api_response = sa.Column(JSONB)

    observations = sa.Column(
        psql.JSONB,
        nullable=False,
        doc='The observations'
    )

    def submit(self):
        # TODO: implement this method for SEDM and LT
        self.instrument.api.submit(self)

    def delete(self):
        self.instrument.api.delete(self)

    def update(self):
        self.instrument.api.update(self)


class Assignment(FollowupRequest):

    id = sa.Column(sa.Integer, sa.ForeignKey('followuprequests.id',
                                             ondelete='CASCADE'),
                   primary_key=True)
    __mapper_args__ = {'polymorphic_identity': 'classical',
                       'inherit_condition': id == FollowupRequest.id}

    run = relationship(ObservingRun, back_populates='assignments')
    run_id = sa.Column(sa.ForeignKey('observingruns.id'), nullable=False,
                       index=True)

    instrument = relationship(Instrument, secondary='observing_runs')

schema.setup_schema()<|MERGE_RESOLUTION|>--- conflicted
+++ resolved
@@ -3,24 +3,16 @@
 from datetime import datetime
 import numpy as np
 import sqlalchemy as sa
-<<<<<<< HEAD
-=======
 from sqlalchemy import cast
 from sqlalchemy.orm.session import object_session
 from sqlalchemy.dialects.postgresql import ARRAY
->>>>>>> e6a50759
 from sqlalchemy.dialects import postgresql as psql
 from sqlalchemy.orm import relationship
 from sqlalchemy.dialects.postgresql import JSONB
 from sqlalchemy.ext.hybrid import hybrid_property
 from sqlalchemy_utils import ArrowType, URLType
 
-<<<<<<< HEAD
-=======
-from astropy.time import Time
-
 from baselayer.app.env import load_env
->>>>>>> e6a50759
 from baselayer.app.models import (init_db, join_model, Base, DBSession, ACL,
                                   Role, User, Token)
 from baselayer.app.custom_exceptions import AccessError
