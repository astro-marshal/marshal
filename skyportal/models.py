--- conflicted
+++ resolved
@@ -592,19 +592,11 @@
 
     @hybrid_property
     def last_detected(self):
-<<<<<<< HEAD
         """UTC ISO date at which the object was last detected above a given S/N (3.0 by default)."""
         detections = [
             phot.iso
             for phot in self.photometry
             if phot.snr and phot.snr > PHOT_DETECTION_THRESHOLD
-=======
-        """UTC ISO date at which the object was last detected above a S/N of 5."""
-        detections = [
-            phot.iso
-            for phot in self.photometry
-            if phot.snr is not None and phot.snr > 5
->>>>>>> 46edc732
         ]
         return max(detections) if detections else None
 
@@ -614,12 +606,7 @@
         return (
             sa.select([sa.func.max(Photometry.iso)])
             .where(Photometry.obj_id == cls.id)
-<<<<<<< HEAD
             .where(Photometry.snr > PHOT_DETECTION_THRESHOLD)
-=======
-            .where(Photometry.snr.isnot(None))
-            .where(Photometry.snr > 5.0)
->>>>>>> 46edc732
             .group_by(Photometry.obj_id)
             .label('last_detected')
         )
