import arrow
import uuid
import re
from datetime import datetime, timezone
from astropy import units as u
import astroplan
import numpy as np
import sqlalchemy as sa
from sqlalchemy import cast
from sqlalchemy.orm.session import object_session
from sqlalchemy.dialects.postgresql import ARRAY
from sqlalchemy.dialects import postgresql as psql
from sqlalchemy.orm import relationship
from sqlalchemy.dialects.postgresql import JSONB
from sqlalchemy.ext.hybrid import hybrid_property
from sqlalchemy_utils import ArrowType, URLType

from astropy import coordinates as ap_coord
import healpix_alchemy as ha

from baselayer.app.models import (init_db, join_model, Base, DBSession, ACL,
                                  Role, User, Token)
from baselayer.app.custom_exceptions import AccessError

import astroplan
import timezonefinder
from astropy import units as u
from astropy import time as ap_time

from . import schema
from .enum_types import (allowed_bandpasses, thumbnail_types, instrument_types,
                         followup_priorities)


# In the AB system, a brightness of 23.9 mag corresponds to 1 microJy.
# All DB fluxes are stored in microJy (AB).
PHOT_ZP = 23.9
PHOT_SYS = 'ab'


def is_owned_by(self, user_or_token):
    """Generic ownership logic for any `skyportal` ORM model.

    Models with complicated ownership logic should implement their own method
    instead of adding too many additional conditions here.
    """
    if hasattr(self, 'tokens'):
        return user_or_token in self.tokens
    if hasattr(self, 'groups'):
        return bool(set(self.groups) & set(user_or_token.accessible_groups))
    if hasattr(self, 'group'):
        return self.group in user_or_token.accessible_groups
    if hasattr(self, 'users'):
        if hasattr(user_or_token, 'created_by'):
            if user_or_token.created_by in self.users:
                return True
        return user_or_token in self.users

    raise NotImplementedError(f"{type(self).__name__} object has no owner")


Base.is_owned_by = is_owned_by


class NumpyArray(sa.types.TypeDecorator):
    impl = psql.ARRAY(sa.Float)

    def process_result_value(self, value, dialect):
        return np.array(value)


class Group(Base):
    name = sa.Column(sa.String, unique=True, nullable=False)

    streams = relationship('Stream', secondary='group_streams',
                           back_populates='groups',
                           passive_deletes=True)
<<<<<<< HEAD
    filters = relationship("Filter",
                           back_populates="group",
                           passive_deletes=True)
    telescopes = relationship('Telescope', secondary='group_telescopes',
                              passive_deletes=True)
=======
>>>>>>> b604b438
    users = relationship('User', secondary='group_users',
                         back_populates='groups',
                         passive_deletes=True)
    group_users = relationship('GroupUser', back_populates='group',
                               cascade='save-update, merge, refresh-expire, expunge',
                               passive_deletes=True)
    
    observing_runs = relationship('ObservingRun', back_populates='group')
    photometry = relationship("Photometry", secondary="group_photometry",
                              back_populates="groups",
                              cascade="save-update, merge, refresh-expire, expunge",
                              passive_deletes=True)
    spectra = relationship("Spectrum", secondary="group_spectra",
                           back_populates="groups",
                           cascade="save-update, merge, refresh-expire, expunge",
                           passive_deletes=True)
    single_user_group = sa.Column(sa.Boolean, default=False)


GroupUser = join_model('group_users', Group, User)
GroupUser.admin = sa.Column(sa.Boolean, nullable=False, default=False)


class Stream(Base):
    name = sa.Column(sa.String, unique=True, nullable=False)
    altdata = sa.Column(JSONB, nullable=True,
                        doc="Misc. metadata stored in JSON format, e.g. "
                            "`{'collection': 'ZTF_alerts', selector: [1, 2]}`")

    groups = relationship('Group', secondary='group_streams',
                          back_populates='streams',
                          passive_deletes=True)
    users = relationship('User', secondary='stream_users',
                         back_populates='streams',
                         passive_deletes=True)
    filters = relationship('Filter',
                           back_populates='stream',
                           passive_deletes=True)


GroupStream = join_model('group_streams', Group, Stream)


StreamUser = join_model('stream_users', Stream, User)


User.groups = relationship('Group', secondary='group_users',
                           back_populates='users',
                           passive_deletes=True)


User.streams = relationship('Stream', secondary='stream_users',
                            back_populates='users',
                            passive_deletes=True)


@property
def user_or_token_accessible_groups(self):
    if "System admin" in [acl.id for acl in self.acls]:
        return Group.query.all()
    return self.groups


User.accessible_groups = user_or_token_accessible_groups
Token.accessible_groups = user_or_token_accessible_groups


@property
def token_groups(self):
    return self.created_by.groups


Token.groups = token_groups


class Obj(Base, ha.Point):
    id = sa.Column(sa.String, primary_key=True)
    # TODO should this column type be decimal? fixed-precison numeric

    ra_dis = sa.Column(sa.Float)
    dec_dis = sa.Column(sa.Float)

    ra_err = sa.Column(sa.Float, nullable=True)
    dec_err = sa.Column(sa.Float, nullable=True)

    offset = sa.Column(sa.Float, default=0.0)
    redshift = sa.Column(sa.Float, nullable=True)

    # Contains all external metadata, e.g. simbad, pan-starrs, tns, gaia
    altdata = sa.Column(JSONB, nullable=True,
                        doc="Misc. alternative metadata stored in JSON format, e.g. "
                        "`{'gaia': {'info': {'Teff': 5780}}}`")

    dist_nearest_source = sa.Column(sa.Float, nullable=True)
    mag_nearest_source = sa.Column(sa.Float, nullable=True)
    e_mag_nearest_source = sa.Column(sa.Float, nullable=True)

    transient = sa.Column(sa.Boolean, default=False)
    varstar = sa.Column(sa.Boolean, default=False)
    is_roid = sa.Column(sa.Boolean, default=False)

    score = sa.Column(sa.Float, nullable=True)

    origin = sa.Column(sa.String, nullable=True)

    comments = relationship('Comment', back_populates='obj',
                            cascade='save-update, merge, refresh-expire, expunge',
                            passive_deletes=True,
                            order_by="Comment.created_at")

    classifications = relationship(
        'Classification', back_populates='obj',
        cascade='save-update, merge, refresh-expire, expunge',
        passive_deletes=True,
        order_by="Classification.created_at")

    photometry = relationship('Photometry', back_populates='obj',
                              cascade='save-update, merge, refresh-expire, expunge',
                              single_parent=True,
                              passive_deletes=True,
                              order_by="Photometry.mjd")

    detect_photometry_count = sa.Column(sa.Integer, nullable=True)

    spectra = relationship('Spectrum', back_populates='obj',
                           cascade='save-update, merge, refresh-expire, expunge',
                           single_parent=True,
                           passive_deletes=True,
                           order_by="Spectrum.observed_at")
    thumbnails = relationship('Thumbnail', back_populates='obj',
                              secondary='photometry',
                              cascade='save-update, merge, refresh-expire, expunge',
                              passive_deletes=True)

    followup_requests = relationship('FollowupRequest', back_populates='obj')
    assignments = relationship('ClassicalAssignment', back_populates='obj')


    @hybrid_property
    def last_detected(self):
        detections = [phot.iso for phot in self.photometry if phot.snr and phot.snr > 5]
        return max(detections) if detections else None

    @last_detected.expression
    def last_detected(cls):
        return sa.select([sa.func.max(Photometry.iso)]) \
                 .where(Photometry.obj_id == cls.id) \
                 .where(Photometry.snr > 5.) \
                 .group_by(Photometry.obj_id) \
                 .label('last_detected')

    def add_linked_thumbnails(self):
        sdss_thumb = Thumbnail(photometry=self.photometry[0],
                               public_url=self.sdss_url,
                               type='sdss')
        dr8_thumb = Thumbnail(photometry=self.photometry[0],
                              public_url=self.desi_dr8_url,
                              type='dr8')
        DBSession().add_all([sdss_thumb, dr8_thumb])
        DBSession().commit()

    @property
    def sdss_url(self):
        """Construct URL for public Sloan Digital Sky Survey (SDSS) cutout."""
        return (f"http://skyserver.sdss.org/dr12/SkyserverWS/ImgCutout/getjpeg"
                f"?ra={self.ra}&dec={self.dec}&scale=0.3&width=200&height=200"
                f"&opt=G&query=&Grid=on")

    @property
    def desi_dr8_url(self):
        """Construct URL for public DESI DR8 cutout."""
        return (f"http://legacysurvey.org/viewer/jpeg-cutout?ra={self.ra}"
                f"&dec={self.dec}&size=200&layer=dr8&pixscale=0.262&bands=grz")

    @property
    def target(self):
        """Representation of this Obj as an astroplan.FixedTarget."""
        coord = ap_coord.SkyCoord(self.ra, self.dec, unit='deg')
        return astroplan.FixedTarget(name=self.id, coord=coord)

    def airmass(self, telescope, time, below_horizon=np.inf):
        """Return the airmass of the object at a given time. Uses the Pickering
        (2002) interpolation of the Rayleigh (molecular atmosphere) airmass.

        The Pickering interpolation tends toward 38.7494 as the altitude
        approaches zero.

        Parameters
        ----------
        telescope : `skyportal.models.Telescope`
            The telescope to use for the airmass calculation
        time : `astropy.time.Time` or list of astropy.time.Time`
            The time or times at which to calculate the airmass
        below_horizon : scalar, Numeric
            Airmass value to assign when an object is below the horizon.
            An object is "below the horizon" when its altitude is less than
            zero degrees.

        Returns
        -------
        airmass : ndarray
           The airmass of the Obj at the requested times
        """

        output_shape = np.shape(time)
        time = np.atleast_1d(time)
        altitude = self.altitude(telescope, time).to('degree').value
        above = altitude > 0

        # use Pickering (2002) interpolation to calculate the airmass
        # The Pickering interpolation tends toward 38.7494 as the altitude
        # approaches zero.
        sinarg = np.zeros_like(altitude)
        airmass = np.ones_like(altitude) * np.inf
        sinarg[above] = altitude[above] + 244 / (165 + 47 * altitude[above] ** 1.1)
        airmass[above] = 1. / np.sin(np.deg2rad(sinarg[above]))

        # set objects below the horizon to an airmass of infinity
        airmass[~above] = below_horizon
        airmass = airmass.reshape(output_shape)

        return airmass

    def altitude(self, telescope, time):
        """Return the altitude of the object at a given time.

        Parameters
        ----------
        telescope : `skyportal.models.Telescope`
            The telescope to use for the altitude calculation

        time : `astropy.time.Time`
            The time or times at which to calculate the altitude

        Returns
        -------
        alt : `astropy.coordinates.AltAz`
           The altitude of the Obj at the requested times
        """

        return telescope.observer.altaz(time, self.target).alt


class Filter(Base):
<<<<<<< HEAD
    name = sa.Column(sa.String, nullable=False, unique=False)
    stream_id = sa.Column(sa.ForeignKey("streams.id", ondelete="CASCADE"), nullable=False, index=True)
    stream = relationship("Stream", foreign_keys=[stream_id], back_populates="filters")
    group_id = sa.Column(sa.ForeignKey("groups.id", ondelete="CASCADE"), nullable=False, index=True)
    group = relationship("Group", foreign_keys=[group_id], back_populates="filters")
=======
    query_string = sa.Column(sa.String, nullable=False, unique=False)
    group_id = sa.Column(sa.ForeignKey("groups.id"), nullable=False,
                         index=True)
    group = relationship("Group", foreign_keys=[group_id], back_populates="filter")
>>>>>>> b604b438


Candidate = join_model("candidates", Filter, Obj)
Candidate.passed_at = sa.Column(sa.DateTime, nullable=True)
Candidate.passing_alert_id = sa.Column(sa.BigInteger)


def get_candidate_if_owned_by(obj_id, user_or_token, options=[]):
    if Candidate.query.filter(Candidate.obj_id == obj_id).first() is None:
        return None
    user_group_ids = [g.id for g in user_or_token.accessible_groups]
    c = (
        Candidate.query.filter(Candidate.obj_id == obj_id)
        .filter(
            Candidate.filter_id.in_(
                DBSession.query(Filter.id).filter(Filter.group_id.in_(user_group_ids))
            )
        )
        .options(options)
        .first()
    )
    if c is None:
        raise AccessError("Insufficient permissions.")
    return c.obj


def candidate_is_owned_by(self, user_or_token):
    return self.filter.group in user_or_token.accessible_groups


Candidate.get_obj_if_owned_by = get_candidate_if_owned_by
Candidate.is_owned_by = candidate_is_owned_by


Source = join_model("sources", Group, Obj)
"""User.sources defines the logic for whether a user has access to a source;
   if this gets more complicated it should become a function/`hybrid_property`
   rather than a `relationship`.
"""
Source.saved_by_id = sa.Column(sa.ForeignKey("users.id"), nullable=True, unique=False,
                               index=True)
Source.saved_by = relationship("User", foreign_keys=[Source.saved_by_id],
                               backref="saved_sources")
Source.saved_at = sa.Column(sa.DateTime, nullable=True)
Source.active = sa.Column(sa.Boolean, server_default="true")
Source.requested = sa.Column(sa.Boolean, server_default="false")
Source.unsaved_by_id = sa.Column(sa.ForeignKey("users.id"), nullable=True, unique=False,
                                 index=True)
Source.unsaved_by = relationship("User", foreign_keys=[Source.unsaved_by_id])


def source_is_owned_by(self, user_or_token):
    source_group_ids = [row[0] for row in DBSession.query(
        Source.group_id).filter(Source.obj_id == self.obj_id).all()]
    return bool(set(source_group_ids) & {g.id for g in user_or_token.accessible_groups})


def get_source_if_owned_by(obj_id, user_or_token, options=[]):
    if Source.query.filter(Source.obj_id == obj_id).first() is None:
        return None
    user_group_ids = [g.id for g in user_or_token.accessible_groups]
    s = (Source.query.filter(Source.obj_id == obj_id)
         .filter(Source.group_id.in_(user_group_ids)).options(options).first())
    if s is None:
        raise AccessError("Insufficient permissions.")
    return s.obj


Source.is_owned_by = source_is_owned_by
Source.get_obj_if_owned_by = get_source_if_owned_by


def get_obj_if_owned_by(obj_id, user_or_token, options=[]):
    if Obj.query.get(obj_id) is None:
        return None
    try:
        obj = Source.get_obj_if_owned_by(obj_id, user_or_token, options)
    except AccessError:  # They may still be able to view the associated Candidate
        obj = Candidate.get_obj_if_owned_by(obj_id, user_or_token, options)
        if obj is None:
            # If user can't view associated Source, and there's no Candidate they can
            # view, raise AccessError
            raise
    if obj is None:  # There is no associated Source/Cand, so check based on photometry
        if Obj.get_photometry_owned_by_user(obj_id, user_or_token):
            return Obj.query.options(options).get(obj_id)
        raise AccessError("Insufficient permissions.")
    # If we get here, the user has access to either the associated Source or Candidate
    return obj


Obj.get_if_owned_by = get_obj_if_owned_by


def get_obj_comments_owned_by(self, user_or_token):
    return [comment for comment in self.comments if comment.is_owned_by(user_or_token)]


Obj.get_comments_owned_by = get_obj_comments_owned_by


def get_obj_classifications_owned_by(self, user_or_token):
    return [classifications for classifications in self.classifications if classifications.is_owned_by(user_or_token)]


Obj.get_classifications_owned_by = get_obj_classifications_owned_by


def get_photometry_owned_by_user(obj_id, user_or_token):
    return (
        Photometry.query.filter(Photometry.obj_id == obj_id)
        .filter(
            Photometry.groups.any(Group.id.in_(
                [g.id for g in user_or_token.accessible_groups]
            ))
        )
        .all()
    )


Obj.get_photometry_owned_by_user = get_photometry_owned_by_user


def get_spectra_owned_by(obj_id, user_or_token):
    return (
        Spectrum.query.filter(Spectrum.obj_id == obj_id)
        .filter(
            Spectrum.groups.any(Group.id.in_(
                [g.id for g in user_or_token.accessible_groups]
            ))
        )
        .all()
    )


Obj.get_spectra_owned_by = get_spectra_owned_by


User.sources = relationship('Obj', backref='users',
                            secondary='join(Group, sources).join(group_users)',
                            primaryjoin='group_users.c.user_id == users.c.id',
                            passive_deletes=True)


class SourceView(Base):
    obj_id = sa.Column(sa.ForeignKey('objs.id', ondelete='CASCADE'),
                       nullable=False, unique=False, index=True)
    username_or_token_id = sa.Column(sa.String, nullable=False, unique=False)
    is_token = sa.Column(sa.Boolean, nullable=False, default=False)
    created_at = sa.Column(sa.DateTime, nullable=False, default=datetime.now,
                           index=True)


class Telescope(Base):
    name = sa.Column(sa.String, unique=True, nullable=False)
    nickname = sa.Column(sa.String, nullable=False)
    lat = sa.Column(sa.Float, nullable=True, doc='Latitude in deg.')
    lon = sa.Column(sa.Float, nullable=True, doc='Longitude in deg.')
    elevation = sa.Column(sa.Float, nullable=True, doc='Elevation in meters.')
    diameter = sa.Column(sa.Float, nullable=False, doc='Diameter in meters.')
    skycam_link = sa.Column(URLType, nullable=True,
                            doc="Link to the telescope's sky camera.")
    robotic = sa.Column(sa.Boolean, default=False, nullable=False,
                        doc="Is this telescope robotic?")

    instruments = relationship('Instrument', back_populates='telescope',
                               cascade='save-update, merge, refresh-expire, expunge',
                               passive_deletes=True)

    @property
    def observer(self):
        tf = timezonefinder.TimezoneFinder()
        local_tz = tf.timezone_at(lng=self.lon, lat=self.lat)
        return astroplan.Observer(longitude=self.lon * u.deg,
                                  latitude=self.lat * u.deg,
                                  elevation=self.elevation * u.m,
                                  timezone=local_tz)


class ArrayOfEnum(ARRAY):
    def bind_expression(self, bindvalue):
        return cast(bindvalue, self)

    def result_processor(self, dialect, coltype):
        super_rp = super(ArrayOfEnum, self).result_processor(dialect, coltype)

        def handle_raw_string(value):
            if value == None or value == '{}':  # 2nd case, empty array
                return []
            inner = re.match(r"^{(.*)}$", value).group(1)
            return inner.split(",")

        def process(value):
            return super_rp(handle_raw_string(value))
        return process


class Instrument(Base):
    name = sa.Column(sa.String, unique=True, nullable=False)
    type = sa.Column(instrument_types, nullable=False)

    band = sa.Column(sa.String)
    telescope_id = sa.Column(sa.ForeignKey('telescopes.id', ondelete='CASCADE'),
                             nullable=False, index=True)
    telescope = relationship('Telescope', back_populates='instruments')

    followup_requests = relationship('FollowupRequest',
                                     back_populates='instrument')

    photometry = relationship('Photometry', back_populates='instrument')
    spectra = relationship('Spectrum', back_populates='instrument')

    # can be [] if an instrument is spec only
    filters = sa.Column(ArrayOfEnum(allowed_bandpasses), nullable=False,
                        default=[], doc='List of filters on the instrument '
                                        '(if any).')

    observing_runs = relationship('ObservingRun', back_populates='instrument')

    @property
    def does_spectroscopy(self):
        return 'spec' in self.type

    @property
    def does_imaging(self):
        return 'imag' in self.type


class Taxonomy(Base):
    __tablename__ = 'taxonomies'
    name = sa.Column(sa.String, nullable=False,
                     doc='Short string to make this taxonomy memorable '
                         'to end users.'
                     )
    hierarchy = sa.Column(JSONB, nullable=False,
                          doc='Nested JSON describing the taxonomy '
                              'which should be validated against '
                              'a schema before entry'
                          )
    provenance = sa.Column(sa.String, nullable=True,
                           doc='Identifier (e.g., URL or git hash) that '
                               'uniquely ties this taxonomy back '
                               'to an origin or place of record'
                           )
    version = sa.Column(sa.String, nullable=False,
                        doc='Semantic version of this taxonomy'
                        )

    isLatest = sa.Column(sa.Boolean, default=True, nullable=False,
                         doc='Consider this the latest version of '
                             'the taxonomy with this name? Defaults '
                             'to True.'
                         )
    groups = relationship("Group", secondary="group_taxonomy",
                          cascade="save-update,"
                                  "merge, refresh-expire, expunge",
                          passive_deletes=True
                          )

    classifications = relationship(
        'Classification', back_populates='taxonomy',
        cascade='save-update, merge, refresh-expire, expunge',
        passive_deletes=True,
        order_by="Classification.created_at")


GroupTaxonomy = join_model("group_taxonomy", Group, Taxonomy)


def get_taxonomy_usable_by_user(taxonomy_id, user_or_token):
    return (
        Taxonomy.query.filter(Taxonomy.id == taxonomy_id)
        .filter(
            Taxonomy.groups.any(Group.id.in_([g.id for g in user_or_token.groups]))
        )
        .all()
    )


Taxonomy.get_taxonomy_usable_by_user = get_taxonomy_usable_by_user


class Comment(Base):
    text = sa.Column(sa.String, nullable=False)
    ctype = sa.Column(sa.Enum('text', 'redshift',
                              name='comment_types', validate_strings=True))

    attachment_name = sa.Column(sa.String, nullable=True)
    attachment_type = sa.Column(sa.String, nullable=True)
    attachment_bytes = sa.Column(sa.types.LargeBinary, nullable=True)

    origin = sa.Column(sa.String, nullable=True)
    author = sa.Column(sa.String, nullable=False)
    obj_id = sa.Column(sa.ForeignKey('objs.id', ondelete='CASCADE'),
                       nullable=False, index=True)
    obj = relationship('Obj', back_populates='comments')
    groups = relationship("Group", secondary="group_comments",
                          cascade="save-update, merge, refresh-expire, expunge",
                          passive_deletes=True)


GroupComment = join_model("group_comments", Group, Comment)


class Classification(Base):
    classification = sa.Column(sa.String, nullable=False)
    taxonomy_id = sa.Column(sa.ForeignKey('taxonomies.id', ondelete='CASCADE'),
                            nullable=False, index=True)
    taxonomy = relationship('Taxonomy', back_populates='classifications')
    probability = sa.Column(sa.Float,
                            doc='User-assigned probability of belonging '
                            'to this class', nullable=True)

    author_id = sa.Column(sa.ForeignKey('users.id', ondelete='CASCADE'),
                          nullable=False, index=True)
    author = relationship('User')
    author_name = sa.Column(sa.String, nullable=False)
    obj_id = sa.Column(sa.ForeignKey('objs.id', ondelete='CASCADE'),
                       nullable=False, index=True)
    obj = relationship('Obj', back_populates='classifications')
    groups = relationship("Group", secondary="group_classifications",
                          cascade="save-update, merge, refresh-expire, expunge",
                          passive_deletes=True)


GroupClassifications = join_model("group_classifications", Group, Classification)


class Photometry(Base, ha.Point):
    __tablename__ = 'photometry'
    mjd = sa.Column(sa.Float, nullable=False, doc='MJD of the observation.')
    flux = sa.Column(sa.Float,
                     doc='Flux of the observation in µJy. '
                         'Corresponds to an AB Zeropoint of 23.9 in all '
                         'filters.')
    fluxerr = sa.Column(sa.Float, nullable=False,
                        doc='Gaussian error on the flux in µJy.')
    filter = sa.Column(allowed_bandpasses, nullable=False,
                       doc='Filter with which the observation was taken.')

    ra_unc = sa.Column(sa.Float, doc="Uncertainty of ra position [arcsec]")
    dec_unc = sa.Column(sa.Float, doc="Uncertainty of dec position [arcsec]")

    original_user_data = sa.Column(JSONB, doc='Original data passed by the user '
                                              'through the PhotometryHandler.POST '
                                              'API or the PhotometryHandler.PUT '
                                              'API. The schema of this JSON '
                                              'validates under either '
                                              'schema.PhotometryFlux or schema.PhotometryMag '
                                              '(depending on how the data was passed).')
    altdata = sa.Column(JSONB)
    upload_id = sa.Column(sa.String, nullable=False,
                          default=lambda: str(uuid.uuid4()))
    alert_id = sa.Column(sa.BigInteger, nullable=True, unique=True)

    obj_id = sa.Column(sa.ForeignKey('objs.id', ondelete='CASCADE'),
                       nullable=False, index=True)
    obj = relationship('Obj', back_populates='photometry')
    groups = relationship("Group", secondary="group_photometry",
                          back_populates="photometry",
                          cascade="save-update, merge, refresh-expire, expunge",
                          passive_deletes=True)
    instrument_id = sa.Column(sa.ForeignKey('instruments.id'),
                              nullable=False, index=True)
    instrument = relationship('Instrument', back_populates='photometry')
    thumbnails = relationship('Thumbnail', passive_deletes=True)

    @hybrid_property
    def mag(self):
        if self.flux is not None and self.flux > 0:
            return -2.5 * np.log10(self.flux) + PHOT_ZP
        else:
            return None

    @hybrid_property
    def e_mag(self):
        if self.flux is not None and self.flux > 0 and self.fluxerr > 0:
            return (2.5 / np.log(10)) * (self.fluxerr / self.flux)
        else:
            return None

    @mag.expression
    def mag(cls):
        return sa.case(
            [
                sa.and_(cls.flux != None, cls.flux > 0),
                -2.5 * sa.func.log(cls.flux) + PHOT_ZP,
            ],
            else_=None
        )

    @e_mag.expression
    def e_mag(cls):
        return sa.case(
            [
                (sa.and_(cls.flux != None, cls.flux > 0, cls.fluxerr > 0),
                 2.5 / sa.func.ln(10) * cls.fluxerr / cls.flux)
            ],
            else_=None
        )

    @hybrid_property
    def jd(self):
        return self.mjd + 2_400_000.5

    @hybrid_property
    def iso(self):
        return arrow.get((self.mjd - 40_587.5) * 86400.)

    @iso.expression
    def iso(cls):
        # converts MJD to unix timestamp
        local = sa.func.to_timestamp((cls.mjd - 40_587.5) * 86400.)
        return sa.func.timezone('UTC', local)

    @hybrid_property
    def snr(self):
        return self.flux / self.fluxerr if self.flux and self.fluxerr else None

    @snr.expression
    def snr(self):
        return self.flux / self.fluxerr


GroupPhotometry = join_model("group_photometry", Group, Photometry)


class Spectrum(Base):
    __tablename__ = 'spectra'
    # TODO better numpy integration
    wavelengths = sa.Column(NumpyArray, nullable=False)
    fluxes = sa.Column(NumpyArray, nullable=False)
    errors = sa.Column(NumpyArray)

    obj_id = sa.Column(sa.ForeignKey('objs.id', ondelete='CASCADE'),
                       nullable=False, index=True)
    obj = relationship('Obj', back_populates='spectra')
    observed_at = sa.Column(sa.DateTime, nullable=False)
    origin = sa.Column(sa.String, nullable=True)
    # TODO program?
    instrument_id = sa.Column(sa.ForeignKey('instruments.id',
                                            ondelete='CASCADE'),
                              nullable=False, index=True)
    instrument = relationship('Instrument', back_populates='spectra')
    groups = relationship("Group", secondary="group_spectra",
                          back_populates="spectra",
                          cascade="save-update, merge, refresh-expire, expunge",
                          passive_deletes=True)

    @classmethod
    def from_ascii(cls, filename, obj_id, instrument_id, observed_at):
        data = np.loadtxt(filename)
        if data.shape[1] != 2:  # TODO support other formats
            raise ValueError(f"Expected 2 columns, got {data.shape[1]}")

        return cls(wavelengths=data[:, 0], fluxes=data[:, 1],
                   obj_id=obj_id, instrument_id=instrument_id,
                   observed_at=observed_at)


GroupSpectrum = join_model("group_spectra", Group, Spectrum)


# def format_public_url(context):
#    """TODO migrate this to broker tools"""
#    file_uri = context.current_parameters.get('file_uri')
#    if file_uri is None:
#        return None
#    elif file_uri.startswith('s3'):  # TODO is this reliable?
#        raise NotImplementedError
#    elif file_uri.startswith('http://'): # TODO is this reliable?
#        return file_uri
#    else:  # local file
#        return '/' + file_uri.lstrip('./')



class FollowupRequest(Base):
    requester = relationship(User, back_populates='followup_requests')
    requester_id = sa.Column(sa.ForeignKey('users.id', ondelete='CASCADE'),
                             nullable=False, index=True)
    obj = relationship('Obj', back_populates='followup_requests')
    obj_id = sa.Column(sa.ForeignKey('objs.id', ondelete='CASCADE'),
                       nullable=False, index=True)
    instrument = relationship(Instrument, back_populates='followup_requests')
    instrument_id = sa.Column(sa.ForeignKey('instruments.id'), nullable=False,
                              index=True)
    start_date = sa.Column(ArrowType, nullable=False)
    end_date = sa.Column(ArrowType, nullable=False)
    filters = sa.Column(psql.ARRAY(sa.String), nullable=True)
    exposure_time = sa.Column(sa.String, nullable=True)
    priority = sa.Column(sa.Enum('1', '2', '3', '4', '5',
                                 name='priority'))
    editable = sa.Column(sa.Boolean, nullable=False, default=True)
    status = sa.Column(sa.String(), nullable=False, default="pending")


User.followup_requests = relationship('FollowupRequest', back_populates='requester')


class Thumbnail(Base):
    # TODO delete file after deleting row
    type = sa.Column(thumbnail_types, doc='Thumbnail type (e.g., ref, new, sub, dr8, ...)')
    file_uri = sa.Column(sa.String(), nullable=True, index=False, unique=False)
    public_url = sa.Column(sa.String(), nullable=True, index=False, unique=False)
    origin = sa.Column(sa.String, nullable=True)
    photometry_id = sa.Column(sa.ForeignKey('photometry.id', ondelete='CASCADE'),
                              nullable=False, index=True)
    photometry = relationship('Photometry', back_populates='thumbnails')
    obj = relationship('Obj', back_populates='thumbnails', uselist=False,
                       secondary='photometry',
                       passive_deletes=True)


class ObservingRun(Base):

    instrument_id = sa.Column(
        sa.ForeignKey('instruments.id', ondelete='CASCADE'), nullable=False,
        index=True
    )
    instrument = relationship(
        'Instrument', cascade='save-update, merge, refresh-expire, expunge',
        uselist=False, back_populates='observing_runs'
    )

    # name of the PI
    pi = sa.Column(sa.String)
    observers = sa.Column(sa.String)

    sources = relationship(
        'Obj', secondary='join(ClassicalAssignment, Obj)',
        cascade='save-update, merge, refresh-expire, expunge',
        passive_deletes=True
    )

    # let this be nullable to accommodate external groups' runs
    group = relationship('Group', back_populates='observing_runs')
    group_id = sa.Column(sa.ForeignKey('groups.id', ondelete='CASCADE'),
                         nullable=True, index=True)

    # the person who uploaded the run
    owner = relationship('User', back_populates='observing_runs')
    owner_id = sa.Column(sa.ForeignKey('users.id', ondelete='CASCADE'),
                         nullable=False, index=True)

    assignments = relationship('ClassicalAssignment', passive_deletes=True)
    calendar_date = sa.Column(sa.Date, nullable=False, index=True)

    @property
    def _calendar_noon(self):
        observer = self.instrument.telescope.observer
        year = self.calendar_date.year
        month = self.calendar_date.month
        day = self.calendar_date.day
        hour = 12
        noon = datetime(year=year, month=month, day=day, hour=hour,
                        tzinfo=observer.timezone)
        noon = noon.astimezone(timezone.utc).timestamp()
        noon = ap_time.Time(noon, format='unix')
        return noon

    @property
    def sunset(self):
        return self.instrument.telescope.observer.sun_set_time(
            self._calendar_noon, which='next'
        )

    @property
    def sunrise(self):
        return self.instrument.telescope.observer.sun_rise_time(
            self._calendar_noon, which='next'
        )

    @property
    def twilight_evening_nautical(self):
        return self.instrument.telescope.observer.twilight_evening_nautical(
            self._calendar_noon, which='next'
        )

    @property
    def twilight_morning_nautical(self):
        return self.instrument.telescope.observer.twilight_morning_nautical(
            self._calendar_noon, which='next'
        )

    @property
    def twilight_evening_astronomical(self):
        return self.instrument.telescope.observer.twilight_evening_astronomical(
            self._calendar_noon, which='next'
        )

    @property
    def twilight_morning_astronomical(self):
        return self.instrument.telescope.observer.twilight_morning_astronomical(
            self._calendar_noon, which='next'
        )


User.observing_runs = relationship(
    'ObservingRun', cascade='save-update, merge, refresh-expire, expunge'
)


class ClassicalAssignment(Base):

    requester = relationship('User', back_populates='assignments')
    requester_id = sa.Column(sa.ForeignKey('users.id', ondelete='CASCADE'),
                             nullable=False, index=True)

    obj = relationship('Obj', back_populates='assignments')
    obj_id = sa.Column(sa.ForeignKey('objs.id', ondelete='CASCADE'),
                       nullable=False, index=True)

    comment = sa.Column(sa.String())
    status = sa.Column(sa.String(), nullable=False, default="pending")
    priority = sa.Column(followup_priorities, nullable=False)

    run = relationship('ObservingRun', back_populates='assignments')
    run_id = sa.Column(sa.ForeignKey('observingruns.id', ondelete='CASCADE'),
                       nullable=False, index=True)

    @hybrid_property
    def instrument(self):
        return self.run.instrument

    @property
    def rise_time(self):
        """The time at which the object rises on this run."""
        observer = self.instrument.telescope.observer
        target = self.obj.target
        return observer.target_rise_time(self.run.sunset, target,
                                         which='next',
                                         horizon=30 * u.degree)

    @property
    def set_time(self):
        """The time at which the object sets on this run."""
        observer = self.instrument.telescope.observer
        target = self.obj.target
        return observer.target_set_time(self.rise_time, target,
                                        which='next',
                                        horizon=30 * u.degree)


User.assignments = relationship('ClassicalAssignment', back_populates='requester')

schema.setup_schema()<|MERGE_RESOLUTION|>--- conflicted
+++ resolved
@@ -75,14 +75,10 @@
     streams = relationship('Stream', secondary='group_streams',
                            back_populates='groups',
                            passive_deletes=True)
-<<<<<<< HEAD
     filters = relationship("Filter",
                            back_populates="group",
                            passive_deletes=True)
-    telescopes = relationship('Telescope', secondary='group_telescopes',
-                              passive_deletes=True)
-=======
->>>>>>> b604b438
+    
     users = relationship('User', secondary='group_users',
                          back_populates='groups',
                          passive_deletes=True)
@@ -327,18 +323,11 @@
 
 
 class Filter(Base):
-<<<<<<< HEAD
     name = sa.Column(sa.String, nullable=False, unique=False)
     stream_id = sa.Column(sa.ForeignKey("streams.id", ondelete="CASCADE"), nullable=False, index=True)
     stream = relationship("Stream", foreign_keys=[stream_id], back_populates="filters")
     group_id = sa.Column(sa.ForeignKey("groups.id", ondelete="CASCADE"), nullable=False, index=True)
     group = relationship("Group", foreign_keys=[group_id], back_populates="filters")
-=======
-    query_string = sa.Column(sa.String, nullable=False, unique=False)
-    group_id = sa.Column(sa.ForeignKey("groups.id"), nullable=False,
-                         index=True)
-    group = relationship("Group", foreign_keys=[group_id], back_populates="filter")
->>>>>>> b604b438
 
 
 Candidate = join_model("candidates", Filter, Obj)
