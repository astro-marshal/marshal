--- conflicted
+++ resolved
@@ -1,13 +1,9 @@
 import arrow
 import uuid
 import re
-<<<<<<< HEAD
 from datetime import datetime, timezone
-=======
-from datetime import datetime
 from astropy import units as u
 import astroplan
->>>>>>> 741e1457
 import numpy as np
 import sqlalchemy as sa
 from sqlalchemy import cast
