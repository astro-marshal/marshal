--- conflicted
+++ resolved
@@ -33,7 +33,6 @@
 PHOT_SYS = 'ab'
 
 env, cfg = load_env()
-<<<<<<< HEAD
 spatial_backend = cfg['spatial_backend']
 
 if spatial_backend == 'postgis':
@@ -44,8 +43,6 @@
     Spatial = UnindexedSpatialBackend
 else:
     raise RuntimeError('Invalid spatial backend.')
-=======
->>>>>>> e6a50759
 
 
 def is_owned_by(self, user_or_token):
