import arrow
import uuid
import re
from datetime import datetime
import numpy as np
import sqlalchemy as sa
from sqlalchemy import cast
from sqlalchemy.orm.session import object_session
from sqlalchemy.dialects.postgresql import ARRAY
from sqlalchemy.dialects import postgresql as psql
from sqlalchemy.orm import relationship
from sqlalchemy.dialects.postgresql import JSONB
from sqlalchemy.ext.hybrid import hybrid_property
from sqlalchemy_utils import ArrowType, URLType

import healpix_alchemy as ha

from baselayer.app.env import load_env
from baselayer.app.models import (init_db, join_model, Base, DBSession, ACL,
                                  Role, User, Token)
from baselayer.app.custom_exceptions import AccessError

from . import schema
from .phot_enum import allowed_bandpasses, thumbnail_types


env, cfg = load_env()


# In the AB system, a brightness of 23.9 mag corresponds to 1 microJy.
# All DB fluxes are stored in microJy (AB).
PHOT_ZP = 23.9
PHOT_SYS = 'ab'


def is_owned_by(self, user_or_token):
    """Generic ownership logic for any `skyportal` ORM model.

    Models with complicated ownership logic should implement their own method
    instead of adding too many additional conditions here.
    """
    if hasattr(self, 'tokens'):
        return user_or_token in self.tokens
    if hasattr(self, 'groups'):
        return bool(set(self.groups) & set(user_or_token.groups))
    if hasattr(self, 'group'):
        return self.group in user_or_token.groups
    if hasattr(self, 'users'):
        if hasattr(user_or_token, 'created_by'):
            if user_or_token.created_by in self.users:
                return True
        return user_or_token in self.users

    raise NotImplementedError(f"{type(self).__name__} object has no owner")


Base.is_owned_by = is_owned_by


class NumpyArray(sa.types.TypeDecorator):
    impl = psql.ARRAY(sa.Float)

    def process_result_value(self, value, dialect):
        return np.array(value)


class Group(Base):
    name = sa.Column(sa.String, unique=True, nullable=False)

    streams = relationship('Stream', secondary='stream_groups',
                           back_populates='groups',
                           passive_deletes=True)
    telescopes = relationship('Telescope', secondary='group_telescopes',
                              passive_deletes=True)
    users = relationship('User', secondary='group_users',
                         back_populates='groups',
                         passive_deletes=True)
    group_users = relationship('GroupUser', back_populates='group',
                               cascade='save-update, merge, refresh-expire, expunge',
                               passive_deletes=True)

    filter = relationship("Filter", uselist=False, back_populates="group")
    photometry = relationship("Photometry", secondary="group_photometry",
                              back_populates="groups",
                              cascade="save-update, merge, refresh-expire, expunge",
                              passive_deletes=True)
    single_user_group = sa.Column(sa.Boolean, default=False)


GroupUser = join_model('group_users', Group, User)
GroupUser.admin = sa.Column(sa.Boolean, nullable=False, default=False)


class Stream(Base):
    name = sa.Column(sa.String, unique=True, nullable=False)
    url = sa.Column(sa.String, unique=True, nullable=False)
    username = sa.Column(sa.String)
    password = sa.Column(sa.String)

    groups = relationship('Group', secondary='stream_groups',
                          back_populates='streams',
                          passive_deletes=True)


StreamGroup = join_model('stream_groups', Stream, Group)


User.groups = relationship('Group', secondary='group_users',
                           back_populates='users',
                           passive_deletes=True)


@property
def token_groups(self):
    return self.created_by.groups


Token.groups = token_groups


class Obj(Base, ha.Point):
    id = sa.Column(sa.String, primary_key=True)
    # TODO should this column type be decimal? fixed-precison numeric

    ra_dis = sa.Column(sa.Float)
    dec_dis = sa.Column(sa.Float)

    ra_err = sa.Column(sa.Float, nullable=True)
    dec_err = sa.Column(sa.Float, nullable=True)

    offset = sa.Column(sa.Float, default=0.0)
    redshift = sa.Column(sa.Float, nullable=True)

    # Contains all external metadata, e.g. simbad, pan-starrs, tns, gaia
    altdata = sa.Column(JSONB, nullable=True)

    dist_nearest_source = sa.Column(sa.Float, nullable=True)
    mag_nearest_source = sa.Column(sa.Float, nullable=True)
    e_mag_nearest_source = sa.Column(sa.Float, nullable=True)

    transient = sa.Column(sa.Boolean, default=False)
    varstar = sa.Column(sa.Boolean, default=False)
    is_roid = sa.Column(sa.Boolean, default=False)

    score = sa.Column(sa.Float, nullable=True)

    origin = sa.Column(sa.String, nullable=True)

    comments = relationship('Comment', back_populates='obj',
                            cascade='save-update, merge, refresh-expire, expunge',
                            passive_deletes=True,
                            order_by="Comment.created_at")

    classifications = relationship(
                            'Classification', back_populates='obj',
                            cascade='save-update, merge, refresh-expire, expunge',
                            passive_deletes=True,
                            order_by="Classification.created_at")

    photometry = relationship('Photometry', back_populates='obj',
                              cascade='save-update, merge, refresh-expire, expunge',
                              single_parent=True,
                              passive_deletes=True,
                              order_by="Photometry.mjd")

    detect_photometry_count = sa.Column(sa.Integer, nullable=True)

    spectra = relationship('Spectrum', back_populates='obj',
                           cascade='save-update, merge, refresh-expire, expunge',
                           single_parent=True,
                           passive_deletes=True,
                           order_by="Spectrum.observed_at")
    thumbnails = relationship('Thumbnail', back_populates='obj',
                              secondary='photometry',
                              cascade='save-update, merge, refresh-expire, expunge',
                              passive_deletes=True)

    followup_requests = relationship('FollowupRequest', back_populates='obj')

    @hybrid_property
    def last_detected(self):
        return max(phot.iso for phot in self.photometry if phot.snr > 5)

    @last_detected.expression
    def last_detected(cls):
        return sa.select([sa.func.max(Photometry.iso)]) \
                 .where(Photometry.obj_id == cls.id) \
                 .where(Photometry.snr > 5.) \
                 .group_by(Photometry.obj_id) \
                 .label('last_detected')

    def add_linked_thumbnails(self):
        sdss_thumb = Thumbnail(photometry=self.photometry[0],
                               public_url=self.sdss_url,
                               type='sdss')
        dr8_thumb = Thumbnail(photometry=self.photometry[0],
                              public_url=self.desi_dr8_url,
                              type='dr8')
        DBSession().add_all([sdss_thumb, dr8_thumb])
        DBSession().commit()

    @property
    def sdss_url(self):
        """Construct URL for public Sloan Digital Sky Survey (SDSS) cutout."""
        return (f"http://skyserver.sdss.org/dr12/SkyserverWS/ImgCutout/getjpeg"
                f"?ra={self.ra}&dec={self.dec}&scale=0.3&width=200&height=200"
                f"&opt=G&query=&Grid=on")

    @property
    def desi_dr8_url(self):
        """Construct URL for public DESI DR8 cutout."""
        return (f"http://legacysurvey.org/viewer/jpeg-cutout?ra={self.ra}"
                f"&dec={self.dec}&size=200&layer=dr8&pixscale=0.262&bands=grz")


class Filter(Base):
    query_string = sa.Column(sa.String, nullable=False, unique=False)
    group_id = sa.Column(sa.ForeignKey("groups.id"))
    group = relationship("Group", foreign_keys=[group_id], back_populates="filter")


Candidate = join_model("candidates", Filter, Obj)
Candidate.passed_at = sa.Column(sa.DateTime, nullable=True)
Candidate.passing_alert_id = sa.Column(sa.BigInteger)


def get_candidate_if_owned_by(obj_id, user_or_token, options=[]):
    if Candidate.query.filter(Candidate.obj_id == obj_id).first() is None:
        return None
    user_group_ids = [g.id for g in user_or_token.groups]
    c = (
        Candidate.query.filter(Candidate.obj_id == obj_id)
        .filter(
            Candidate.filter_id.in_(
                DBSession.query(Filter.id).filter(Filter.group_id.in_(user_group_ids))
            )
        )
        .options(options)
        .first()
    )
    if c is None:
        raise AccessError("Insufficient permissions.")
    return c.obj


def candidate_is_owned_by(self, user_or_token):
    return self.filter.group in user_or_token.groups


Candidate.get_obj_if_owned_by = get_candidate_if_owned_by
Candidate.is_owned_by = candidate_is_owned_by


Source = join_model("sources", Group, Obj)
"""User.sources defines the logic for whether a user has access to a source;
   if this gets more complicated it should become a function/`hybrid_property`
   rather than a `relationship`.
"""
Source.saved_by_id = sa.Column(sa.ForeignKey("users.id"), nullable=True, unique=False)
Source.saved_by = relationship("User", foreign_keys=[Source.saved_by_id],
                               backref="saved_sources")
Source.saved_at = sa.Column(sa.DateTime, nullable=True)
Source.active = sa.Column(sa.Boolean, server_default="true")
Source.requested = sa.Column(sa.Boolean, server_default="false")
Source.unsaved_by_id = sa.Column(sa.ForeignKey("users.id"), nullable=True, unique=False)
Source.unsaved_by = relationship("User", foreign_keys=[Source.unsaved_by_id])


def source_is_owned_by(self, user_or_token):
    source_group_ids = [row[0] for row in DBSession.query(
        Source.group_id).filter(Source.obj_id == self.obj_id).all()]
    return bool(set(source_group_ids) & {g.id for g in user_or_token.groups})


def get_source_if_owned_by(obj_id, user_or_token, options=[]):
    if Source.query.filter(Source.obj_id == obj_id).first() is None:
        return None
    user_group_ids = [g.id for g in user_or_token.groups]
    s = (Source.query.filter(Source.obj_id == obj_id)
         .filter(Source.group_id.in_(user_group_ids)).options(options).first())
    if s is None:
        raise AccessError("Insufficient permissions.")
    return s.obj


Source.is_owned_by = source_is_owned_by
Source.get_obj_if_owned_by = get_source_if_owned_by


def get_obj_if_owned_by(obj_id, user_or_token, options=[]):
    try:
        obj = Source.get_obj_if_owned_by(obj_id, user_or_token, options)
    except AccessError:  # They may still be able to view the associated Candidate
        obj = Candidate.get_obj_if_owned_by(obj_id, user_or_token, options)
        if obj is None:
            # If user can't view associated Source, and there's no Candidate they can
            # view, raise AccessError
            raise
    if obj is None:  # There is no associated Source/Cand, so check based on photometry
        if Obj.get_photometry_owned_by_user(obj_id, user_or_token):
            return Obj.query.options(options).get(obj_id)
        raise AccessError("Insufficient permissions.")
    # If we get here, the user has access to either the associated Source or Candidate
    return obj


Obj.get_if_owned_by = get_obj_if_owned_by


def get_obj_comments_owned_by(self, user_or_token):
    return [comment for comment in self.comments if comment.is_owned_by(user_or_token)]


Obj.get_comments_owned_by = get_obj_comments_owned_by


def get_photometry_owned_by_user(obj_id, user_or_token):
    return (
        Photometry.query.filter(Photometry.obj_id == obj_id)
        .filter(
            Photometry.groups.any(Group.id.in_([g.id for g in user_or_token.groups]))
        )
        .all()
    )


Obj.get_photometry_owned_by_user = get_photometry_owned_by_user


User.sources = relationship('Obj', backref='users',
                            secondary='join(Group, sources).join(group_users)',
                            primaryjoin='group_users.c.user_id == users.c.id',
                            passive_deletes=True)


class SourceView(Base):
    obj_id = sa.Column(sa.ForeignKey('objs.id', ondelete='CASCADE'),
                       nullable=False, unique=False)
    username_or_token_id = sa.Column(sa.String, nullable=False, unique=False)
    is_token = sa.Column(sa.Boolean, nullable=False, default=False)
    created_at = sa.Column(sa.DateTime, nullable=False, default=datetime.now,
                           index=True)


class Telescope(Base):
    name = sa.Column(sa.String, nullable=False)
    nickname = sa.Column(sa.String, nullable=False)
    lat = sa.Column(sa.Float, nullable=True, doc='Latitude in deg.')
    lon = sa.Column(sa.Float, nullable=True, doc='Longitude in deg.')
    elevation = sa.Column(sa.Float, nullable=True, doc='Elevation in meters.')
    diameter = sa.Column(sa.Float, nullable=False, doc='Diameter in meters.')
    skycam_link = sa.Column(URLType, nullable=True,
                            doc="Link to the telescope's sky camera.")

    groups = relationship('Group', secondary='group_telescopes',
                          passive_deletes=True)
    instruments = relationship('Instrument', back_populates='telescope',
                               cascade='save-update, merge, refresh-expire, expunge',
                               passive_deletes=True)


GroupTelescope = join_model('group_telescopes', Group, Telescope)


class ArrayOfEnum(ARRAY):
    def bind_expression(self, bindvalue):
        return cast(bindvalue, self)

    def result_processor(self, dialect, coltype):
        super_rp = super(ArrayOfEnum, self).result_processor(dialect, coltype)

        def handle_raw_string(value):
            if value == None or value == '{}':  # 2nd case, empty array
                return []
            inner = re.match(r"^{(.*)}$", value).group(1)
            return inner.split(",")

        def process(value):
            return super_rp(handle_raw_string(value))
        return process


class Instrument(Base):
    name = sa.Column(sa.String, nullable=False)
    type = sa.Column(sa.String)
    band = sa.Column(sa.String)
    telescope_id = sa.Column(sa.ForeignKey('telescopes.id',
                                           ondelete='CASCADE'),
                             nullable=False, index=True)
    telescope = relationship('Telescope', back_populates='instruments')

    followup_requests = relationship('FollowupRequest',
                                     back_populates='instrument')

    photometry = relationship('Photometry', back_populates='instrument')
    spectra = relationship('Spectrum', back_populates='instrument')

    # can be [] if an instrument is spec only
    filters = sa.Column(ArrayOfEnum(allowed_bandpasses), nullable=False,
                        default=[])


class Taxonomy(Base):
    __tablename__ = 'taxonomies'
    name = sa.Column(sa.String, nullable=False,
                     doc='Short string to make this taxonomy memorable '
                         'to end users.'
                     )
    hierarchy = sa.Column(JSONB, nullable=False,
                          doc='Nested JSON describing the taxonomy '
                              'which should be validated against '
                              'a schema before entry'
                          )
    provenance = sa.Column(sa.String, nullable=True,
                           doc='Identifier (e.g., URL or git hash) that '
                               'uniquely ties this taxonomy back '
                               'to an origin or place of record'
                           )
    version = sa.Column(sa.String, nullable=False,
                        doc='Semantic version of this taxonomy'
                        )

    allowed_classes = sa.Column(sa.ARRAY(sa.String), nullable=False,
                                doc="Computed list of allowable classes"
                                " in this taxonomy.")

    isLatest = sa.Column(sa.Boolean, default=True, nullable=False,
                         doc='Consider this the latest version of '
                             'the taxonomy with this name? Defaults '
                             'to True.'
                         )
    groups = relationship("Group", secondary="group_taxonomy",
                          cascade="save-update,"
                                  "merge, refresh-expire, expunge",
                          passive_deletes=True
                          )

    classifications = relationship(
                            'Classification', back_populates='taxonomy',
                            cascade='save-update, merge, refresh-expire, expunge',
                            passive_deletes=True,
                            order_by="Classification.created_at")

GroupTaxonomy = join_model("group_taxonomy", Group, Taxonomy)


def get_taxonomy_usable_by_user(taxonomy_id, user_or_token):
    return (
        Taxonomy.query.filter(Taxonomy.id == taxonomy_id)
        .filter(
            Taxonomy.groups.any(Group.id.in_([g.id for g in user_or_token.groups]))
        )
        .all()
    )


Taxonomy.get_taxonomy_usable_by_user = get_taxonomy_usable_by_user


class Comment(Base):
    text = sa.Column(sa.String, nullable=False)
    ctype = sa.Column(sa.Enum('text', 'redshift', 'classification',
                              name='comment_types', validate_strings=True))

    attachment_name = sa.Column(sa.String, nullable=True)
    attachment_type = sa.Column(sa.String, nullable=True)
    attachment_bytes = sa.Column(sa.types.LargeBinary, nullable=True)

    origin = sa.Column(sa.String, nullable=True)
    author = sa.Column(sa.String, nullable=False)
    obj_id = sa.Column(sa.ForeignKey('objs.id', ondelete='CASCADE'),
                       nullable=False, index=True)
    obj = relationship('Obj', back_populates='comments')
    groups = relationship("Group", secondary="group_comments",
                          cascade="save-update, merge, refresh-expire, expunge",
                          passive_deletes=True)


GroupComment = join_model("group_comments", Group, Comment)


<<<<<<< HEAD
class Photometry(Base, ha.Point):
=======
class Classification(Base):
    classification = sa.Column(sa.String, nullable=False)
    taxonomy_id = sa.Column(sa.ForeignKey('taxonomies.id', ondelete='CASCADE'),
                            nullable=False)
    taxonomy = relationship('Taxonomy', back_populates='classifications')
    probability = sa.Column(sa.Float,
                            doc='User-assigned probability of belonging '
                            'to this class', nullable=True)

    author_id = sa.Column(sa.ForeignKey('users.id', ondelete='CASCADE'),
                          nullable=False, index=True)
    author = relationship('User')
    obj_id = sa.Column(sa.ForeignKey('objs.id', ondelete='CASCADE'),
                       nullable=False, index=True)
    obj = relationship('Obj', back_populates='classifications')
    groups = relationship("Group", secondary="group_classifications",
                          cascade="save-update, merge, refresh-expire, expunge",
                          passive_deletes=True)


GroupClassifications = join_model("group_classifications", Group, Classification)


class Photometry(Base):
>>>>>>> 4a1cce6f
    __tablename__ = 'photometry'
    mjd = sa.Column(sa.Float, nullable=False, doc='MJD of the observation.')
    flux = sa.Column(sa.Float,
                     doc='Flux of the observation in µJy. '
                         'Corresponds to an AB Zeropoint of 23.9 in all '
                         'filters.')
    fluxerr = sa.Column(sa.Float, nullable=False,
                        doc='Gaussian error on the flux in µJy.')
    filter = sa.Column(allowed_bandpasses, nullable=False,
                       doc='Filter with which the observation was taken.')

    ra_unc = sa.Column(sa.Float, doc="Uncertainty of ra position [arcsec]")
    dec_unc = sa.Column(sa.Float, doc="Uncertainty of dec position [arcsec]")

    original_user_data = sa.Column(JSONB, doc='Original data passed by the user '
                                              'through the PhotometryHandler.POST '
                                              'API or the PhotometryHandler.PUT '
                                              'API. The schema of this JSON '
                                              'validates under either '
                                              'schema.PhotometryFlux or schema.PhotometryMag '
                                              '(depending on how the data was passed).')
    altdata = sa.Column(JSONB)
    upload_id = sa.Column(sa.String, nullable=False,
                          default=lambda: str(uuid.uuid4()))
    alert_id = sa.Column(sa.BigInteger, nullable=True, unique=True)

    obj_id = sa.Column(sa.ForeignKey('objs.id', ondelete='CASCADE'),
                       nullable=False, index=True)
    obj = relationship('Obj', back_populates='photometry')
    groups = relationship("Group", secondary="group_photometry",
                          back_populates="photometry",
                          cascade="save-update, merge, refresh-expire, expunge",
                          passive_deletes=True)
    instrument_id = sa.Column(sa.ForeignKey('instruments.id'),
                              nullable=False, index=True)
    instrument = relationship('Instrument', back_populates='photometry')
    thumbnails = relationship('Thumbnail', passive_deletes=True)

    @hybrid_property
    def mag(self):
        if self.flux is not None and self.flux > 0:
            return -2.5 * np.log10(self.flux) + PHOT_ZP
        else:
            return None

    @hybrid_property
    def e_mag(self):
        if self.flux is not None and self.flux > 0 and self.fluxerr > 0:
            return (2.5 / np.log(10)) * (self.fluxerr / self.flux)
        else:
            return None

    @mag.expression
    def mag(cls):
        return sa.case(
            [
                sa.and_(cls.flux != None, cls.flux > 0),
                -2.5 * sa.func.log(cls.flux) + PHOT_ZP,
            ],
            else_=None
        )

    @e_mag.expression
    def e_mag(cls):
        return sa.case(
            [
                (sa.and_(cls.flux != None, cls.flux > 0, cls.fluxerr > 0),
                 2.5 / sa.func.ln(10) * cls.fluxerr / cls.flux)
            ],
            else_=None
        )

    @hybrid_property
    def jd(self):
        return self.mjd + 2_400_000.5

    @hybrid_property
    def iso(self):
        return arrow.get((self.mjd - 40_587.5) * 86400.)

    @iso.expression
    def iso(cls):
        # converts MJD to unix timestamp
        local = sa.func.to_timestamp((cls.mjd - 40_587.5) * 86400.)
        return sa.func.timezone('UTC', local)

    @hybrid_property
    def snr(self):
        return self.flux / self.fluxerr


GroupPhotometry = join_model("group_photometry", Group, Photometry)


class Spectrum(Base):
    __tablename__ = 'spectra'
    # TODO better numpy integration
    wavelengths = sa.Column(NumpyArray, nullable=False)
    fluxes = sa.Column(NumpyArray, nullable=False)
    errors = sa.Column(NumpyArray)

    obj_id = sa.Column(sa.ForeignKey('objs.id', ondelete='CASCADE'),
                       nullable=False, index=True)
    obj = relationship('Obj', back_populates='spectra')
    observed_at = sa.Column(sa.DateTime, nullable=False)
    origin = sa.Column(sa.String, nullable=True)
    # TODO program?
    instrument_id = sa.Column(sa.ForeignKey('instruments.id',
                                            ondelete='CASCADE'),
                              nullable=False, index=True)
    instrument = relationship('Instrument', back_populates='spectra')

    @classmethod
    def from_ascii(cls, filename, obj_id, instrument_id, observed_at):
        data = np.loadtxt(filename)
        if data.shape[1] != 2:  # TODO support other formats
            raise ValueError(f"Expected 2 columns, got {data.shape[1]}")

        return cls(wavelengths=data[:, 0], fluxes=data[:, 1],
                   obj_id=obj_id, instrument_id=instrument_id,
                   observed_at=observed_at)


# def format_public_url(context):
#    """TODO migrate this to broker tools"""
#    file_uri = context.current_parameters.get('file_uri')
#    if file_uri is None:
#        return None
#    elif file_uri.startswith('s3'):  # TODO is this reliable?
#        raise NotImplementedError
#    elif file_uri.startswith('http://'): # TODO is this reliable?
#        return file_uri
#    else:  # local file
#        return '/' + file_uri.lstrip('./')


class Thumbnail(Base):
    # TODO delete file after deleting row
    type = sa.Column(thumbnail_types, doc='Thumbnail type (e.g., ref, new, sub, dr8, ...)')
    file_uri = sa.Column(sa.String(), nullable=True, index=False, unique=False)
    public_url = sa.Column(sa.String(), nullable=True, index=False, unique=False)
    origin = sa.Column(sa.String, nullable=True)
    photometry_id = sa.Column(sa.ForeignKey('photometry.id', ondelete='CASCADE'),
                              nullable=False, index=True)
    photometry = relationship('Photometry', back_populates='thumbnails')
    obj = relationship('Obj', back_populates='thumbnails', uselist=False,
                       secondary='photometry',
                       passive_deletes=True)


class FollowupRequest(Base):
    requester = relationship(User, back_populates='followup_requests')
    requester_id = sa.Column(sa.ForeignKey('users.id', ondelete='CASCADE'),
                             nullable=False, index=True)
    obj = relationship('Obj', back_populates='followup_requests')
    obj_id = sa.Column(sa.ForeignKey('objs.id', ondelete='CASCADE'),
                       nullable=False, index=True)
    instrument = relationship(Instrument, back_populates='followup_requests')
    instrument_id = sa.Column(sa.ForeignKey('instruments.id'), nullable=False,
                              index=True)
    start_date = sa.Column(ArrowType, nullable=False)
    end_date = sa.Column(ArrowType, nullable=False)
    filters = sa.Column(psql.ARRAY(sa.String), nullable=True)
    exposure_time = sa.Column(sa.String, nullable=True)
    priority = sa.Column(sa.Enum('1', '2', '3', '4', '5',
                                 name='priority'))
    editable = sa.Column(sa.Boolean, nullable=False, default=True)
    status = sa.Column(sa.String(), nullable=False, default="pending")


User.followup_requests = relationship('FollowupRequest', back_populates='requester')

schema.setup_schema()<|MERGE_RESOLUTION|>--- conflicted
+++ resolved
@@ -479,9 +479,6 @@
 GroupComment = join_model("group_comments", Group, Comment)
 
 
-<<<<<<< HEAD
-class Photometry(Base, ha.Point):
-=======
 class Classification(Base):
     classification = sa.Column(sa.String, nullable=False)
     taxonomy_id = sa.Column(sa.ForeignKey('taxonomies.id', ondelete='CASCADE'),
@@ -505,8 +502,7 @@
 GroupClassifications = join_model("group_classifications", Group, Classification)
 
 
-class Photometry(Base):
->>>>>>> 4a1cce6f
+class Photometry(Base, ha.Point):
     __tablename__ = 'photometry'
     mjd = sa.Column(sa.Float, nullable=False, doc='MJD of the observation.')
     flux = sa.Column(sa.Float,
