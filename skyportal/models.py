--- conflicted
+++ resolved
@@ -13,13 +13,9 @@
 from sqlalchemy.orm import relationship
 from sqlalchemy.dialects.postgresql import JSONB
 from sqlalchemy.ext.hybrid import hybrid_property
-<<<<<<< HEAD
-from sqlalchemy_utils import URLType
-=======
-from sqlalchemy_utils import ArrowType, URLType, EmailType
+from sqlalchemy_utils import URLType, EmailType
 from sendgrid import SendGridAPIClient
 from sendgrid.helpers.mail import Mail
->>>>>>> 60a8380b
 
 from astropy import coordinates as ap_coord
 import healpix_alchemy as ha
