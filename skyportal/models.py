import arrow
import uuid
import re
from datetime import datetime, timezone
from astropy import units as u
import astroplan
import numpy as np
import sqlalchemy as sa
from sqlalchemy import cast
from sqlalchemy.dialects.postgresql import ARRAY
from sqlalchemy.dialects import postgresql as psql
from sqlalchemy.orm import relationship
from sqlalchemy.dialects.postgresql import JSONB
from sqlalchemy.ext.hybrid import hybrid_property
from sqlalchemy_utils import ArrowType, URLType

from astropy import coordinates as ap_coord
import healpix_alchemy as ha

from baselayer.app.env import load_env
from baselayer.app.models import (init_db, join_model, Base, DBSession, User, Token,
                                  ACL, Role)
from baselayer.app.custom_exceptions import AccessError

import astroplan
import timezonefinder
from astropy import units as u
from astropy import time as ap_time

from . import schema
from .enum_types import (allowed_bandpasses, thumbnail_types, instrument_types,
                         followup_priorities)


env, cfg = load_env()


# In the AB system, a brightness of 23.9 mag corresponds to 1 microJy.
# All DB fluxes are stored in microJy (AB).
PHOT_ZP = 23.9
PHOT_SYS = 'ab'


def is_owned_by(self, user_or_token):
    """Generic ownership logic for any `skyportal` ORM model.

    Models with complicated ownership logic should implement their own method
    instead of adding too many additional conditions here.
    """
    if hasattr(self, 'tokens'):
        return user_or_token in self.tokens
    if hasattr(self, 'groups'):
        return bool(set(self.groups) & set(user_or_token.groups))
    if hasattr(self, 'group'):
        return self.group in user_or_token.groups
    if hasattr(self, 'users'):
        if hasattr(user_or_token, 'created_by'):
            if user_or_token.created_by in self.users:
                return True
        return user_or_token in self.users

    raise NotImplementedError(f"{type(self).__name__} object has no owner")


Base.is_owned_by = is_owned_by


class NumpyArray(sa.types.TypeDecorator):
    impl = psql.ARRAY(sa.Float)

    def process_result_value(self, value, dialect):
        return np.array(value)


class Group(Base):
    name = sa.Column(sa.String, unique=True, nullable=False)

    streams = relationship('Stream', secondary='stream_groups',
                           back_populates='groups',
                           passive_deletes=True)
    telescopes = relationship('Telescope', secondary='group_telescopes',
                              passive_deletes=True)
    users = relationship('User', secondary='group_users',
                         back_populates='groups',
                         passive_deletes=True)
    group_users = relationship('GroupUser', back_populates='group',
                               cascade='save-update, merge, refresh-expire, expunge',
                               passive_deletes=True)

    filter = relationship("Filter", uselist=False, back_populates="group")
    observing_runs = relationship('ObservingRun', back_populates='group')
    photometry = relationship("Photometry", secondary="group_photometry",
                              back_populates="groups",
                              cascade="save-update, merge, refresh-expire, expunge",
                              passive_deletes=True)
    single_user_group = sa.Column(sa.Boolean, default=False)


GroupUser = join_model('group_users', Group, User)
GroupUser.admin = sa.Column(sa.Boolean, nullable=False, default=False)


class Stream(Base):
    name = sa.Column(sa.String, unique=True, nullable=False)
    url = sa.Column(sa.String, unique=True, nullable=False)
    username = sa.Column(sa.String)
    password = sa.Column(sa.String)

    groups = relationship('Group', secondary='stream_groups',
                          back_populates='streams',
                          passive_deletes=True)


StreamGroup = join_model('stream_groups', Stream, Group)


User.groups = relationship('Group', secondary='group_users',
                           back_populates='users',
                           passive_deletes=True)


@property
def token_groups(self):
    return self.created_by.groups


Token.groups = token_groups


class Obj(Base, ha.Point):
    id = sa.Column(sa.String, primary_key=True)
    # TODO should this column type be decimal? fixed-precison numeric

    ra_dis = sa.Column(sa.Float)
    dec_dis = sa.Column(sa.Float)

    ra_err = sa.Column(sa.Float, nullable=True)
    dec_err = sa.Column(sa.Float, nullable=True)

    offset = sa.Column(sa.Float, default=0.0)
    redshift = sa.Column(sa.Float, nullable=True)

    # Contains all external metadata, e.g. simbad, pan-starrs, tns, gaia
    altdata = sa.Column(JSONB, nullable=True)

    dist_nearest_source = sa.Column(sa.Float, nullable=True)
    mag_nearest_source = sa.Column(sa.Float, nullable=True)
    e_mag_nearest_source = sa.Column(sa.Float, nullable=True)

    transient = sa.Column(sa.Boolean, default=False)
    varstar = sa.Column(sa.Boolean, default=False)
    is_roid = sa.Column(sa.Boolean, default=False)

    score = sa.Column(sa.Float, nullable=True)

    origin = sa.Column(sa.String, nullable=True)

    comments = relationship('Comment', back_populates='obj',
                            cascade='save-update, merge, refresh-expire, expunge',
                            passive_deletes=True,
                            order_by="Comment.created_at")

    classifications = relationship(
        'Classification', back_populates='obj',
        cascade='save-update, merge, refresh-expire, expunge',
        passive_deletes=True,
        order_by="Classification.created_at")

    photometry = relationship('Photometry', back_populates='obj',
                              cascade='save-update, merge, refresh-expire, expunge',
                              single_parent=True,
                              passive_deletes=True,
                              order_by="Photometry.mjd")

    detect_photometry_count = sa.Column(sa.Integer, nullable=True)

    spectra = relationship('Spectrum', back_populates='obj',
                           cascade='save-update, merge, refresh-expire, expunge',
                           single_parent=True,
                           passive_deletes=True,
                           order_by="Spectrum.observed_at")
    thumbnails = relationship('Thumbnail', back_populates='obj',
                              secondary='photometry',
                              cascade='save-update, merge, refresh-expire, expunge',
                              passive_deletes=True)

    followup_requests = relationship('FollowupRequest', back_populates='obj')
    assignments = relationship('ClassicalAssignment', back_populates='obj')


    @hybrid_property
    def last_detected(self):
        return max(phot.iso for phot in self.photometry if phot.snr > 5)

    @last_detected.expression
    def last_detected(cls):
        return sa.select([sa.func.max(Photometry.iso)]) \
                 .where(Photometry.obj_id == cls.id) \
                 .where(Photometry.snr > 5.) \
                 .group_by(Photometry.obj_id) \
                 .label('last_detected')

    def add_linked_thumbnails(self):
        sdss_thumb = Thumbnail(photometry=self.photometry[0],
                               public_url=self.sdss_url,
                               type='sdss')
        dr8_thumb = Thumbnail(photometry=self.photometry[0],
                              public_url=self.desi_dr8_url,
                              type='dr8')
        DBSession().add_all([sdss_thumb, dr8_thumb])
        DBSession().commit()

    @property
    def sdss_url(self):
        """Construct URL for public Sloan Digital Sky Survey (SDSS) cutout."""
        return (f"http://skyserver.sdss.org/dr12/SkyserverWS/ImgCutout/getjpeg"
                f"?ra={self.ra}&dec={self.dec}&scale=0.3&width=200&height=200"
                f"&opt=G&query=&Grid=on")

    @property
    def desi_dr8_url(self):
        """Construct URL for public DESI DR8 cutout."""
        return (f"http://legacysurvey.org/viewer/jpeg-cutout?ra={self.ra}"
                f"&dec={self.dec}&size=200&layer=dr8&pixscale=0.262&bands=grz")

<<<<<<< HEAD
    @property
    def target(self):
        """Representation of this Obj as an astroplan.FixedTarget."""
        coord = ap_coord.SkyCoord(self.ra, self.dec, unit='deg')
        return astroplan.FixedTarget(name=self.id, coord=coord)

=======
>>>>>>> a05e0e81
    def airmass(self, telescope, time, below_horizon=np.inf):
        """Return the airmass of the object at a given time. Uses the Pickering
        (2002) interpolation of the Rayleigh (molecular atmosphere) airmass.

        The Pickering interpolation tends toward 38.7494 as the altitude
        approaches zero.

        Parameters
        ----------
        telescope : `skyportal.models.Telescope`
            The telescope to use for the airmass calculation
        time : `astropy.time.Time` or list of astropy.time.Time`
            The time or times at which to calculate the airmass
        below_horizon : scalar, Numeric
            Airmass value to assign when an object is below the horizon.
            An object is "below the horizon" when its altitude is less than
            zero degrees.

        Returns
        -------
        airmass : ndarray
           The airmass of the Obj at the requested times
        """

        output_shape = np.shape(time)
        time = np.atleast_1d(time)
        altitude = self.altitude(telescope, time).to('degree').value
        above = altitude > 0

        # use Pickering (2002) interpolation to calculate the airmass
        # The Pickering interpolation tends toward 38.7494 as the altitude
        # approaches zero.
        sinarg = np.zeros_like(altitude)
        airmass = np.ones_like(altitude) * np.inf
        sinarg[above] = altitude[above] + 244 / (165 + 47 * altitude[above] ** 1.1)
        airmass[above] = 1. / np.sin(np.deg2rad(sinarg[above]))

        # set objects below the horizon to an airmass of infinity
        airmass[~above] = below_horizon
        airmass = airmass.reshape(output_shape)

        return airmass

    def altitude(self, telescope, time):
        """Return the altitude of the object at a given time.

        Parameters
        ----------
        telescope : `skyportal.models.Telescope`
            The telescope to use for the altitude calculation

        time : `astropy.time.Time`
            The time or times at which to calculate the altitude

        Returns
        -------
<<<<<<< HEAD

=======
>>>>>>> a05e0e81
        alt : `astropy.coordinates.AltAz`
           The altitude of the Obj at the requested times
        """

<<<<<<< HEAD
        alt = telescope.observer.altaz(time, self.target).alt
=======
        coord = ap_coord.SkyCoord(self.ra, self.dec, unit='deg')
        target = astroplan.FixedTarget(name=self.id, coord=coord)
        observer = astroplan.Observer(latitude=telescope.lat * u.deg,
                                      longitude=telescope.lon * u.deg,
                                      elevation=telescope.elevation * u.m)

        alt = observer.altaz(time, target).alt
>>>>>>> a05e0e81
        return alt


class Filter(Base):
    query_string = sa.Column(sa.String, nullable=False, unique=False)
    group_id = sa.Column(sa.ForeignKey("groups.id"))
    group = relationship("Group", foreign_keys=[group_id], back_populates="filter")


Candidate = join_model("candidates", Filter, Obj)
Candidate.passed_at = sa.Column(sa.DateTime, nullable=True)
Candidate.passing_alert_id = sa.Column(sa.BigInteger)


def get_candidate_if_owned_by(obj_id, user_or_token, options=[]):
    if Candidate.query.filter(Candidate.obj_id == obj_id).first() is None:
        return None
    user_group_ids = [g.id for g in user_or_token.groups]
    c = (
        Candidate.query.filter(Candidate.obj_id == obj_id)
        .filter(
            Candidate.filter_id.in_(
                DBSession.query(Filter.id).filter(Filter.group_id.in_(user_group_ids))
            )
        )
        .options(options)
        .first()
    )
    if c is None:
        raise AccessError("Insufficient permissions.")
    return c.obj


def candidate_is_owned_by(self, user_or_token):
    return self.filter.group in user_or_token.groups


Candidate.get_obj_if_owned_by = get_candidate_if_owned_by
Candidate.is_owned_by = candidate_is_owned_by


Source = join_model("sources", Group, Obj)
"""User.sources defines the logic for whether a user has access to a source;
   if this gets more complicated it should become a function/`hybrid_property`
   rather than a `relationship`.
"""
Source.saved_by_id = sa.Column(sa.ForeignKey("users.id"), nullable=True, unique=False)
Source.saved_by = relationship("User", foreign_keys=[Source.saved_by_id],
                               backref="saved_sources")
Source.saved_at = sa.Column(sa.DateTime, nullable=True)
Source.active = sa.Column(sa.Boolean, server_default="true")
Source.requested = sa.Column(sa.Boolean, server_default="false")
Source.unsaved_by_id = sa.Column(sa.ForeignKey("users.id"), nullable=True, unique=False)
Source.unsaved_by = relationship("User", foreign_keys=[Source.unsaved_by_id])


def source_is_owned_by(self, user_or_token):
    source_group_ids = [row[0] for row in DBSession.query(
        Source.group_id).filter(Source.obj_id == self.obj_id).all()]
    return bool(set(source_group_ids) & {g.id for g in user_or_token.groups})


def get_source_if_owned_by(obj_id, user_or_token, options=[]):
    if Source.query.filter(Source.obj_id == obj_id).first() is None:
        return None
    user_group_ids = [g.id for g in user_or_token.groups]
    s = (Source.query.filter(Source.obj_id == obj_id)
         .filter(Source.group_id.in_(user_group_ids)).options(options).first())
    if s is None:
        raise AccessError("Insufficient permissions.")
    return s.obj


Source.is_owned_by = source_is_owned_by
Source.get_obj_if_owned_by = get_source_if_owned_by


def get_obj_if_owned_by(obj_id, user_or_token, options=[]):
    try:
        obj = Source.get_obj_if_owned_by(obj_id, user_or_token, options)
    except AccessError:  # They may still be able to view the associated Candidate
        obj = Candidate.get_obj_if_owned_by(obj_id, user_or_token, options)
        if obj is None:
            # If user can't view associated Source, and there's no Candidate they can
            # view, raise AccessError
            raise
    if obj is None:  # There is no associated Source/Cand, so check based on photometry
        if Obj.get_photometry_owned_by_user(obj_id, user_or_token):
            return Obj.query.options(options).get(obj_id)
        raise AccessError("Insufficient permissions.")
    # If we get here, the user has access to either the associated Source or Candidate
    return obj


Obj.get_if_owned_by = get_obj_if_owned_by


def get_obj_comments_owned_by(self, user_or_token):
    return [comment for comment in self.comments if comment.is_owned_by(user_or_token)]


Obj.get_comments_owned_by = get_obj_comments_owned_by


def get_photometry_owned_by_user(obj_id, user_or_token):
    return (
        Photometry.query.filter(Photometry.obj_id == obj_id)
        .filter(
            Photometry.groups.any(Group.id.in_([g.id for g in user_or_token.groups]))
        )
        .all()
    )


Obj.get_photometry_owned_by_user = get_photometry_owned_by_user


User.sources = relationship('Obj', backref='users',
                            secondary='join(Group, sources).join(group_users)',
                            primaryjoin='group_users.c.user_id == users.c.id',
                            passive_deletes=True)


class SourceView(Base):
    obj_id = sa.Column(sa.ForeignKey('objs.id', ondelete='CASCADE'),
                       nullable=False, unique=False)
    username_or_token_id = sa.Column(sa.String, nullable=False, unique=False)
    is_token = sa.Column(sa.Boolean, nullable=False, default=False)
    created_at = sa.Column(sa.DateTime, nullable=False, default=datetime.now,
                           index=True)


class Telescope(Base):
    name = sa.Column(sa.String, nullable=False)
    nickname = sa.Column(sa.String, nullable=False)
    lat = sa.Column(sa.Float, nullable=True, doc='Latitude in deg.')
    lon = sa.Column(sa.Float, nullable=True, doc='Longitude in deg.')
    elevation = sa.Column(sa.Float, nullable=True, doc='Elevation in meters.')
    diameter = sa.Column(sa.Float, nullable=False, doc='Diameter in meters.')
    skycam_link = sa.Column(URLType, nullable=True,
                            doc="Link to the telescope's sky camera.")
    robotic = sa.Column(sa.Boolean, default=False, nullable=False,
                        doc="Is this telescope robotic?")

    groups = relationship('Group', secondary='group_telescopes',
                          passive_deletes=True)
    instruments = relationship('Instrument', back_populates='telescope',
                               cascade='save-update, merge, refresh-expire, expunge',
                               passive_deletes=True)

    @property
    def observer(self):
        tf = timezonefinder.TimezoneFinder()
        local_tz = tf.timezone_at(lng=self.lon, lat=self.lat)
        return astroplan.Observer(longitude=self.lon * u.deg,
                                  latitude=self.lat * u.deg,
                                  elevation=self.elevation * u.m,
                                  timezone=local_tz)



GroupTelescope = join_model('group_telescopes', Group, Telescope)


class ArrayOfEnum(ARRAY):
    def bind_expression(self, bindvalue):
        return cast(bindvalue, self)

    def result_processor(self, dialect, coltype):
        super_rp = super(ArrayOfEnum, self).result_processor(dialect, coltype)

        def handle_raw_string(value):
            if value == None or value == '{}':  # 2nd case, empty array
                return []
            inner = re.match(r"^{(.*)}$", value).group(1)
            return inner.split(",")

        def process(value):
            return super_rp(handle_raw_string(value))
        return process


class Instrument(Base):
    name = sa.Column(sa.String, nullable=False)
    type = sa.Column(instrument_types, nullable=False)
    band = sa.Column(sa.String)
    telescope_id = sa.Column(sa.ForeignKey('telescopes.id', ondelete='CASCADE'),
                             nullable=False, index=True)
    telescope = relationship('Telescope', back_populates='instruments')

    followup_requests = relationship('FollowupRequest',
                                     back_populates='instrument')

    photometry = relationship('Photometry', back_populates='instrument')
    spectra = relationship('Spectrum', back_populates='instrument')

    # can be [] if an instrument is spec only
    filters = sa.Column(ArrayOfEnum(allowed_bandpasses), nullable=False,
                        default=[], doc='List of filters on the instrument '
                                        '(if any).')

    observing_runs = relationship('ObservingRun', back_populates='instrument')

    @property
    def does_spectroscopy(self):
        return 'spec' in self.type

    @property
    def does_imaging(self):
        return 'imag' in self.type


class Taxonomy(Base):
    __tablename__ = 'taxonomies'
    name = sa.Column(sa.String, nullable=False,
                     doc='Short string to make this taxonomy memorable '
                         'to end users.'
                     )
    hierarchy = sa.Column(JSONB, nullable=False,
                          doc='Nested JSON describing the taxonomy '
                              'which should be validated against '
                              'a schema before entry'
                          )
    provenance = sa.Column(sa.String, nullable=True,
                           doc='Identifier (e.g., URL or git hash) that '
                               'uniquely ties this taxonomy back '
                               'to an origin or place of record'
                           )
    version = sa.Column(sa.String, nullable=False,
                        doc='Semantic version of this taxonomy'
                        )

    allowed_classes = sa.Column(sa.ARRAY(sa.String), nullable=False,
                                doc="Computed list of allowable classes"
                                " in this taxonomy.")

    isLatest = sa.Column(sa.Boolean, default=True, nullable=False,
                         doc='Consider this the latest version of '
                             'the taxonomy with this name? Defaults '
                             'to True.'
                         )
    groups = relationship("Group", secondary="group_taxonomy",
                          cascade="save-update,"
                                  "merge, refresh-expire, expunge",
                          passive_deletes=True
                          )

    classifications = relationship(
        'Classification', back_populates='taxonomy',
        cascade='save-update, merge, refresh-expire, expunge',
        passive_deletes=True,
        order_by="Classification.created_at")


GroupTaxonomy = join_model("group_taxonomy", Group, Taxonomy)


def get_taxonomy_usable_by_user(taxonomy_id, user_or_token):
    return (
        Taxonomy.query.filter(Taxonomy.id == taxonomy_id)
        .filter(
            Taxonomy.groups.any(Group.id.in_([g.id for g in user_or_token.groups]))
        )
        .all()
    )


Taxonomy.get_taxonomy_usable_by_user = get_taxonomy_usable_by_user


class Comment(Base):
    text = sa.Column(sa.String, nullable=False)
    ctype = sa.Column(sa.Enum('text', 'redshift', 'classification',
                              name='comment_types', validate_strings=True))

    attachment_name = sa.Column(sa.String, nullable=True)
    attachment_type = sa.Column(sa.String, nullable=True)
    attachment_bytes = sa.Column(sa.types.LargeBinary, nullable=True)

    origin = sa.Column(sa.String, nullable=True)
    author = sa.Column(sa.String, nullable=False)
    obj_id = sa.Column(sa.ForeignKey('objs.id', ondelete='CASCADE'),
                       nullable=False, index=True)
    obj = relationship('Obj', back_populates='comments')
    groups = relationship("Group", secondary="group_comments",
                          cascade="save-update, merge, refresh-expire, expunge",
                          passive_deletes=True)


GroupComment = join_model("group_comments", Group, Comment)


class Classification(Base):
    classification = sa.Column(sa.String, nullable=False)
    taxonomy_id = sa.Column(sa.ForeignKey('taxonomies.id', ondelete='CASCADE'),
                            nullable=False)
    taxonomy = relationship('Taxonomy', back_populates='classifications')
    probability = sa.Column(sa.Float,
                            doc='User-assigned probability of belonging '
                            'to this class', nullable=True)

    author_id = sa.Column(sa.ForeignKey('users.id', ondelete='CASCADE'),
                          nullable=False, index=True)
    author = relationship('User')
    obj_id = sa.Column(sa.ForeignKey('objs.id', ondelete='CASCADE'),
                       nullable=False, index=True)
    obj = relationship('Obj', back_populates='classifications')
    groups = relationship("Group", secondary="group_classifications",
                          cascade="save-update, merge, refresh-expire, expunge",
                          passive_deletes=True)


GroupClassifications = join_model("group_classifications", Group, Classification)


class Photometry(Base, ha.Point):
    __tablename__ = 'photometry'
    mjd = sa.Column(sa.Float, nullable=False, doc='MJD of the observation.')
    flux = sa.Column(sa.Float,
                     doc='Flux of the observation in µJy. '
                         'Corresponds to an AB Zeropoint of 23.9 in all '
                         'filters.')
    fluxerr = sa.Column(sa.Float, nullable=False,
                        doc='Gaussian error on the flux in µJy.')
    filter = sa.Column(allowed_bandpasses, nullable=False,
                       doc='Filter with which the observation was taken.')

    ra_unc = sa.Column(sa.Float, doc="Uncertainty of ra position [arcsec]")
    dec_unc = sa.Column(sa.Float, doc="Uncertainty of dec position [arcsec]")

    original_user_data = sa.Column(JSONB, doc='Original data passed by the user '
                                              'through the PhotometryHandler.POST '
                                              'API or the PhotometryHandler.PUT '
                                              'API. The schema of this JSON '
                                              'validates under either '
                                              'schema.PhotometryFlux or schema.PhotometryMag '
                                              '(depending on how the data was passed).')
    altdata = sa.Column(JSONB)
    upload_id = sa.Column(sa.String, nullable=False,
                          default=lambda: str(uuid.uuid4()))
    alert_id = sa.Column(sa.BigInteger, nullable=True, unique=True)

    obj_id = sa.Column(sa.ForeignKey('objs.id', ondelete='CASCADE'),
                       nullable=False, index=True)
    obj = relationship('Obj', back_populates='photometry')
    groups = relationship("Group", secondary="group_photometry",
                          back_populates="photometry",
                          cascade="save-update, merge, refresh-expire, expunge",
                          passive_deletes=True)
    instrument_id = sa.Column(sa.ForeignKey('instruments.id'),
                              nullable=False, index=True)
    instrument = relationship('Instrument', back_populates='photometry')
    thumbnails = relationship('Thumbnail', passive_deletes=True)

    @hybrid_property
    def mag(self):
        if self.flux is not None and self.flux > 0:
            return -2.5 * np.log10(self.flux) + PHOT_ZP
        else:
            return None

    @hybrid_property
    def e_mag(self):
        if self.flux is not None and self.flux > 0 and self.fluxerr > 0:
            return (2.5 / np.log(10)) * (self.fluxerr / self.flux)
        else:
            return None

    @mag.expression
    def mag(cls):
        return sa.case(
            [
                sa.and_(cls.flux != None, cls.flux > 0),
                -2.5 * sa.func.log(cls.flux) + PHOT_ZP,
            ],
            else_=None
        )

    @e_mag.expression
    def e_mag(cls):
        return sa.case(
            [
                (sa.and_(cls.flux != None, cls.flux > 0, cls.fluxerr > 0),
                 2.5 / sa.func.ln(10) * cls.fluxerr / cls.flux)
            ],
            else_=None
        )

    @hybrid_property
    def jd(self):
        return self.mjd + 2_400_000.5

    @hybrid_property
    def iso(self):
        return arrow.get((self.mjd - 40_587.5) * 86400.)

    @iso.expression
    def iso(cls):
        # converts MJD to unix timestamp
        local = sa.func.to_timestamp((cls.mjd - 40_587.5) * 86400.)
        return sa.func.timezone('UTC', local)

    @hybrid_property
    def snr(self):
        return self.flux / self.fluxerr


GroupPhotometry = join_model("group_photometry", Group, Photometry)


class Spectrum(Base):
    __tablename__ = 'spectra'
    # TODO better numpy integration
    wavelengths = sa.Column(NumpyArray, nullable=False)
    fluxes = sa.Column(NumpyArray, nullable=False)
    errors = sa.Column(NumpyArray)

    obj_id = sa.Column(sa.ForeignKey('objs.id', ondelete='CASCADE'),
                       nullable=False, index=True)
    obj = relationship('Obj', back_populates='spectra')
    observed_at = sa.Column(sa.DateTime, nullable=False)
    origin = sa.Column(sa.String, nullable=True)
    # TODO program?
    instrument_id = sa.Column(sa.ForeignKey('instruments.id',
                                            ondelete='CASCADE'),
                              nullable=False, index=True)
    instrument = relationship('Instrument', back_populates='spectra')

    @classmethod
    def from_ascii(cls, filename, obj_id, instrument_id, observed_at):
        data = np.loadtxt(filename)
        if data.shape[1] != 2:  # TODO support other formats
            raise ValueError(f"Expected 2 columns, got {data.shape[1]}")

        return cls(wavelengths=data[:, 0], fluxes=data[:, 1],
                   obj_id=obj_id, instrument_id=instrument_id,
                   observed_at=observed_at)


# def format_public_url(context):
#    """TODO migrate this to broker tools"""
#    file_uri = context.current_parameters.get('file_uri')
#    if file_uri is None:
#        return None
#    elif file_uri.startswith('s3'):  # TODO is this reliable?
#        raise NotImplementedError
#    elif file_uri.startswith('http://'): # TODO is this reliable?
#        return file_uri
#    else:  # local file
#        return '/' + file_uri.lstrip('./')



class FollowupRequest(Base):
    requester = relationship(User, back_populates='followup_requests')
    requester_id = sa.Column(sa.ForeignKey('users.id', ondelete='CASCADE'),
                             nullable=False, index=True)
    obj = relationship('Obj', back_populates='followup_requests')
    obj_id = sa.Column(sa.ForeignKey('objs.id', ondelete='CASCADE'),
                       nullable=False, index=True)
    instrument = relationship(Instrument, back_populates='followup_requests')
    instrument_id = sa.Column(sa.ForeignKey('instruments.id'), nullable=False,
                              index=True)
    start_date = sa.Column(ArrowType, nullable=False)
    end_date = sa.Column(ArrowType, nullable=False)
    filters = sa.Column(psql.ARRAY(sa.String), nullable=True)
    exposure_time = sa.Column(sa.String, nullable=True)
    priority = sa.Column(sa.Enum('1', '2', '3', '4', '5',
                                 name='priority'))
    editable = sa.Column(sa.Boolean, nullable=False, default=True)
    status = sa.Column(sa.String(), nullable=False, default="pending")


User.followup_requests = relationship('FollowupRequest', back_populates='requester')


class Thumbnail(Base):
    # TODO delete file after deleting row
    type = sa.Column(thumbnail_types, doc='Thumbnail type (e.g., ref, new, sub, dr8, ...)')
    file_uri = sa.Column(sa.String(), nullable=True, index=False, unique=False)
    public_url = sa.Column(sa.String(), nullable=True, index=False, unique=False)
    origin = sa.Column(sa.String, nullable=True)
    photometry_id = sa.Column(sa.ForeignKey('photometry.id', ondelete='CASCADE'),
                              nullable=False, index=True)
    photometry = relationship('Photometry', back_populates='thumbnails')
    obj = relationship('Obj', back_populates='thumbnails', uselist=False,
                       secondary='photometry',
                       passive_deletes=True)


class ObservingRun(Base):

    instrument_id = sa.Column(
        sa.ForeignKey('instruments.id', ondelete='CASCADE'), nullable=False
    )
    instrument = relationship(
        'Instrument', cascade='save-update, merge, refresh-expire, expunge',
        uselist=False, back_populates='observing_runs'
    )

    # name of the PI
    pi = sa.Column(sa.Text)
    observers = sa.Column(sa.Text)

    sources = relationship(
        'Obj', secondary='join(ClassicalAssignment, Obj)',
        cascade='save-update, merge, refresh-expire, expunge',
        passive_deletes=True
    )

    # let this be nullable to accommodate external groups' runs
    group = relationship('Group', back_populates='observing_runs')
    group_id = sa.Column(sa.ForeignKey('groups.id', ondelete='CASCADE'),
                         nullable=True)

    # the person who uploaded the run
    owner = relationship('User', back_populates='observing_runs')
    owner_id = sa.Column(sa.ForeignKey('users.id', ondelete='CASCADE'),
                         nullable=False, index=True)

    assignments = relationship('ClassicalAssignment', passive_deletes=True)
    calendar_date = sa.Column(sa.Date, nullable=False, index=True)

    @property
    def _calendar_noon(self):
        observer = self.instrument.telescope.observer
        year = self.calendar_date.year
        month = self.calendar_date.month
        day = self.calendar_date.day
        hour = 12
        noon = datetime(year=year, month=month, day=day, hour=hour,
                        tzinfo=observer.timezone)
        noon = noon.astimezone(timezone.utc).timestamp()
        noon = ap_time.Time(noon, format='unix')
        return noon

    @property
    def sunset(self):
        observer = self.instrument.telescope.observer
        noon = self._calendar_noon
        sunset = observer.sun_set_time(noon, which='next')
        return sunset

    @property
    def sunrise(self):
        observer = self.instrument.telescope.observer
        noon = self._calendar_noon
        sunrise = observer.sun_rise_time(noon, which='next')
        return sunrise


User.observing_runs = relationship(
    'ObservingRun', cascade='save-update, merge, refresh-expire, expunge'
)


class ClassicalAssignment(Base):

    requester = relationship('User', back_populates='assignments')
    requester_id = sa.Column(sa.ForeignKey('users.id', ondelete='CASCADE'),
                             nullable=False, index=True)

    obj = relationship('Obj', back_populates='assignments')
    obj_id = sa.Column(sa.ForeignKey('objs.id', ondelete='CASCADE'),
                       nullable=False, index=True)

    comment = sa.Column(sa.String())
    status = sa.Column(sa.String(), nullable=False, default="pending")
    priority = sa.Column(followup_priorities, nullable=False)

    run = relationship('ObservingRun', back_populates='assignments')
    run_id = sa.Column(sa.ForeignKey('observingruns.id', ondelete='CASCADE'),
                       nullable=False, index=True)

    @hybrid_property
    def instrument(self):
        return self.run.instrument

    @property
    def rise_time(self):
        """The time at which the object rises on this run."""
        observer = self.instrument.telescope.observer
        target = self.obj.target
        return observer.target_rise_time(self.run.sunset, target,
                                         which='next')

    @property
    def set_time(self):
        """The time at which the object sets on this run."""
        observer = self.instrument.telescope.observer
        target = self.obj.target
        return observer.target_set_time(self.rise_time, target,
                                        which='next')


User.assignments = relationship('ClassicalAssignment', back_populates='requester')

schema.setup_schema()<|MERGE_RESOLUTION|>--- conflicted
+++ resolved
@@ -223,15 +223,12 @@
         return (f"http://legacysurvey.org/viewer/jpeg-cutout?ra={self.ra}"
                 f"&dec={self.dec}&size=200&layer=dr8&pixscale=0.262&bands=grz")
 
-<<<<<<< HEAD
     @property
     def target(self):
         """Representation of this Obj as an astroplan.FixedTarget."""
         coord = ap_coord.SkyCoord(self.ra, self.dec, unit='deg')
         return astroplan.FixedTarget(name=self.id, coord=coord)
 
-=======
->>>>>>> a05e0e81
     def airmass(self, telescope, time, below_horizon=np.inf):
         """Return the airmass of the object at a given time. Uses the Pickering
         (2002) interpolation of the Rayleigh (molecular atmosphere) airmass.
@@ -288,26 +285,11 @@
 
         Returns
         -------
-<<<<<<< HEAD
-
-=======
->>>>>>> a05e0e81
         alt : `astropy.coordinates.AltAz`
            The altitude of the Obj at the requested times
         """
 
-<<<<<<< HEAD
-        alt = telescope.observer.altaz(time, self.target).alt
-=======
-        coord = ap_coord.SkyCoord(self.ra, self.dec, unit='deg')
-        target = astroplan.FixedTarget(name=self.id, coord=coord)
-        observer = astroplan.Observer(latitude=telescope.lat * u.deg,
-                                      longitude=telescope.lon * u.deg,
-                                      elevation=telescope.elevation * u.m)
-
-        alt = observer.altaz(time, target).alt
->>>>>>> a05e0e81
-        return alt
+        return telescope.observer.altaz(time, self.target).alt
 
 
 class Filter(Base):
