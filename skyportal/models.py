--- conflicted
+++ resolved
@@ -662,13 +662,10 @@
         cascade="save-update, merge, refresh-expire, expunge",
         passive_deletes=True,
     )
-<<<<<<< HEAD
 
     api_classname = sa.Column(
         api_classnames, nullable=True, doc="Name of the instrument's API class."
     )
-=======
->>>>>>> 9c3a1813
 
     @property
     def does_spectroscopy(self):
@@ -726,56 +723,12 @@
     )
 
 
-class Allocation(Base):
-    """An allocation of observing time on a robotic instrument."""
-
-    pi = sa.Column(sa.String, doc="The PI of the allocation's proposal.")
-    proposal_id = sa.Column(
-        sa.String, doc="The ID of the proposal associated with this allocation."
-    )
-    start_date = sa.Column(sa.DateTime, doc='The UTC start date of the allocation.')
-    end_date = sa.Column(sa.DateTime, doc='The UTC end date of the allocation.')
-    hours_allocated = sa.Column(
-        sa.Float, nullable=False, doc='The number of hours allocated.'
-    )
-    requests = relationship(
-        'FollowupRequest',
-        back_populates='allocation',
-        secondary='allocation_requests',
-        doc='The requests made against this allocation.',
-    )
-
-    group_id = sa.Column(
-        sa.ForeignKey('groups.id', ondelete='CASCADE'),
-        index=True,
-        doc='The ID of the Group the allocation is associated with.',
-        nullable=False,
-    )
-    group = relationship(
-        'Group',
-        back_populates='allocations',
-        doc='The Group the allocation is associated with.',
-    )
-
-    instrument_id = sa.Column(
-        sa.ForeignKey('instruments.id', ondelete='CASCADE'),
-        index=True,
-        doc="The ID of the Instrument the allocation is associated with.",
-        nullable=False,
-    )
-    instrument = relationship(
-        'Instrument',
-        back_populates='allocations',
-        doc="The Instrument the allocation is associated with.",
-    )
-
-
 class Taxonomy(Base):
     __tablename__ = 'taxonomies'
     name = sa.Column(
         sa.String,
         nullable=False,
-        doc='Short string to make this taxonomy memorable to end users.',
+        doc='Short string to make this taxonomy memorable ' 'to end users.',
     )
     hierarchy = sa.Column(
         JSONB,
@@ -1118,7 +1071,6 @@
     payload = sa.Column(
         psql.JSONB, nullable=True, doc="Content of the followup request."
     )
-<<<<<<< HEAD
     status = sa.Column(sa.String(), nullable=False, default="pending submission")
 
     allocation_id = sa.Column(
@@ -1181,26 +1133,9 @@
         doc="The FollowupRequest this message pertains to.",
     )
     origin = sa.Column(followup_http_request_origins, doc='Origin of the HTTP request.')
-=======
-
-    spectra = relationship("Spectrum", back_populates="followup_request")
-    photometry = relationship("Photometry", back_populates="followup_request")
-
-    start_date = sa.Column(ArrowType, nullable=False)
-    end_date = sa.Column(ArrowType, nullable=False)
-    filters = sa.Column(psql.ARRAY(sa.String), nullable=True)
-    exposure_time = sa.Column(sa.String, nullable=True)
-    priority = sa.Column(sa.Enum('1', '2', '3', '4', '5', name='priority'))
-    editable = sa.Column(sa.Boolean, nullable=False, default=True)
-    status = sa.Column(sa.String(), nullable=False, default="pending")
-    allocation = relationship(
-        'Allocation', secondary='allocation_requests', back_populates='requests'
-    )
->>>>>>> 9c3a1813
 
 
 User.followup_requests = relationship('FollowupRequest', back_populates='requester')
-AllocationRequest = join_model('allocation_requests', Allocation, FollowupRequest)
 
 
 class Thumbnail(Base):
@@ -1383,5 +1318,4 @@
     foreign_keys="ClassicalAssignment.requester_id",
 )
 
-
 schema.setup_schema()