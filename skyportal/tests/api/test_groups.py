import uuid
from skyportal.tests import api
from skyportal.model_util import create_token
from baselayer.app.env import load_env

_, cfg = load_env()


def test_token_user_create_new_group(super_admin_token, super_admin_user):
    group_name = str(uuid.uuid4())
    status, data = api(
        "POST",
        "groups",
        data={"name": group_name, "group_admins": [super_admin_user.id]},
        token=super_admin_token,
    )
    assert status == 200
    assert data["status"] == "success"
    new_group_id = data["data"]["id"]

    status, data = api("GET", f"groups/{new_group_id}", token=super_admin_token)
    assert data["status"] == "success"
    assert data["data"]["name"] == group_name


<<<<<<< HEAD
def test_fetch_group_by_name(super_admin_token, super_admin_user):
=======
def test_cannot_create_group_empty_string_name(manage_groups_token, super_admin_user):
    group_name = ""
    status, data = api(
        "POST",
        "groups",
        data={"name": group_name, "group_admins": [super_admin_user.id]},
        token=manage_groups_token,
    )
    assert status == 400
    assert "Missing required parameter" in data["message"]


def test_fetch_group_by_name(manage_groups_token, super_admin_user):
>>>>>>> 78338011
    group_name = str(uuid.uuid4())
    status, data = api(
        "POST",
        "groups",
        data={"name": group_name, "group_admins": [super_admin_user.id]},
        token=super_admin_token,
    )
    assert status == 200
    assert data["status"] == "success"
    new_group_id = data["data"]["id"]

    status, data = api("GET", f"groups?name={group_name}", token=super_admin_token)
    assert data["status"] == "success"
    assert len(data["data"]) == 1
    assert data["data"][0]["name"] == group_name
    assert data["data"][0]["id"] == new_group_id


def test_token_user_request_all_groups(super_admin_token, super_admin_user):
    group_name = str(uuid.uuid4())
    status, data = api(
        "POST",
        "groups",
        data={"name": group_name, "group_admins": [super_admin_user.id]},
        token=super_admin_token,
    )
    assert status == 200
    assert data["status"] == "success"

    status, data = api("GET", "groups", token=super_admin_token)
    assert data["status"] == "success"
    assert any(
        [user_group["name"] == group_name for user_group in data["data"]["user_groups"]]
    )
    assert any(
        [
            group["single_user_group"] is True
            and group["name"] == super_admin_user.username
            for group in data["data"]["user_groups"]
        ]
    )
    assert any(
        [
            user_group["name"] == group_name
            for user_group in data["data"]["user_accessible_groups"]
        ]
    )
    assert not any(
        [
            group["single_user_group"] is True
            and group["name"] == super_admin_user.username
            for group in data["data"]["user_accessible_groups"]
        ]
    )


def test_token_user_update_group(super_admin_token, public_group):
    new_name = str(uuid.uuid4())
    status, data = api(
        "PUT",
        f"groups/{public_group.id}",
        data={"name": new_name},
        token=super_admin_token,
    )
    assert status == 200
    assert data["status"] == "success"

    status, data = api("GET", f"groups/{public_group.id}", token=super_admin_token)
    assert data["status"] == "success"
    assert data["data"]["name"] == new_name


def test_token_user_delete_group(super_admin_token, public_group):
    status, data = api("DELETE", f"groups/{public_group.id}", token=super_admin_token)
    assert status == 200
    assert data["status"] == "success"

    status, data = api("GET", f"groups/{public_group.id}", token=super_admin_token)
    assert status == 400


def test_manage_groups_token_get_unowned_group(
    super_admin_token, user, super_admin_user
):
    group_name = str(uuid.uuid4())
    status, data = api(
        "POST",
        "groups",
        data={"name": group_name, "group_admins": [user.id]},
        token=super_admin_token,
    )
    assert status == 200
    assert data["status"] == "success"
    new_group_id = data["data"]["id"]

    token_name = str(uuid.uuid4())
    token_id = create_token(
        ACLs=['Manage groups'], user_id=super_admin_user.id, name=token_name
    )

    status, data = api("GET", f"groups/{new_group_id}", token=token_id)
    assert data["status"] == "success"
    assert data["data"]["name"] == group_name


def test_public_group(view_only_token):
    status, response = api("GET", "groups/public", token=view_only_token)
    assert status == 200
    assert response["status"] == "success"
    int(response["data"]["id"])


def test_add_delete_stream_group(
    super_admin_token, public_group_no_streams, public_stream
):
    status, data = api(
        "POST",
        f"groups/{public_group_no_streams.id}/streams",
        data={"stream_id": public_stream.id},
        token=super_admin_token,
    )
    assert status == 200
    assert data["data"]["stream_id"] == public_stream.id

    status, data = api(
        "DELETE",
        f"groups/{public_group_no_streams.id}/streams/{public_stream.id}",
        token=super_admin_token,
    )
    assert status == 200


def test_non_su_add_stream_to_group(
    manage_groups_token, public_group_no_streams, public_stream
):
    status, data = api(
        "POST",
        f"groups/{public_group_no_streams.id}/streams",
        data={"stream_id": public_stream.id},
        token=manage_groups_token,
    )
    assert status == 400


def test_add_already_added_stream_to_group(
    super_admin_token, public_group_no_streams, public_stream
):
    status, data = api(
        "POST",
        f"groups/{public_group_no_streams.id}/streams",
        data={"stream_id": public_stream.id},
        token=super_admin_token,
    )
    assert status == 200
    assert data["data"]["stream_id"] == public_stream.id

    status, data = api(
        "POST",
        f"groups/{public_group_no_streams.id}/streams",
        data={"stream_id": public_stream.id},
        token=super_admin_token,
    )
    assert status == 400
    assert data["message"] == "Specified stream is already associated with this group."


def test_add_stream_to_single_user_group_delete_stream(
    super_admin_token, super_admin_user, public_group_no_streams, public_stream
):
    # create new user
    username = str(uuid.uuid4())
    status, data = api(
        "POST", "user", data={"username": username}, token=super_admin_token
    )
    assert status == 200
    new_user_id = data["data"]["id"]

    # get single-user group
    status, data = api(
        "GET", "groups?includeSingleUserGroups=true", token=super_admin_token
    )
    assert data["status"] == "success"
    assert any(
        [
            group["single_user_group"] and group["name"] == username
            for group in data["data"]["all_groups"]
        ]
    )
    single_user_group = [
        group for group in data["data"]["all_groups"] if group["name"] == username
    ][0]

    # add stream to this group
    status, data = api(
        "POST",
        f"groups/{single_user_group['id']}/streams",
        data={"stream_id": public_stream.id},
        token=super_admin_token,
    )
    assert status == 200
    assert data["data"]["stream_id"] == public_stream.id

    # check that stream is there
    status, data = api(
        "GET", f"groups/{single_user_group['id']}", token=super_admin_token,
    )
    assert data["data"]["streams"][0]["id"] == public_stream.id

    # delete stream
    status, data = api(
        "DELETE", f"streams/{public_stream.id}", token=super_admin_token,
    )
    assert status == 200

    # check it is deleted from group
    status, data = api(
        "GET", f"groups/{single_user_group['id']}", token=super_admin_token,
    )
    assert len(data["data"]["streams"]) == 0

    # check user still exists
    status, data = api("GET", f"user/{new_user_id}", token=super_admin_token)
    assert status == 200
    assert data["data"]["id"] == new_user_id


def test_add_stream_to_group_delete_stream(
    super_admin_token, public_group_no_streams, public_stream
):
    status, data = api(
        "POST",
        f"groups/{public_group_no_streams.id}/streams",
        data={"stream_id": public_stream.id},
        token=super_admin_token,
    )
    assert status == 200
    assert data["data"]["stream_id"] == public_stream.id

    # check stream is there
    status, data = api(
        "GET", f"groups/{public_group_no_streams.id}", token=super_admin_token,
    )
    assert data["data"]["streams"][0]["id"] == public_stream.id

    # delete stream
    status, data = api(
        "DELETE", f"streams/{public_stream.id}", token=super_admin_token,
    )
    assert status == 200

    # check group still exists and stream is not there
    status, data = api(
        "GET", f"groups/{public_group_no_streams.id}", token=super_admin_token,
    )
    assert len(data["data"]["streams"]) == 0


def test_post_new_filter_delete_group_deletes_filter(
    super_admin_token, group_with_stream, public_stream
):
    status, data = api(
        "POST",
        "filters",
        data={
            "name": str(uuid.uuid4()),
            "stream_id": public_stream.id,
            "group_id": group_with_stream.id,
        },
        token=super_admin_token,
    )
    assert status == 200
    filter_id = data["data"]["id"]

    status, data = api("GET", f"filters/{filter_id}", token=super_admin_token)
    assert status == 200
    assert data["data"]["id"] == filter_id

    status, data = api(
        "DELETE", f"groups/{group_with_stream.id}", token=super_admin_token
    )
    assert status == 200

    status, data = api("GET", f"filters/{filter_id}", token=super_admin_token)
    assert status == 400
    assert data["message"] == "Invalid filter ID."


def test_post_new_filter_delete_stream_deletes_filter(
    super_admin_token, group_with_stream, public_stream
):
    status, data = api(
        "POST",
        "filters",
        data={
            "name": str(uuid.uuid4()),
            "stream_id": public_stream.id,
            "group_id": group_with_stream.id,
        },
        token=super_admin_token,
    )
    assert status == 200
    filter_id = data["data"]["id"]

    status, data = api("GET", f"filters/{filter_id}", token=super_admin_token)
    assert status == 200
    assert data["data"]["id"] == filter_id

    status, data = api("DELETE", f"streams/{public_stream.id}", token=super_admin_token)
    assert status == 200

    status, data = api("GET", f"filters/{filter_id}", token=super_admin_token)
    assert status == 400
    assert data["message"] == "Invalid filter ID."


def test_cannot_delete_sitewide_public_group(super_admin_token):
    status, data = api(
        "GET", f"groups?name={cfg['misc.public_group_name']}", token=super_admin_token
    )
    assert data["status"] == "success"
    assert len(data["data"]) == 1
    assert data["data"][0]["name"] == cfg['misc.public_group_name']
    group_id = data["data"][0]["id"]

    status, data = api("DELETE", f"groups/{group_id}", token=super_admin_token)
    assert data["status"] == "error"
    assert data["message"] == "Cannot delete site-wide public group."


def test_obj_groups(public_source, public_group, super_admin_token):
    status, data = api(
        'GET', f'sources/{public_source.id}/groups', token=super_admin_token
    )
    assert status == 200
    assert data["data"][0]["id"] == public_group.id<|MERGE_RESOLUTION|>--- conflicted
+++ resolved
@@ -23,9 +23,6 @@
     assert data["data"]["name"] == group_name
 
 
-<<<<<<< HEAD
-def test_fetch_group_by_name(super_admin_token, super_admin_user):
-=======
 def test_cannot_create_group_empty_string_name(manage_groups_token, super_admin_user):
     group_name = ""
     status, data = api(
@@ -38,8 +35,7 @@
     assert "Missing required parameter" in data["message"]
 
 
-def test_fetch_group_by_name(manage_groups_token, super_admin_user):
->>>>>>> 78338011
+def test_fetch_group_by_name(super_admin_token, super_admin_user):
     group_name = str(uuid.uuid4())
     status, data = api(
         "POST",
