import os
from skyportal.tests import api
from glob import glob
import yaml
import numpy as np
import datetime


def test_token_user_post_get_spectrum_data(
    upload_data_token, public_source, public_group, lris
):
    status, data = api(
        'POST',
        'spectrum',
        data={
            'obj_id': str(public_source.id),
            'observed_at': str(datetime.datetime.now()),
            'instrument_id': lris.id,
            'wavelengths': [664, 665, 666],
            'fluxes': [234.2, 232.1, 235.3],
            'group_ids': [public_group.id],
        },
        token=upload_data_token,
    )
    assert status == 200
    assert data['status'] == 'success'

    spectrum_id = data['data']['id']
    status, data = api('GET', f'spectrum/{spectrum_id}', token=upload_data_token)
    assert status == 200
    assert data['status'] == 'success'
    assert data['data']['fluxes'][0] == 234.2
    assert data['data']['obj_id'] == public_source.id


def test_token_user_post_spectrum_no_instrument_id(
    upload_data_token, public_source, public_group
):
    status, data = api(
        'POST',
        'spectrum',
        data={
            'obj_id': str(public_source.id),
            'observed_at': str(datetime.datetime.now()),
            'wavelengths': [664, 665, 666],
            'fluxes': [234.2, 232.1, 235.3],
            'group_ids': [public_group.id],
        },
        token=upload_data_token,
    )
    assert status == 400
    assert data['status'] == 'error'

    # should be a marshamallow error, not a psycopg2 error
    # (see https://github.com/skyportal/skyportal/issues/1047)
    assert 'psycopg2' not in data['message']


def test_token_user_post_spectrum_all_groups(
    upload_data_token, public_source_two_groups, lris
):
    status, data = api(
        'POST',
        'spectrum',
        data={
            'obj_id': str(public_source_two_groups.id),
            'observed_at': str(datetime.datetime.now()),
            'instrument_id': lris.id,
            'wavelengths': [664, 665, 666],
            'fluxes': [234.2, 232.1, 235.3],
            'group_ids': "all",
        },
        token=upload_data_token,
    )
    assert status == 200
    assert data['status'] == 'success'

    spectrum_id = data['data']['id']
    status, data = api('GET', f'spectrum/{spectrum_id}', token=upload_data_token)
    assert status == 200
    assert data['status'] == 'success'
    assert data['data']['fluxes'][0] == 234.2
    assert data['data']['obj_id'] == public_source_two_groups.id


def test_token_user_post_spectrum_no_access(
    view_only_token, public_source, public_group, lris
):
    status, data = api(
        'POST',
        'spectrum',
        data={
            'obj_id': str(public_source.id),
            'observed_at': str(datetime.datetime.now()),
            'instrument_id': lris.id,
            'wavelengths': [664, 665, 666],
            'fluxes': [234.2, 232.1, 235.3],
            'group_ids': [public_group.id],
        },
        token=view_only_token,
    )
    assert status == 400
    assert data['status'] == 'error'


def test_token_user_update_spectrum(
    upload_data_token, public_source, public_group, lris
):
    status, data = api(
        'POST',
        'spectrum',
        data={
            'obj_id': str(public_source.id),
            'observed_at': str(datetime.datetime.now()),
            'instrument_id': lris.id,
            'wavelengths': [664, 665, 666],
            'fluxes': [234.2, 232.1, 235.3],
            'group_ids': [public_group.id],
        },
        token=upload_data_token,
    )
    assert status == 200
    assert data['status'] == 'success'

    spectrum_id = data['data']['id']
    status, data = api('GET', f'spectrum/{spectrum_id}', token=upload_data_token)
    assert status == 200
    assert data['status'] == 'success'
    assert data['data']['fluxes'][0] == 234.2

    status, data = api(
        'PUT',
        f'spectrum/{spectrum_id}',
        data={
            'fluxes': [222.2, 232.1, 235.3],
            'observed_at': str(datetime.datetime.now()),
            'wavelengths': [664, 665, 666],
        },
        token=upload_data_token,
    )

    assert status == 200
    assert data['status'] == 'success'

    status, data = api('GET', f'spectrum/{spectrum_id}', token=upload_data_token)
    assert status == 200
    assert data['status'] == 'success'
    assert data['data']['fluxes'][0] == 222.2


def test_token_user_cannot_update_unowned_spectrum(
    upload_data_token, manage_sources_token, public_source, public_group, lris
):
    status, data = api(
        'POST',
        'spectrum',
        data={
            'obj_id': str(public_source.id),
            'observed_at': str(datetime.datetime.now()),
            'instrument_id': lris.id,
            'wavelengths': [664, 665, 666],
            'fluxes': [234.2, 232.1, 235.3],
            'group_ids': [public_group.id],
        },
        token=upload_data_token,
    )
    assert status == 200
    assert data['status'] == 'success'

    spectrum_id = data['data']['id']
    status, data = api('GET', f'spectrum/{spectrum_id}', token=upload_data_token)
    assert status == 200
    assert data['status'] == 'success'
    assert data['data']['fluxes'][0] == 234.2

    status, data = api(
        'PUT',
        f'spectrum/{spectrum_id}',
        data={
            'fluxes': [222.2, 232.1, 235.3],
            'observed_at': str(datetime.datetime.now()),
            'wavelengths': [664, 665, 666],
        },
        token=manage_sources_token,
    )

    assert status == 400
    assert data['status'] == 'error'


def test_admin_can_update_unowned_spectrum_data(
    upload_data_token, super_admin_token, public_source, public_group, lris
):
    status, data = api(
        'POST',
        'spectrum',
        data={
            'obj_id': str(public_source.id),
            'observed_at': str(datetime.datetime.now()),
            'instrument_id': lris.id,
            'wavelengths': [664, 665, 666],
            'fluxes': [234.2, 232.1, 235.3],
            'group_ids': [public_group.id],
        },
        token=upload_data_token,
    )
    assert status == 200
    assert data['status'] == 'success'

    spectrum_id = data['data']['id']
    status, data = api('GET', f'spectrum/{spectrum_id}', token=upload_data_token)
    assert status == 200
    assert data['status'] == 'success'
    assert data['data']['fluxes'][0] == 234.2

    status, data = api(
        'PUT',
        f'spectrum/{spectrum_id}',
        data={
            'fluxes': [222.2, 232.1, 235.3],
            'observed_at': str(datetime.datetime.now()),
            'wavelengths': [664, 665, 666],
        },
        token=super_admin_token,
    )

    assert status == 200
    assert data['status'] == 'success'

    status, data = api('GET', f'spectrum/{spectrum_id}', token=upload_data_token)
    assert status == 200
    assert data['status'] == 'success'
    assert data['data']['fluxes'][0] == 222.2


def test_spectrum_owner_id_is_unmodifiable(
    upload_data_token,
    super_admin_user,
    super_admin_token,
    public_source,
    public_group,
    lris,
):
    status, data = api(
        'POST',
        'spectrum',
        data={
            'obj_id': str(public_source.id),
            'observed_at': str(datetime.datetime.now()),
            'instrument_id': lris.id,
            'wavelengths': [664, 665, 666],
            'fluxes': [234.2, 232.1, 235.3],
            'group_ids': [public_group.id],
        },
        token=upload_data_token,
    )
    assert status == 200
    assert data['status'] == 'success'

    spectrum_id = data['data']['id']
    status, data = api('GET', f'spectrum/{spectrum_id}', token=upload_data_token)
    assert status == 200
    assert data['status'] == 'success'
    assert data['data']['fluxes'][0] == 234.2

    status, data = api(
        'PUT',
        f'spectrum/{spectrum_id}',
        data={'owner_id': super_admin_user.id},
        token=super_admin_token,
    )

    assert status == 400
    assert data['status'] == 'error'


def test_user_cannot_delete_unowned_spectrum_data(
    upload_data_token, manage_sources_token, public_source, public_group, lris
):
    status, data = api(
        'POST',
        'spectrum',
        data={
            'obj_id': str(public_source.id),
            'observed_at': str(datetime.datetime.now()),
            'instrument_id': lris.id,
            'wavelengths': [664, 665, 666],
            'fluxes': [234.2, 232.1, 235.3],
            'group_ids': [public_group.id],
        },
        token=upload_data_token,
    )
    assert status == 200
    assert data['status'] == 'success'

    spectrum_id = data['data']['id']
    status, data = api('GET', f'spectrum/{spectrum_id}', token=upload_data_token)
    assert status == 200
    assert data['status'] == 'success'
    assert data['data']['fluxes'][0] == 234.2
    assert data['data']['obj_id'] == public_source.id

    status, data = api('DELETE', f'spectrum/{spectrum_id}', token=manage_sources_token)
    assert status == 400


def test_user_can_delete_owned_spectrum_data(
    upload_data_token, public_source, public_group, lris
):
    status, data = api(
        'POST',
        'spectrum',
        data={
            'obj_id': str(public_source.id),
            'observed_at': str(datetime.datetime.now()),
            'instrument_id': lris.id,
            'wavelengths': [664, 665, 666],
            'fluxes': [234.2, 232.1, 235.3],
            'group_ids': [public_group.id],
        },
        token=upload_data_token,
    )
    assert status == 200
    assert data['status'] == 'success'

    spectrum_id = data['data']['id']
    status, data = api('GET', f'spectrum/{spectrum_id}', token=upload_data_token)
    assert status == 200
    assert data['status'] == 'success'
    assert data['data']['fluxes'][0] == 234.2
    assert data['data']['obj_id'] == public_source.id

    status, data = api('DELETE', f'spectrum/{spectrum_id}', token=upload_data_token)
    assert status == 200

    status, data = api('GET', f'spectrum/{spectrum_id}', token=upload_data_token)
    assert status == 400


def test_admin_can_delete_unowned_spectrum_data(
    upload_data_token, super_admin_token, public_source, public_group, lris
):
    status, data = api(
        'POST',
        'spectrum',
        data={
            'obj_id': str(public_source.id),
            'observed_at': str(datetime.datetime.now()),
            'instrument_id': lris.id,
            'wavelengths': [664, 665, 666],
            'fluxes': [234.2, 232.1, 235.3],
            'group_ids': [public_group.id],
        },
        token=upload_data_token,
    )
    assert status == 200
    assert data['status'] == 'success'

    spectrum_id = data['data']['id']
    status, data = api('GET', f'spectrum/{spectrum_id}', token=upload_data_token)
    assert status == 200
    assert data['status'] == 'success'
    assert data['data']['fluxes'][0] == 234.2
    assert data['data']['obj_id'] == public_source.id

    status, data = api('DELETE', f'spectrum/{spectrum_id}', token=super_admin_token)
    assert status == 200

    status, data = api('GET', f'spectrum/{spectrum_id}', token=upload_data_token)
    assert status == 400


def test_jsonify_spectrum_header(
    upload_data_token, manage_sources_token, public_source, public_group, lris
):
    for filename in glob(f'{os.path.dirname(__file__)}/../data/ZTF*.ascii.head'):
        with open(filename[:-5], 'r') as f:
            status, data = api(
                'POST',
                'spectrum/parse/ascii',
                data={
                    'fluxerr_column': 3
                    if 'ZTF20abpuxna_20200915_Keck1_v1.ascii' in filename
                    else 2
                    if 'P60' in filename
                    else None,
                    'ascii': f.read(),
                },
                token=upload_data_token,
            )
        assert status == 200
        assert data['status'] == 'success'

        answer = yaml.load(open(filename, 'r'), Loader=yaml.FullLoader)

        # check the header serialization
        for key in answer:
            # special keys
            if key not in ['COMMENT', 'END', 'HISTORY']:
                if isinstance(data['data']['altdata'][key], dict):
                    value = data['data']['altdata'][key]['value']
                else:
                    value = data['data']['altdata'][key]
                if isinstance(answer[key], (str, int)):
                    assert str(value) == str(answer[key])
                elif isinstance(answer[key], datetime.datetime):
                    assert datetime.datetime.fromisoformat(value) == answer[key]
                elif isinstance(answer[key], datetime.date):
                    assert datetime.datetime.fromisoformat(value).date() == answer[key]
                elif answer[key] is None:
                    assert value is None
                else:
                    np.testing.assert_allclose(value, answer[key])


def test_can_post_spectrum_no_groups(
    upload_data_token, public_source, public_group, lris
):
    status, data = api(
        'POST',
        'spectrum',
        data={
            'obj_id': str(public_source.id),
            'observed_at': str(datetime.datetime.now()),
            'instrument_id': lris.id,
            'wavelengths': [664, 665, 666],
            'fluxes': [234.2, 232.1, 235.3],
        },
        token=upload_data_token,
    )
    assert status == 200
    assert data['status'] == 'success'

    spectrum_id = data['data']['id']
    status, data = api('GET', f'spectrum/{spectrum_id}', token=upload_data_token)
    assert status == 200
    assert data['status'] == 'success'
    assert len(data['data']['groups']) == 1


def test_can_post_spectrum_empty_groups_list(
    upload_data_token, public_source, public_group, lris
):
    status, data = api(
        'POST',
        'spectrum',
        data={
            'obj_id': str(public_source.id),
            'observed_at': str(datetime.datetime.now()),
            'instrument_id': lris.id,
            'wavelengths': [664, 665, 666],
            'fluxes': [234.2, 232.1, 235.3],
            'group_ids': [],
        },
        token=upload_data_token,
    )
    assert status == 200
    assert data['status'] == 'success'

    spectrum_id = data['data']['id']
    status, data = api('GET', f'spectrum/{spectrum_id}', token=upload_data_token)
    assert status == 200
    assert data['status'] == 'success'
    assert len(data['data']['groups']) == 1


def test_jsonify_spectrum_data(
    upload_data_token, manage_sources_token, public_source, public_group, lris
):
    for filename in glob(f'{os.path.dirname(__file__)}/../data/ZTF*.ascii'):
        with open(filename, 'r') as f:
            status, data = api(
                'POST',
                'spectrum/parse/ascii',
                data={
                    'fluxerr_column': 3
                    if 'ZTF20abpuxna_20200915_Keck1_v1.ascii' in filename
                    else 2
                    if 'P60' in filename
                    else None,
                    'ascii': f.read(),
                },
                token=upload_data_token,
            )
        assert status == 200
        assert data['status'] == 'success'

        answer = np.genfromtxt(filename, dtype=float, encoding='ascii')

        if answer.shape[-1] == 2:
            np.testing.assert_allclose(
                np.asarray(data['data']['wavelengths'], dtype=float), answer[:, 0]
            )
            np.testing.assert_allclose(
                np.asarray(data['data']['fluxes'], dtype=float), answer[:, 1]
            )

        elif answer.shape[-1] == 3:
            np.testing.assert_allclose(
                np.asarray(data['data']['wavelengths'], dtype=float), answer[:, 0]
            )
            np.testing.assert_allclose(
                np.asarray(data['data']['fluxes'], dtype=float), answer[:, 1]
            )
            np.testing.assert_allclose(
                np.asarray(data['data']['errors'], dtype=float), answer[:, 2]
            )

        else:
            # this is the long one from Keck
            np.testing.assert_allclose(
                np.asarray(data['data']['wavelengths'], dtype=float), answer[:, 0]
            )
            np.testing.assert_allclose(
                np.asarray(data['data']['fluxes'], dtype=float), answer[:, 1]
            )
            np.testing.assert_allclose(
                np.asarray(data['data']['errors'], dtype=float), answer[:, 3]
            )


def test_upload_bad_spectrum_from_ascii_file(
    upload_data_token, manage_sources_token, public_source, public_group, lris
):
    for filename in glob(f'{os.path.dirname(__file__)}/../data/ZTF*.ascii.bad'):
        with open(filename, 'r') as f:
            content = f.read()
            observed_at = str(datetime.datetime.now())

            status, data = api(
                'POST',
                'spectrum/ascii',
                data={
                    'obj_id': str(public_source.id),
                    'observed_at': observed_at,
                    'instrument_id': lris.id,
                    'group_ids': [public_group.id],
                    'fluxerr_column': 3
                    if 'ZTF20abpuxna_20200915_Keck1_v1.ascii' in filename
                    else 2
                    if 'P60' in filename
                    else None,
                    'ascii': content,
                    'filename': filename,
                },
                token=upload_data_token,
            )

            assert status == 400
            assert data['status'] == 'error'


<<<<<<< HEAD
def test_token_user_post_to_foreign_group_and_retrieve(
    upload_data_token, public_source_two_groups, public_group2, lris
):
    status, data = api(
        'POST',
        'spectrum',
        data={
            'obj_id': str(public_source_two_groups.id),
            'observed_at': str(datetime.datetime.now()),
            'instrument_id': lris.id,
            'wavelengths': [664, 665, 666],
            'fluxes': [234.2, 232.1, 235.3],
            'group_ids': [public_group2.id],
        },
        token=upload_data_token,
    )
    assert status == 200
    assert data['status'] == 'success'

    spectrum_id = data['data']['id']
    status, data = api('GET', f'spectrum/{spectrum_id}', token=upload_data_token)
    assert status == 200
=======
def test_parse_integer_spectrum_ascii(upload_data_token):

    status, data = api(
        'POST',
        'spectrum/parse/ascii',
        data={'ascii': '4000 0.01\n4500 0.02\n5000 0.005\n5500 0.006\n6000 0.01\n'},
        token=upload_data_token,
    )

    assert status == 200
    assert data['status'] == 'success'

    for wave in data['data']['wavelengths']:
        assert isinstance(wave, float)
>>>>>>> 4c5f3d72
<|MERGE_RESOLUTION|>--- conflicted
+++ resolved
@@ -550,7 +550,6 @@
             assert data['status'] == 'error'
 
 
-<<<<<<< HEAD
 def test_token_user_post_to_foreign_group_and_retrieve(
     upload_data_token, public_source_two_groups, public_group2, lris
 ):
@@ -573,7 +572,8 @@
     spectrum_id = data['data']['id']
     status, data = api('GET', f'spectrum/{spectrum_id}', token=upload_data_token)
     assert status == 200
-=======
+
+
 def test_parse_integer_spectrum_ascii(upload_data_token):
 
     status, data = api(
@@ -587,5 +587,4 @@
     assert data['status'] == 'success'
 
     for wave in data['data']['wavelengths']:
-        assert isinstance(wave, float)
->>>>>>> 4c5f3d72
+        assert isinstance(wave, float)