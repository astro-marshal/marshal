--- conflicted
+++ resolved
@@ -584,24 +584,69 @@
     assert data["data"]["sources"][0]["id"] == obj_id1
 
 
-<<<<<<< HEAD
+def test_object_last_detected(
+    upload_data_token, view_only_token, public_source, ztf_camera, public_group
+):
+    # Some very high mjd to make this the latest point
+    # This is not a detection though
+    status, data = api(
+        'POST',
+        'photometry',
+        data={
+            'obj_id': str(public_source.id),
+            'mjd': 99999.0,
+            'instrument_id': ztf_camera.id,
+            'mag': None,
+            'magerr': None,
+            'limiting_mag': 22.3,
+            'magsys': 'ab',
+            'filter': 'ztfg',
+            'group_ids': [public_group.id],
+        },
+        token=upload_data_token,
+    )
+    assert status == 200
+    assert data['status'] == 'success'
+
+    # A high mjd, but lower than the first point
+    # Since this is a detection, it should be returned as "last_detected"
+    status, data = api(
+        'POST',
+        'photometry',
+        data={
+            'obj_id': str(public_source.id),
+            'mjd': 90000.0,
+            'instrument_id': ztf_camera.id,
+            'flux': 12.24,
+            'fluxerr': 0.031,
+            'zp': 25.0,
+            'magsys': 'ab',
+            'filter': 'ztfg',
+            'group_ids': [public_group.id],
+        },
+        token=upload_data_token,
+    )
+    assert status == 200
+    assert data['status'] == 'success'
+
+    status, data = api("GET", f"sources/{public_source.id}", token=view_only_token)
+    assert status == 200
+    assert data["status"] == "success"
+    assert (
+        data["data"]["last_detected"]
+        == arrow.get((90000.0 - 40_587) * 86400.0).isoformat()
+    )
+
+
 def test_source_photometry_summary_info(
     upload_data_token, view_only_token, public_source_no_data, ztf_camera, public_group
 ):
     pt1 = {"mjd": 58001.0, "flux": 13.24}
     pt2 = {"mjd": 58002.0, "flux": 15.24}
-=======
-def test_object_last_detected(
-    upload_data_token, view_only_token, public_source, ztf_camera, public_group
-):
-    # Some very high mjd to make this the latest point
-    # This is not a detection though
->>>>>>> c9a4f915
     status, data = api(
         'POST',
         'photometry',
         data={
-<<<<<<< HEAD
             'obj_id': str(public_source_no_data.id),
             'mjd': [pt1["mjd"], pt2["mjd"]],
             'instrument_id': ztf_camera.id,
@@ -613,22 +658,11 @@
             'ra': 264.1947917,
             'dec': [50.5478333, 50.5478333],
             'dec_unc': 0.2,
-=======
-            'obj_id': str(public_source.id),
-            'mjd': 99999.0,
-            'instrument_id': ztf_camera.id,
-            'mag': None,
-            'magerr': None,
-            'limiting_mag': 22.3,
-            'magsys': 'ab',
-            'filter': 'ztfg',
->>>>>>> c9a4f915
             'group_ids': [public_group.id],
         },
         token=upload_data_token,
     )
     assert status == 200
-<<<<<<< HEAD
     assert data["status"] == "success"
     assert len(data["data"]["ids"]) == 2
 
@@ -645,36 +679,4 @@
     assert data["data"]["last_detected_at"] == iso2
     assert data["data"]["last_detected_mag"] == mag2_ab
     assert data["data"]["peak_detected_at"] == iso1
-    assert data["data"]["peak_detected_mag"] == mag1_ab
-=======
-    assert data['status'] == 'success'
-
-    # A high mjd, but lower than the first point
-    # Since this is a detection, it should be returned as "last_detected"
-    status, data = api(
-        'POST',
-        'photometry',
-        data={
-            'obj_id': str(public_source.id),
-            'mjd': 90000.0,
-            'instrument_id': ztf_camera.id,
-            'flux': 12.24,
-            'fluxerr': 0.031,
-            'zp': 25.0,
-            'magsys': 'ab',
-            'filter': 'ztfg',
-            'group_ids': [public_group.id],
-        },
-        token=upload_data_token,
-    )
-    assert status == 200
-    assert data['status'] == 'success'
-
-    status, data = api("GET", f"sources/{public_source.id}", token=view_only_token)
-    assert status == 200
-    assert data["status"] == "success"
-    assert (
-        data["data"]["last_detected"]
-        == arrow.get((90000.0 - 40_587) * 86400.0).isoformat()
-    )
->>>>>>> c9a4f915
+    assert data["data"]["peak_detected_mag"] == mag1_ab