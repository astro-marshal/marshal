--- conflicted
+++ resolved
@@ -348,7 +348,74 @@
     )
 
 
-<<<<<<< HEAD
+def test_token_user_source_summary(
+    public_group, public_source, view_only_token_two_groups, public_group2
+):
+
+    now = datetime.utcnow().isoformat()
+
+    status, data = api(
+        "GET",
+        f"sources?saveSummary=true&group_ids={public_group.id}",
+        token=view_only_token_two_groups,
+    )
+    assert status == 200
+    assert "sources" in data['data']
+    sources = data['data']['sources']
+
+    assert len(sources) == 1
+    source = sources[0]
+    assert 'ra' not in source
+    assert 'dec' not in source
+
+    assert source['obj_id'] == public_source.id
+    assert source['group_id'] == public_group.id
+
+    status, data = api(
+        "GET",
+        f"sources?saveSummary=true&savedAfter={now}&group_ids={public_group.id}",
+        token=view_only_token_two_groups,
+    )
+    assert status == 200
+    assert "sources" in data['data']
+    sources = data['data']['sources']
+
+    assert len(sources) == 0
+
+    status, data = api(
+        "GET",
+        f"sources?saveSummary=true&group_ids={public_group2.id}",
+        token=view_only_token_two_groups,
+    )
+    assert status == 200
+    assert "sources" in data['data']
+    sources = data['data']['sources']
+    assert len(sources) == 0
+
+    status, data = api(
+        "GET",
+        f"sources?saveSummary=true&group_ids={public_group.id}&savedBefore={now}",
+        token=view_only_token_two_groups,
+    )
+    assert status == 200
+    assert "sources" in data['data']
+    sources = data['data']['sources']
+
+    assert len(sources) == 1
+    source = sources[0]
+
+    assert source['obj_id'] == public_source.id
+    assert source['group_id'] == public_group.id
+
+    # check the datetime formatting is properly validated
+    status, data = api(
+        "GET",
+        f"sources?saveSummary=true&group_ids={public_group.id}&savedBefore=2020-104-01T00:00:01.2412",
+        token=view_only_token_two_groups,
+    )
+    assert status == 400
+
+
 def test_sources_sorting(upload_data_token, view_only_token, public_group):
     obj_id = str(uuid.uuid4())
     obj_id2 = str(uuid.uuid4())
@@ -399,72 +466,4 @@
     assert data['data']['sources'][0]['id'] == obj_id2
     npt.assert_almost_equal(data['data']['sources'][0]['ra'], ra2)
     assert data['data']['sources'][1]['id'] == obj_id
-    npt.assert_almost_equal(data['data']['sources'][1]['ra'], ra1)
-=======
-def test_token_user_source_summary(
-    public_group, public_source, view_only_token_two_groups, public_group2
-):
-
-    now = datetime.utcnow().isoformat()
-
-    status, data = api(
-        "GET",
-        f"sources?saveSummary=true&group_ids={public_group.id}",
-        token=view_only_token_two_groups,
-    )
-    assert status == 200
-    assert "sources" in data['data']
-    sources = data['data']['sources']
-
-    assert len(sources) == 1
-    source = sources[0]
-    assert 'ra' not in source
-    assert 'dec' not in source
-
-    assert source['obj_id'] == public_source.id
-    assert source['group_id'] == public_group.id
-
-    status, data = api(
-        "GET",
-        f"sources?saveSummary=true&savedAfter={now}&group_ids={public_group.id}",
-        token=view_only_token_two_groups,
-    )
-    assert status == 200
-    assert "sources" in data['data']
-    sources = data['data']['sources']
-
-    assert len(sources) == 0
-
-    status, data = api(
-        "GET",
-        f"sources?saveSummary=true&group_ids={public_group2.id}",
-        token=view_only_token_two_groups,
-    )
-    assert status == 200
-    assert "sources" in data['data']
-    sources = data['data']['sources']
-    assert len(sources) == 0
-
-    status, data = api(
-        "GET",
-        f"sources?saveSummary=true&group_ids={public_group.id}&savedBefore={now}",
-        token=view_only_token_two_groups,
-    )
-    assert status == 200
-    assert "sources" in data['data']
-    sources = data['data']['sources']
-
-    assert len(sources) == 1
-    source = sources[0]
-
-    assert source['obj_id'] == public_source.id
-    assert source['group_id'] == public_group.id
-
-    # check the datetime formatting is properly validated
-    status, data = api(
-        "GET",
-        f"sources?saveSummary=true&group_ids={public_group.id}&savedBefore=2020-104-01T00:00:01.2412",
-        token=view_only_token_two_groups,
-    )
-    assert status == 400
->>>>>>> 6b64e811
+    npt.assert_almost_equal(data['data']['sources'][1]['ra'], ra1)