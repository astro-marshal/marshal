--- conflicted
+++ resolved
@@ -671,7 +671,60 @@
     assert data["data"]["candidates"][0]["id"] == obj_id1
 
 
-<<<<<<< HEAD
+def test_exclude_by_outdated_annotations(
+    annotation_token, view_only_token, public_group, public_candidate, public_candidate2
+):
+    status, data = api(
+        "GET",
+        "candidates",
+        params={"groupIDs": f"{public_group.id}"},
+        token=view_only_token,
+    )
+
+    assert status == 200
+    num_candidates = len(data["data"]["candidates"])
+
+    origin = str(uuid.uuid4())
+    t0 = datetime.datetime.now(datetime.timezone.utc)  # recall when it was created
+
+    # add an annotation from this origin
+    status, data = api(
+        "POST",
+        "annotation",
+        data={"obj_id": public_candidate.id, "origin": origin, "data": {'value1': 1}},
+        token=annotation_token,
+    )
+    assert status == 200
+
+    status, data = api(
+        "GET",
+        "candidates",
+        params={"groupIDs": f"{public_group.id}", "annotationExcludeOrigin": origin},
+        token=view_only_token,
+    )
+
+    assert status == 200
+    assert (
+        num_candidates == len(data["data"]["candidates"]) + 1
+    )  # should have one less candidate
+
+    status, data = api(
+        "GET",
+        "candidates",
+        params={
+            "groupIDs": f"{public_group.id}",
+            "annotationExcludeOrigin": origin,
+            "annotationExcludeOutdatedDate": str(t0 + datetime.timedelta(seconds=3)),
+        },
+        token=view_only_token,
+    )
+
+    assert status == 200
+    assert num_candidates == len(
+        data["data"]["candidates"]
+    )  # should now have all the original candidates
+
+
 def test_candidate_list_saved_to_all_selected_groups(
     upload_data_token_two_groups,
     view_only_token_two_groups,
@@ -1253,58 +1306,4 @@
             )
         )
         == 0
-    )
-=======
-def test_exclude_by_outdated_annotations(
-    annotation_token, view_only_token, public_group, public_candidate, public_candidate2
-):
-    status, data = api(
-        "GET",
-        "candidates",
-        params={"groupIDs": f"{public_group.id}"},
-        token=view_only_token,
-    )
-
-    assert status == 200
-    num_candidates = len(data["data"]["candidates"])
-
-    origin = str(uuid.uuid4())
-    t0 = datetime.datetime.now(datetime.timezone.utc)  # recall when it was created
-
-    # add an annotation from this origin
-    status, data = api(
-        "POST",
-        "annotation",
-        data={"obj_id": public_candidate.id, "origin": origin, "data": {'value1': 1}},
-        token=annotation_token,
-    )
-    assert status == 200
-
-    status, data = api(
-        "GET",
-        "candidates",
-        params={"groupIDs": f"{public_group.id}", "annotationExcludeOrigin": origin},
-        token=view_only_token,
-    )
-
-    assert status == 200
-    assert (
-        num_candidates == len(data["data"]["candidates"]) + 1
-    )  # should have one less candidate
-
-    status, data = api(
-        "GET",
-        "candidates",
-        params={
-            "groupIDs": f"{public_group.id}",
-            "annotationExcludeOrigin": origin,
-            "annotationExcludeOutdatedDate": str(t0 + datetime.timedelta(seconds=3)),
-        },
-        token=view_only_token,
-    )
-
-    assert status == 200
-    assert num_candidates == len(
-        data["data"]["candidates"]
-    )  # should now have all the original candidates
->>>>>>> 78338011
+    )