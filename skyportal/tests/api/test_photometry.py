from skyportal.tests import api
import numpy as np
import sncosmo


def test_token_user_post_get_photometry_data(upload_data_token, public_source,
                                             public_group, ztf_camera):
    status, data = api('POST', 'photometry',
                       data={'obj_id': str(public_source.id),
                             'mjd': 58000.,
                             'instrument_id': ztf_camera.id,
                             'flux': 12.24,
                             'fluxerr': 0.031,
                             'zp': 25.,
                             'magsys': 'ab',
                             'filter': 'ztfg',
                             'group_ids': [public_group.id]
                             },
                       token=upload_data_token)
    assert status == 200
    assert data['status'] == 'success'

    photometry_id = data['data']['ids'][0]
    status, data = api(
        'GET',
        f'photometry/{photometry_id}?format=flux',
        token=upload_data_token)
    assert status == 200
    assert data['status'] == 'success'

    assert data['data']['ra'] is None
    assert data['data']['dec'] is None
    assert data['data']['ra_unc'] is None
    assert data['data']['dec_unc'] is None

    np.testing.assert_allclose(data['data']['flux'],
                               12.24 * 10**(-0.4 * (25. - 23.9)))


def test_post_photometry_multiple_groups(upload_data_token_two_groups,
                                         public_source_two_groups, public_group,
                                         public_group2, ztf_camera):
    upload_data_token = upload_data_token_two_groups
    public_source = public_source_two_groups
    status, data = api('POST', 'photometry',
                       data={'obj_id': str(public_source.id),
                             'mjd': 58000.,
                             'instrument_id': ztf_camera.id,
                             'flux': 12.24,
                             'fluxerr': 0.031,
                             'zp': 25.,
                             'magsys': 'ab',
                             'filter': 'ztfg',
                             'group_ids': [public_group.id,
                                           public_group2.id]
                             },
                       token=upload_data_token)
    assert status == 200
    assert data['status'] == 'success'

    photometry_id = data['data']['ids'][0]
    status, data = api(
        'GET',
        f'photometry/{photometry_id}?format=flux',
        token=upload_data_token)
    assert status == 200
    assert data['status'] == 'success'

    assert data['data']['ra'] is None
    assert data['data']['dec'] is None
    assert data['data']['ra_unc'] is None
    assert data['data']['dec_unc'] is None

    np.testing.assert_allclose(data['data']['flux'],
                               12.24 * 10**(-0.4 * (25. - 23.9)))


def test_retrieve_photometry_group_membership_posted_by_other(
        upload_data_token_two_groups, view_only_token, public_source_two_groups,
        public_group, public_group2, ztf_camera
):
    upload_data_token = upload_data_token_two_groups
    public_source = public_source_two_groups
    status, data = api('POST', 'photometry',
                       data={'obj_id': str(public_source.id),
                             'mjd': 58000.,
                             'instrument_id': ztf_camera.id,
                             'flux': 12.24,
                             'fluxerr': 0.031,
                             'zp': 25.,
                             'magsys': 'ab',
                             'filter': 'ztfg',
                             'group_ids': [public_group.id,
                                           public_group2.id]
                             },
                       token=upload_data_token)
    assert status == 200
    assert data['status'] == 'success'

    photometry_id = data['data']['ids'][0]
    status, data = api(
        'GET',
        f'photometry/{photometry_id}?format=flux',
        token=view_only_token)
    assert status == 200
    assert data['status'] == 'success'

    assert data['data']['ra'] is None
    assert data['data']['dec'] is None
    assert data['data']['ra_unc'] is None
    assert data['data']['dec_unc'] is None

    np.testing.assert_allclose(data['data']['flux'],
                               12.24 * 10**(-0.4 * (25. - 23.9)))


def test_retrieve_photometry_error_group_membership_posted_by_other(
        upload_data_token_two_groups, view_only_token, public_source_two_groups,
        public_group, public_group2, ztf_camera
):
    upload_data_token = upload_data_token_two_groups
    public_source = public_source_two_groups
    status, data = api('POST', 'photometry',
                       data={'obj_id': str(public_source.id),
                             'mjd': 58000.,
                             'instrument_id': ztf_camera.id,
                             'flux': 12.24,
                             'fluxerr': 0.031,
                             'zp': 25.,
                             'magsys': 'ab',
                             'filter': 'ztfg',
                             'group_ids': [public_group2.id]
                             },
                       token=upload_data_token)
    assert status == 200
    assert data['status'] == 'success'

    photometry_id = data['data']['ids'][0]
    status, data = api(
        'GET',
        f'photometry/{photometry_id}?format=flux',
        token=view_only_token)
    # `view_only_token only` belongs to `public_group`, not `public_group2`
    assert status == 400
    assert data['status'] == 'error'
    assert "Insufficient permissions" in data['message']


def test_post_photometry_unaccessed_group(upload_data_token,
                                          public_source, public_group,
                                          public_group2, ztf_camera):
    status, data = api('POST', 'photometry',
                       data={'obj_id': str(public_source.id),
                             'mjd': 58000.,
                             'instrument_id': ztf_camera.id,
                             'flux': 12.24,
                             'fluxerr': 0.031,
                             'zp': 25.,
                             'magsys': 'ab',
                             'filter': 'ztfg',
                             'group_ids': [public_group.id,
                                           public_group2.id]
                             },
                       token=upload_data_token)
    assert status == 400
    assert data['status'] == 'error'
    assert "Cannot upload photometry to groups" in data["message"]


def test_cannot_post_photometry_no_groups(upload_data_token,
                                          public_source, public_group, ztf_camera):
    status, data = api('POST', 'photometry',
                       data={'obj_id': str(public_source.id),
                             'mjd': 58000.,
                             'instrument_id': ztf_camera.id,
                             'flux': 12.24,
                             'fluxerr': 0.031,
                             'zp': 25.,
                             'magsys': 'ab',
                             'filter': 'ztfg',
                             },
                       token=upload_data_token)
    assert status == 400
    assert data['status'] == 'error'
    assert "group_ids" in data["message"]


def test_cannot_post_photometry_empty_groups_list(upload_data_token,
                                                  public_source, public_group, ztf_camera):
    status, data = api('POST', 'photometry',
                       data={'obj_id': str(public_source.id),
                             'mjd': 58000.,
                             'instrument_id': ztf_camera.id,
                             'flux': 12.24,
                             'fluxerr': 0.031,
                             'zp': 25.,
                             'magsys': 'ab',
                             'filter': 'ztfg',
                             'group_ids': []
                             },
                       token=upload_data_token)
    assert status == 400
    assert data['status'] == 'error'
    assert "Invalid group_ids field" in data["message"]


def test_token_user_post_mag_photometry_data_and_convert(upload_data_token,
                                                         public_source,
                                                         ztf_camera,
                                                         public_group):

    status, data = api('POST', 'photometry',
                       data={'obj_id': str(public_source.id),
                             'mjd': 58000.,
                             'instrument_id': ztf_camera.id,
                             'mag': 21.,
                             'magerr': 0.2,
                             'limiting_mag': 22.3,
                             'magsys': 'vega',
                             'filter': 'ztfg',
                             'group_ids': [public_group.id]
                             },
                       token=upload_data_token)
    assert status == 200
    assert data['status'] == 'success'

    photometry_id = data['data']['ids'][0]
    status, data = api(
        'GET',
        f'photometry/{photometry_id}?format=flux',
        token=upload_data_token)
    assert status == 200
    assert data['status'] == 'success'

    ab = sncosmo.get_magsystem('ab')
    vega = sncosmo.get_magsystem('vega')
    correction = 2.5 * np.log10(vega.zpbandflux('ztfg') / ab.zpbandflux('ztfg'))

    np.testing.assert_allclose(data['data']['flux'],
                               10**(-0.4 * (21. - correction - 23.9)))

    np.testing.assert_allclose(data['data']['fluxerr'],
                               0.2 / (2.5 / np.log(10)) * data['data']['flux'])

    status, data = api(
        'GET',
        f'photometry/{photometry_id}',
        token=upload_data_token)
    assert status == 200
    assert data['status'] == 'success'

    np.testing.assert_allclose(data['data']['mag'],
                               21. - correction)

    np.testing.assert_allclose(data['data']['magerr'],
                               0.2)


def test_token_user_post_and_get_different_systems_mag(upload_data_token,
                                                       public_source,
                                                       ztf_camera,
                                                       public_group):

    status, data = api('POST', 'photometry',
                       data={'obj_id': str(public_source.id),
                             'mjd': 58000.,
                             'instrument_id': ztf_camera.id,
                             'mag': 21.,
                             'magerr': 0.2,
                             'limiting_mag': 22.3,
                             'magsys': 'vega',
                             'filter': 'ztfg',
                             'group_ids': [public_group.id]
                             },
                       token=upload_data_token)
    assert status == 200
    assert data['status'] == 'success'

    photometry_id = data['data']['ids'][0]
    status, data = api(
        'GET',
        f'photometry/{photometry_id}?format=mag&magsys=vega',
        token=upload_data_token)
    assert status == 200
    assert data['status'] == 'success'
    assert data['data']['magsys'] == 'vega'

    ab = sncosmo.get_magsystem('ab')
    vega = sncosmo.get_magsystem('vega')
    correction = 2.5 * np.log10(vega.zpbandflux('ztfg') / ab.zpbandflux('ztfg'))

    np.testing.assert_allclose(data['data']['mag'], 21.)
    np.testing.assert_allclose(data['data']['magerr'], 0.2)
    np.testing.assert_allclose(data['data']['limiting_mag'], 22.3)

    status, data = api(
        'GET',
        f'photometry/{photometry_id}?format=mag&magsys=ab',
        token=upload_data_token)
    assert status == 200
    assert data['status'] == 'success'

    np.testing.assert_allclose(data['data']['mag'], 21. - correction)
    np.testing.assert_allclose(data['data']['magerr'], 0.2)
    np.testing.assert_allclose(data['data']['limiting_mag'], 22.3 - correction)


def test_token_user_post_and_get_different_systems_flux(upload_data_token,
                                                        public_source,
                                                        ztf_camera,
                                                        public_group):

    status, data = api('POST', 'photometry',
                       data={'obj_id': str(public_source.id),
                             'mjd': 58000.,
                             'instrument_id': ztf_camera.id,
                             'mag': 21.,
                             'magerr': 0.2,
                             'limiting_mag': 22.3,
                             'magsys': 'vega',
                             'filter': 'ztfg',
                             'group_ids': [public_group.id]
                             },
                       token=upload_data_token)
    assert status == 200
    assert data['status'] == 'success'

    photometry_id = data['data']['ids'][0]
    status, data = api(
        'GET',
        f'photometry/{photometry_id}?format=flux&magsys=vega',
        token=upload_data_token)
    assert status == 200
    assert data['status'] == 'success'

    ab = sncosmo.get_magsystem('ab')
    vega = sncosmo.get_magsystem('vega')
    correction = 2.5 * np.log10(vega.zpbandflux('ztfg') / ab.zpbandflux('ztfg'))

    np.testing.assert_allclose(data['data']['flux'], 10**(-0.4 * (21 - correction - 23.9)))
    np.testing.assert_allclose(data['data']['fluxerr'], 0.2 / (2.5 / np.log(10)) * data['data']['flux'])
    np.testing.assert_allclose(data['data']['zp'], 23.9 + correction)

    status, data = api(
        'GET',
        f'photometry/{photometry_id}?format=flux&magsys=ab',
        token=upload_data_token)
    assert status == 200
    assert data['status'] == 'success'

    np.testing.assert_allclose(data['data']['flux'], 10**(-0.4 * (21 - correction - 23.9)))
    np.testing.assert_allclose(data['data']['fluxerr'], 0.2 / (2.5 / np.log(10)) * data['data']['flux'])
    np.testing.assert_allclose(data['data']['zp'], 23.9)


def test_token_user_mixed_photometry_post(upload_data_token, public_source,
                                          ztf_camera, public_group):

    status, data = api('POST', 'photometry',
                       data={'obj_id': str(public_source.id),
                             'mjd': 58000.,
                             'instrument_id': ztf_camera.id,
                             'mag': 21.,
                             'magerr': [0.2, 0.1],
                             'limiting_mag': 22.3,
                             'magsys': 'ab',
                             'filter': 'ztfg',
                             'group_ids': [public_group.id]
                             },
                       token=upload_data_token)
    assert status == 200
    assert data['status'] == 'success'

    photometry_id = data['data']['ids'][1]
    status, data = api(
        'GET',
        f'photometry/{photometry_id}?format=flux',
        token=upload_data_token)
    assert status == 200
    assert data['status'] == 'success'

    np.testing.assert_allclose(data['data']['flux'],
                               10**(-0.4 * (21. - 23.9)))

    np.testing.assert_allclose(data['data']['fluxerr'],
                               0.1 / (2.5 / np.log(10)) * data['data']['flux'])

    # should fail as len(mag) != len(magerr)
    status, data = api('POST', 'photometry',
                       data={'obj_id': str(public_source.id),
                             'mjd': 58000.,
                             'instrument_id': ztf_camera.id,
                             'mag': [21.],
                             'magerr': [0.2, 0.1],
                             'limiting_mag': 22.3,
                             'magsys': 'ab',
                             'filter': 'ztfg',
                             'group_ids': [public_group.id]
                             },
                       token=upload_data_token)
    assert status == 400
    assert data['status'] == 'error'


def test_token_user_mixed_mag_none_photometry_post(upload_data_token, public_source,
                                                   ztf_camera, public_group):

    status, data = api('POST', 'photometry',
                       data={'obj_id': str(public_source.id),
                             'mjd': 58000.,
                             'instrument_id': ztf_camera.id,
                             'mag': None,
                             'magerr': [0.2, 0.1],
                             'limiting_mag': 22.3,
                             'magsys': 'ab',
                             'filter': 'ztfg',
                             'group_ids': [public_group.id]
                             },
                       token=upload_data_token)
    assert status == 400
    assert data['status'] == 'error'

    status, data = api('POST', 'photometry',
                       data={'obj_id': str(public_source.id),
                             'mjd': 58000.,
                             'instrument_id': ztf_camera.id,
                             'mag': [21.3, None],
                             'magerr': [0.2, 0.1],
                             'limiting_mag': 22.3,
                             'magsys': 'ab',
                             'filter': 'ztfg',
                             'group_ids': [public_group.id]
                             },
                       token=upload_data_token)
    assert status == 400
    assert data['status'] == 'error'

    status, data = api('POST', 'photometry',
                       data={'obj_id': str(public_source.id),
                             'mjd': 58000.,
                             'instrument_id': ztf_camera.id,
                             'mag': [21.3, None],
                             'magerr': [None, 0.1],
                             'limiting_mag': 22.3,
                             'magsys': 'ab',
                             'filter': 'ztfg',
                             'group_ids': [public_group.id]
                             },
                       token=upload_data_token)
    assert status == 400
    assert data['status'] == 'error'


def test_token_user_post_photometry_limits(upload_data_token, public_source,
                                           ztf_camera, public_group):

    status, data = api('POST', 'photometry',
                       data={'obj_id': str(public_source.id),
                             'mjd': 58000.,
                             'instrument_id': ztf_camera.id,
                             'mag': None,
                             'magerr': None,
                             'limiting_mag': 22.3,
                             'magsys': 'ab',
                             'filter': 'ztfg',
                             'group_ids': [public_group.id]
                             },
                       token=upload_data_token)
    assert status == 200
    assert data['status'] == 'success'

    photometry_id = data['data']['ids'][0]
    status, data = api(
        'GET',
        f'photometry/{photometry_id}?format=flux',
        token=upload_data_token)
    assert status == 200
    assert data['status'] == 'success'

    assert data['data']['flux'] == None
    np.testing.assert_allclose(data['data']['fluxerr'],
                               10**(-0.4 * (22.3 - 23.9)) / 5)

    status, data = api('POST', 'photometry',
                       data={'obj_id': str(public_source.id),
                             'mjd': 58000.,
                             'instrument_id': ztf_camera.id,
                             'flux': None,
                             'fluxerr': 0.031,
                             'zp': 25.,
                             'magsys': 'ab',
                             'filter': 'ztfg',
                             'group_ids': [public_group.id]
                             },
                       token=upload_data_token)
    assert status == 200
    assert data['status'] == 'success'

    photometry_id = data['data']['ids'][0]
    status, data = api(
        'GET',
        f'photometry/{photometry_id}?format=flux',
        token=upload_data_token)
    assert status == 200
    assert data['status'] == 'success'

    assert data['data']['flux'] == None
    np.testing.assert_allclose(data['data']['fluxerr'],
                               0.031 * 10**(-0.4 * (25. - 23.9)))


def test_token_user_post_invalid_filter(upload_data_token, public_source,
                                        ztf_camera, public_group):

    status, data = api('POST', 'photometry',
                       data={'obj_id': str(public_source.id),
                             'mjd': 58000.,
                             'instrument_id': ztf_camera.id,
                             'mag': None,
                             'magerr': None,
                             'limiting_mag': 22.3,
                             'magsys': 'ab',
                             'filter': 'bessellv',
                             'group_ids': [public_group.id]
                             },
                       token=upload_data_token)
    assert status == 400
    assert data['status'] == 'error'


def test_token_user_post_photometry_data_series(upload_data_token, public_source,
                                                ztf_camera, public_group):
    # valid request
    status, data = api(
        'POST',
        'photometry',
        data={'obj_id': str(public_source.id),
              'mjd': [58000., 58001., 58002.],
              'instrument_id': ztf_camera.id,
              'flux': [12.24, 15.24, 12.24],
              'fluxerr': [0.031, 0.029, 0.030],
              'filter': ['ztfg', 'ztfg', 'ztfg'],
              'zp': [25., 30., 21.2],
              'magsys': ['ab', 'ab', 'ab'],
              'ra': 264.1947917,
              'dec': [50.5478333, 50.5478333 + 0.00001, 50.5478333],
              'dec_unc': 0.2,
              'group_ids': [public_group.id]
              },
        token=upload_data_token)
    assert status == 200
    assert data['status'] == 'success'
    assert len(data['data']['ids']) == 3

    photometry_id = data['data']['ids'][1]
    status, data = api(
        'GET',
        f'photometry/{photometry_id}?format=flux',
        token=upload_data_token)
    assert status == 200
    assert data['status'] == 'success'
    assert np.allclose(data['data']['flux'],
                       15.24 * 10**(-0.4 * (30 - 23.9)))

    assert np.allclose(data['data']['dec'],
                       50.5478333 + 0.00001)

    assert np.allclose(data['data']['dec_unc'], 0.2)
    assert data['data']['ra_unc'] is None

    # invalid request
    status, data = api(
        'POST',
        'photometry',
        data=[{'obj_id': str(public_source.id),
               'mjd': 58000,
               'instrument_id': ztf_camera.id,
               'flux': 12.24,
               'fluxerr': 0.031,
               'filter': 'ztfg',
               'zp': 25.,
               'magsys': 'ab',
               'group_ids': [public_group.id]},
              {'obj_id': str(public_source.id),
               'mjd': 58001,
               'instrument_id': ztf_camera.id,
               'flux': 15.24,
               'fluxerr': 0.031,
               'filter': 'ztfg',
               'zp': 30.,
               'magsys': 'ab',
               'group_ids': [public_group.id]},
              {'obj_id': str(public_source.id),
               'mjd': 58002,
               'instrument_id': ztf_camera.id,
               'flux': 12.24,
               'fluxerr': 0.031,
               'filter': 'ztfg',
               'zp': 21.2,
               'magsys': 'vega',
               'group_ids': [public_group.id]}],
        token=upload_data_token)

    assert status == 400
    assert data['status'] == 'error'


def test_post_photometry_no_access_token(view_only_token, public_source,
                                         ztf_camera, public_group):
    status, data = api('POST', 'photometry',
                       data={'obj_id': str(public_source.id),
                             'mjd': 58000.,
                             'instrument_id': ztf_camera.id,
                             'flux': 12.24,
                             'fluxerr': 0.031,
                             'zp': 25.,
                             'magsys': 'ab',
                             'filter': 'ztfg',
                             'group_ids': [public_group.id]
                             },
                       token=view_only_token)
    assert status == 400
    assert data['status'] == 'error'


def test_token_user_update_photometry(upload_data_token,
                                      manage_sources_token,
                                      public_source, ztf_camera,
                                      public_group):
    status, data = api('POST', 'photometry',
                       data={'obj_id': str(public_source.id),
                             'mjd': 58000.,
                             'instrument_id': ztf_camera.id,
                             'flux': 12.24,
                             'fluxerr': 0.031,
                             'zp': 25.,
                             'magsys': 'ab',
                             'filter': 'ztfi',
                             'group_ids': [public_group.id]
                             },
                       token=upload_data_token)
    assert status == 200
    assert data['status'] == 'success'

    photometry_id = data['data']['ids'][0]
    status, data = api(
        'GET',
        f'photometry/{photometry_id}?format=flux',
        token=upload_data_token)
    assert status == 200
    assert data['status'] == 'success'
    np.testing.assert_allclose(data['data']['flux'],
                               12.24 * 10**(-0.4 * (25 - 23.9)))

    status, data = api(
        'PUT',
        f'photometry/{photometry_id}',
        data={'obj_id': str(public_source.id),
              'flux': 11.0,
              'mjd': 58000.,
              'instrument_id': ztf_camera.id,
              'fluxerr': 0.031,
              'zp': 25.,
              'magsys': 'ab',
              'filter': 'ztfi'
              },
        token=manage_sources_token)
    assert status == 200
    assert data['status'] == 'success'

    status, data = api(
        'GET',
        f'photometry/{photometry_id}?format=flux',
        token=upload_data_token)
    np.testing.assert_allclose(data['data']['flux'],
                               11.0 * 10**(-0.4 * (25 - 23.9)))


def test_token_user_update_photometry_groups(upload_data_token_two_groups,
                                             manage_sources_token_two_groups,
                                             public_source_two_groups, ztf_camera,
                                             public_group, public_group2,
                                             view_only_token):
    upload_data_token = upload_data_token_two_groups
    manage_sources_token = manage_sources_token_two_groups
    public_source = public_source_two_groups

    status, data = api('POST', 'photometry',
                       data={'obj_id': str(public_source.id),
                             'mjd': 58000.,
                             'instrument_id': ztf_camera.id,
                             'flux': 12.24,
                             'fluxerr': 0.031,
                             'zp': 25.,
                             'magsys': 'ab',
                             'filter': 'ztfi',
                             'group_ids': [public_group.id,
                                           public_group2.id]
                             },
                       token=upload_data_token)
    assert status == 200
    assert data['status'] == 'success'

    photometry_id = data['data']['ids'][0]
    status, data = api(
        'GET',
        f'photometry/{photometry_id}?format=flux',
        token=view_only_token)
    assert status == 200
    assert data['status'] == 'success'

    status, data = api(
        'PUT',
        f'photometry/{photometry_id}',
        data={'obj_id': str(public_source.id),
              'flux': 11.0,
              'mjd': 58000.,
              'instrument_id': ztf_camera.id,
              'fluxerr': 0.031,
              'zp': 25.,
              'magsys': 'ab',
              'filter': 'ztfi',
              'group_ids': [public_group2.id]
              },
        token=manage_sources_token)
    assert status == 200
    assert data['status'] == 'success'

    status, data = api(
        'GET',
        f'photometry/{photometry_id}?format=flux',
        token=view_only_token)
    assert status == 400
    assert data['status'] == 'error'
    assert "Insufficient permissions" in data["message"]


def test_delete_photometry_data(upload_data_token, manage_sources_token,
                                public_source, ztf_camera, public_group):
    status, data = api('POST', 'photometry',
                       data={'obj_id': str(public_source.id),
                             'mjd': 58000.,
                             'instrument_id': ztf_camera.id,
                             'flux': 12.24,
                             'fluxerr': 0.031,
                             'zp': 25.,
                             'magsys': 'ab',
                             'filter': 'ztfi',
                             'group_ids': [public_group.id],
                             },
                       token=upload_data_token)
    assert status == 200
    assert data['status'] == 'success'

    photometry_id = data['data']['ids'][0]
    status, data = api(
        'GET',
        f'photometry/{photometry_id}?format=flux',
        token=upload_data_token)
    assert status == 200
    assert data['status'] == 'success'
    np.testing.assert_allclose(data['data']['flux'],
                               12.24 * 10 ** (-0.4 * (25 - 23.9)))

    status, data = api(
        'DELETE',
        f'photometry/{photometry_id}',
        token=manage_sources_token)
    assert status == 200

    status, data = api(
        'GET',
        f'photometry/{photometry_id}?format=flux',
        token=upload_data_token)
    assert status == 400


def test_token_user_retrieving_source_photometry_and_convert(view_only_token, public_source):
    status, data = api('GET', f'sources/{public_source.id}/photometry?format=flux&magsys=ab',
                       token=view_only_token)
    assert status == 200
    assert data['status'] == 'success'
    assert isinstance(data['data'], list)
    assert 'mjd' in data['data'][0]
    assert 'ra_unc' in data['data'][0]

    mag1_ab = -2.5 * np.log10(data['data'][0]['flux']) + data['data'][0]['zp']
    magerr1_ab = 2.5 / np.log(10) * data['data'][0]['fluxerr'] / data['data'][0]['flux']

    maglast_ab = -2.5 * np.log10(data['data'][-1]['flux']) + data['data'][-1]['zp']
    magerrlast_ab = 2.5 / np.log(10) * data['data'][-1]['fluxerr'] / data['data'][-1]['flux']

    status, data = api('GET', f'sources/{public_source.id}/photometry?format=mag&magsys=ab',
                       token=view_only_token)
    assert status == 200
    assert data['status'] == 'success'

    assert np.allclose(mag1_ab, data['data'][0]['mag'])
    assert np.allclose(magerr1_ab, data['data'][0]['magerr'])

    assert np.allclose(maglast_ab, data['data'][-1]['mag'])
    assert np.allclose(magerrlast_ab, data['data'][-1]['magerr'])

    status, data = api('GET', f'sources/{public_source.id}/photometry?format=flux&magsys=vega',
                       token=view_only_token)

    mag1_vega = -2.5 * np.log10(data['data'][0]['flux']) + data['data'][0]['zp']
    magerr1_vega = 2.5 / np.log(10) * data['data'][0]['fluxerr'] / data['data'][0]['flux']

    maglast_vega = -2.5 * np.log10(data['data'][-1]['flux']) + data['data'][-1]['zp']
    magerrlast_vega = 2.5 / np.log(10) * data['data'][-1]['fluxerr'] / data['data'][-1]['flux']

    assert status == 200
    assert data['status'] == 'success'

    ab = sncosmo.get_magsystem('ab')
    vega = sncosmo.get_magsystem('vega')
    vega_to_ab = {
        filter: 2.5 * np.log10(ab.zpbandflux(filter) / vega.zpbandflux(filter))
        for filter in ['ztfg', 'ztfr', 'ztfi']
    }

    assert np.allclose(mag1_ab, mag1_vega + vega_to_ab[data['data'][0]['filter']])
    assert np.allclose(magerr1_ab, magerr1_vega)

    assert np.allclose(maglast_ab, maglast_vega + vega_to_ab[data['data'][-1]['filter']])
    assert np.allclose(magerrlast_ab, magerrlast_vega)


def test_token_user_retrieve_null_photometry(upload_data_token, public_source,
<<<<<<< HEAD
                                             ztf_camera):
=======
                                             ztf_camera, public_group):
>>>>>>> e6aa8be2

    status, data = api('POST', 'photometry',
                       data={'obj_id': str(public_source.id),
                             'mjd': 58000.,
                             'instrument_id': ztf_camera.id,
                             'mag': None,
                             'magerr': None,
                             'limiting_mag': 22.3,
                             'magsys': 'ab',
<<<<<<< HEAD
                             'filter': 'ztfg'
=======
                             'filter': 'ztfg',
                             'group_ids': [public_group.id]
>>>>>>> e6aa8be2
                             },
                       token=upload_data_token)
    assert status == 200
    assert data['status'] == 'success'

    photometry_id = data['data']['ids'][0]
    status, data = api(
        'GET',
        f'photometry/{photometry_id}?format=flux',
        token=upload_data_token)
    assert status == 200
    assert data['status'] == 'success'
    assert data['data']['flux'] is None

    np.testing.assert_allclose(data['data']['fluxerr'], 10**(-0.4 * (22.3 - 23.9)) / 5.)

    status, data = api(
        'GET',
        f'photometry/{photometry_id}?format=mag',
        token=upload_data_token)
    assert status == 200
    assert data['status'] == 'success'
    assert data['data']['mag'] is None
<<<<<<< HEAD
    assert data['data']['magerr'] is None
=======
    assert data['data']['magerr'] is None


def test_token_user_big_post(upload_data_token, public_source, ztf_camera,
                             public_group):

    status, data = api('POST', 'photometry',
                       data={
                           'obj_id': str(public_source.id),
                           'mjd': [58000 + i for i in range(50000)],
                           'instrument_id': ztf_camera.id,
                           'mag': np.random.uniform(low=18, high=22, size=50000).tolist(),
                           'magerr': np.random.uniform(low=0.1, high=0.3, size=50000).tolist(),
                           'limiting_mag': 22.3,
                           'magsys': 'ab',
                           'filter': 'ztfg',
                           'group_ids': [public_group.id]
                       },
                       token=upload_data_token)
    assert status == 200
    assert data['status'] == 'success'
>>>>>>> e6aa8be2
<|MERGE_RESOLUTION|>--- conflicted
+++ resolved
@@ -828,11 +828,7 @@
 
 
 def test_token_user_retrieve_null_photometry(upload_data_token, public_source,
-<<<<<<< HEAD
-                                             ztf_camera):
-=======
                                              ztf_camera, public_group):
->>>>>>> e6aa8be2
 
     status, data = api('POST', 'photometry',
                        data={'obj_id': str(public_source.id),
@@ -842,12 +838,8 @@
                              'magerr': None,
                              'limiting_mag': 22.3,
                              'magsys': 'ab',
-<<<<<<< HEAD
-                             'filter': 'ztfg'
-=======
-                             'filter': 'ztfg',
-                             'group_ids': [public_group.id]
->>>>>>> e6aa8be2
+                             'filter': 'ztfg',
+                             'group_ids': [public_group.id]
                              },
                        token=upload_data_token)
     assert status == 200
@@ -871,9 +863,6 @@
     assert status == 200
     assert data['status'] == 'success'
     assert data['data']['mag'] is None
-<<<<<<< HEAD
-    assert data['data']['magerr'] is None
-=======
     assert data['data']['magerr'] is None
 
 
@@ -894,5 +883,4 @@
                        },
                        token=upload_data_token)
     assert status == 200
-    assert data['status'] == 'success'
->>>>>>> e6aa8be2
+    assert data['status'] == 'success'