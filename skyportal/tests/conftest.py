--- conflicted
+++ resolved
@@ -20,11 +20,8 @@
     UserFactory,
     FilterFactory,
     InstrumentFactory,
-<<<<<<< HEAD
     ObservingRunFactory,
     TelescopeFactory
-=======
->>>>>>> e6aa8be2
 )
 from skyportal.model_util import create_token
 from skyportal.models import DBSession, Source, Candidate, Role
