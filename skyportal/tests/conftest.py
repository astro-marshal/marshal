"""Test fixture configuration."""

import pytest
import os
import uuid
import pathlib
from psycopg2 import OperationalError
from baselayer.app import models
from baselayer.app.config import load_config
from baselayer.app.test_util import (
    driver,
    MyCustomWebDriver,
    set_server_url,
    reset_state,
)
from skyportal.tests.fixtures import (
    TMP_DIR,
    ObjFactory,
    GroupFactory,
    UserFactory,
    FilterFactory,
<<<<<<< HEAD
    InstrumentFactory,
    TelescopeFactory
)
from skyportal.model_util import create_token
from skyportal.models import DBSession, Source, Candidate, Role
import astroplan
=======
    InstrumentFactory
)
from skyportal.model_util import create_token
from skyportal.models import DBSession, Source, Candidate, Role
>>>>>>> ecc61cbf


print("Loading test configuration from _test_config.yaml")
basedir = pathlib.Path(os.path.dirname(__file__))
cfg = load_config([(basedir / "../../test_config.yaml").absolute()])
set_server_url(f'http://localhost:{cfg["ports.app"]}')
print("Setting test database to:", cfg["database"])
models.init_db(**cfg["database"])


@pytest.fixture()
def public_group():
    return GroupFactory()


@pytest.fixture()
def public_filter(public_group):
    return FilterFactory(group=public_group)


@pytest.fixture()
def public_source(public_group):
    obj = ObjFactory()
    DBSession.add(Source(obj_id=obj.id, group_id=public_group.id))
    DBSession.commit()
    return obj


@pytest.fixture()
def public_candidate(public_filter):
    obj = ObjFactory()
    DBSession.add(Candidate(obj=obj, filter=public_filter))
    DBSession.commit()
    return obj

@pytest.fixture()
def ztf_camera():
    return InstrumentFactory()


@pytest.fixture()
def red_transients_group(group_admin_user, view_only_user):
    return GroupFactory(name=f'red transients-{uuid.uuid4().hex}',
                        users=[group_admin_user,
                               view_only_user])

@pytest.fixture()
def ztf_camera():
    return InstrumentFactory()


@pytest.fixture()
def keck1_telescope():
    observer = astroplan.Observer.at_site('Keck')
    return TelescopeFactory(name='Keck I Telescope',
                            nickname='Keck1',
                            lat=observer.location.lat.to('deg').value,
                            lon=observer.location.lon.to('deg').value,
                            elevation=observer.location.height.to('m').value,
                            diameter=10.)


@pytest.fixture()
def lris(keck1_telescope):
    return InstrumentFactory(name='LRIS', type='imaging spectrograph',
                             robotic=False, telescope=keck1_telescope,
                             band='Optical', filters=['sdssu', 'sdssg',
                                                      'sdssr', 'sdssi',
                                                      'sdssz', 'bessellux',
                                                      'bessellv', 'bessellb',
                                                      'bessellr', 'besselli'])

@pytest.fixture()
def private_source():
    return ObjFactory()


@pytest.fixture()
def user(public_group):
    return UserFactory(
        groups=[public_group], roles=[models.Role.query.get("Full user")]
    )


@pytest.fixture()
def view_only_user(public_group):
    return UserFactory(
        groups=[public_group], roles=[models.Role.query.get("View only")]
    )


@pytest.fixture()
def group_admin_user(public_group):
    return UserFactory(
        groups=[public_group], roles=[models.Role.query.get("Group admin")]
    )


@pytest.fixture()
def super_admin_user(public_group):
    return UserFactory(
        groups=[public_group], roles=[models.Role.query.get("Super admin")]
    )


@pytest.fixture()
def view_only_token(user):
    token_id = create_token(
        permissions=[], created_by_id=user.id, name=str(uuid.uuid4())
    )
    return token_id


@pytest.fixture()
def manage_sources_token(group_admin_user):
    token_id = create_token(
        permissions=["Manage sources"],
        created_by_id=group_admin_user.id,
        name=str(uuid.uuid4()),
    )
    return token_id


@pytest.fixture()
def upload_data_token(user):
    token_id = create_token(
        permissions=["Upload data"], created_by_id=user.id, name=str(uuid.uuid4())
    )
    return token_id


@pytest.fixture()
def manage_groups_token(super_admin_user):
    token_id = create_token(
        permissions=["Manage groups"],
        created_by_id=super_admin_user.id,
        name=str(uuid.uuid4()),
    )
    return token_id


@pytest.fixture()
def manage_users_token(super_admin_user):
    token_id = create_token(
        permissions=["Manage users"],
        created_by_id=super_admin_user.id,
        name=str(uuid.uuid4()),
    )
    return token_id


@pytest.fixture()
def super_admin_token(super_admin_user):
    role = Role.query.get('Super admin')
    token_id = create_token(
        permissions=[a.id for a in role.acls],
        created_by_id=super_admin_user.id,
        name=str(uuid.uuid4()),
    )
    return token_id


@pytest.fixture()
def comment_token(user):
    token_id = create_token(
        permissions=["Comment"], created_by_id=user.id, name=str(uuid.uuid4())
    )
    return token_id<|MERGE_RESOLUTION|>--- conflicted
+++ resolved
@@ -19,19 +19,12 @@
     GroupFactory,
     UserFactory,
     FilterFactory,
-<<<<<<< HEAD
     InstrumentFactory,
     TelescopeFactory
 )
 from skyportal.model_util import create_token
 from skyportal.models import DBSession, Source, Candidate, Role
 import astroplan
-=======
-    InstrumentFactory
-)
-from skyportal.model_util import create_token
-from skyportal.models import DBSession, Source, Candidate, Role
->>>>>>> ecc61cbf
 
 
 print("Loading test configuration from _test_config.yaml")
