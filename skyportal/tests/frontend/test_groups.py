--- conflicted
+++ resolved
@@ -67,11 +67,7 @@
     el_input.clear()
     ActionChains(driver).move_to_element(el_input).click().send_keys(
         user_no_groups.username
-<<<<<<< HEAD
-    ).pause(1).send_keys(Keys.ENTER).pause(1).perform()
-=======
     ).pause(1).send_keys(Keys.ENTER).perform()
->>>>>>> 94532ed1
     driver.click_xpath('//input[@type="checkbox"]')
     driver.click_xpath('//input[@value="Add user"]')
     driver.wait_for_xpath(f'//a[contains(.,"{user_no_groups.username}")]')
@@ -99,11 +95,7 @@
     el_input.clear()
     ActionChains(driver).move_to_element(el_input).click().send_keys(
         user_no_groups.username
-<<<<<<< HEAD
-    ).pause(1).send_keys(Keys.ENTER).pause(1).perform()
-=======
     ).pause(1).send_keys(Keys.ENTER).perform()
->>>>>>> 94532ed1
     driver.click_xpath('//input[@value="Add user"]')
     driver.wait_for_xpath(f'//a[contains(.,"{user_no_groups.username}")]')
     assert (
@@ -128,11 +120,7 @@
     el_input.clear()
     ActionChains(driver).move_to_element(el_input).click().send_keys(
         new_username
-<<<<<<< HEAD
-    ).pause(1).send_keys(Keys.ENTER).pause(1).perform()
-=======
     ).pause(1).send_keys(Keys.ENTER).perform()
->>>>>>> 94532ed1
     driver.click_xpath('//input[@value="Add user"]')
     driver.click_xpath('//span[text()="Confirm"]')
     if cfg["invitations.enabled"]:  # If invites are disabled, we won't see this notif.
