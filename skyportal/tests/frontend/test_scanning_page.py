import uuid
import datetime
import pytest

from skyportal.tests import api

from tdtax import taxonomy, __version__


@pytest.mark.flaky(reruns=2)
def test_candidate_group_filtering(
    driver,
    user,
    public_candidate,
    public_filter,
    public_group,
    upload_data_token,
    super_admin_token,
):
    candidate_id = str(uuid.uuid4())
    for i in range(5):
        status, data = api(
            "POST",
            "candidates",
            data={
                "id": f"{candidate_id}_{i}",
                "ra": 234.22,
                "dec": -22.33,
                "redshift": 3,
                "altdata": {"simbad": {"class": "RRLyr"}},
                "transient": False,
                "ra_dis": 2.3,
                "passed_at": str(datetime.datetime.utcnow()),
                "filter_ids": [public_filter.id],
            },
            token=upload_data_token,
        )
        assert status == 200

    status, data = api(
        "POST",
        "groups",
        data={"name": str(uuid.uuid4()), "group_admins": [user.id]},
        token=super_admin_token,
    )
    new_group_id = data['data']['id']
    assert status == 200

    driver.get(f"/become_user/{user.id}")
    driver.get("/candidates")
    group_checkbox = driver.wait_for_xpath(
        f'//*[@data-testid="filteringFormGroupCheckbox-{public_group.id}"]'
    )
    driver.scroll_to_element_and_click(group_checkbox)
    submit_button = driver.wait_for_xpath('//span[text()="Search"]')
    driver.scroll_to_element_and_click(submit_button)
    for i in range(5):  # data-testid
        driver.wait_for_xpath(f'//a[@data-testid="{candidate_id}_{i}"]')
    driver.scroll_to_element_and_click(group_checkbox)
    driver.click_xpath(
        f'//*[@data-testid="filteringFormGroupCheckbox-{new_group_id}"]',
        wait_clickable=False,
    )
    driver.scroll_to_element_and_click(submit_button)
    for i in range(5):
        driver.wait_for_xpath_to_disappear(f'//a[@data-testid="{candidate_id}_{i}"]')


@pytest.mark.flaky(reruns=2)
def test_candidate_saved_status_filtering(
    driver,
    user,
    public_candidate,
    public_filter,
    public_group,
    upload_data_token,
    manage_groups_token,
):
    # This test just tests basic unsaved/saved filtering to test integration of
    # the front-end form. More detailed testing of all options are covered in
    # the API tests.
    candidate_id = str(uuid.uuid4())
    for i in range(5):
        status, data = api(
            "POST",
            "sources",
            data={
                "id": f"{candidate_id}_{i}",
                "ra": 234.22,
                "dec": -22.33,
                "redshift": 3,
                "altdata": {"simbad": {"class": "RRLyr"}},
                "transient": False,
                "ra_dis": 2.3,
                "group_ids": [public_group.id],
            },
            token=upload_data_token,
        )
        assert status == 200
        status, data = api(
            "POST",
            "candidates",
            data={
                "id": f"{candidate_id}_{i}",
                "ra": 234.22,
                "dec": -22.33,
                "redshift": 3,
                "altdata": {"simbad": {"class": "RRLyr"}},
                "transient": False,
                "ra_dis": 2.3,
                "filter_ids": [public_filter.id],
                "passed_at": str(datetime.datetime.utcnow()),
            },
            token=upload_data_token,
        )
        assert status == 200

    driver.get(f"/become_user/{user.id}")
    driver.get("/candidates")
    driver.click_xpath(
        f'//*[@data-testid="filteringFormGroupCheckbox-{public_group.id}"]',
        wait_clickable=False,
    )
    # Set to candidates not saved to any accessibe groups
    driver.click_xpath("//*[@data-testid='savedStatusSelect']")
    driver.click_xpath(
        "//li[@data-value='notSavedToAnyAccessible']", scroll_parent=True
    )
    driver.click_xpath('//span[text()="Search"]')
    for i in range(5):
        driver.wait_for_xpath_to_disappear(f'//a[@data-testid="{candidate_id}_{i}"]')

    # Set to candidates is saved to any accessibe groups and submit again
    driver.click_xpath("//*[@data-testid='savedStatusSelect']")
    driver.click_xpath("//li[@data-value='savedToAnyAccessible']", scroll_parent=True)
    driver.click_xpath('//span[text()="Search"]')
    for i in range(5):
        driver.wait_for_xpath(f'//a[@data-testid="{candidate_id}_{i}"]')


@pytest.mark.flaky(reruns=2)
def test_candidate_date_filtering(
    driver,
    user,
    public_candidate,
    public_filter,
    public_group,
    upload_data_token,
    ztf_camera,
):
    candidate_id = str(uuid.uuid4())
    for i in range(5):
        status, data = api(
            "POST",
            "candidates",
            data={
                "id": f"{candidate_id}_{i}",
                "ra": 234.22,
                "dec": -22.33,
                "redshift": 3,
                "altdata": {"simbad": {"class": "RRLyr"}},
                "transient": False,
                "ra_dis": 2.3,
                "filter_ids": [public_filter.id],
                "passed_at": str(datetime.datetime.utcnow()),
            },
            token=upload_data_token,
        )
        assert status == 200

        status, data = api(
            "POST",
            "photometry",
            data={
                "obj_id": f"{candidate_id}_{i}",
                "mjd": 58000.0,
                "instrument_id": ztf_camera.id,
                "flux": 12.24,
                "fluxerr": 0.031,
                "zp": 25.0,
                "magsys": "ab",
                "filter": "ztfr",
                "group_ids": [public_group.id],
            },
            token=upload_data_token,
        )
        assert status == 200

    driver.get(f"/become_user/{user.id}")
    driver.get("/candidates")
    driver.click_xpath(
        f'//*[@data-testid="filteringFormGroupCheckbox-{public_group.id}"]',
        wait_clickable=False,
    )
    start_date_input = driver.wait_for_xpath(
        "//*[@data-testid='startDatePicker']//input"
    )
    start_date_input.clear()
    start_date_input.send_keys("200012120000")
    end_date_input = driver.wait_for_xpath("//*[@data-testid='endDatePicker']//input")
    end_date_input.clear()
    end_date_input.send_keys("200112120000")
    submit_button = driver.wait_for_xpath_to_be_clickable('//span[text()="Search"]')
    driver.scroll_to_element_and_click(submit_button)
    for i in range(5):
        driver.wait_for_xpath_to_disappear(
            f'//a[@data-testid="{candidate_id}_{i}"]', 10
        )
    end_date_input.clear()
    end_date_input.send_keys("209012120000")
    submit_button = driver.wait_for_xpath_to_be_clickable('//span[text()="Search"]')
    driver.scroll_to_element_and_click(submit_button)
    for i in range(5):
        driver.wait_for_xpath(f'//a[@data-testid="{candidate_id}_{i}"]', 10)


@pytest.mark.flaky(reruns=2)
def test_save_candidate_quick_save(
    driver, group_admin_user, public_group, public_candidate
):
    driver.get(f"/become_user/{group_admin_user.id}")
    driver.get("/candidates")
    driver.click_xpath(
        f'//*[@data-testid="filteringFormGroupCheckbox-{public_group.id}"]',
        wait_clickable=False,
    )
    driver.click_xpath('//span[text()="Search"]', wait_clickable=False)
    driver.wait_for_xpath(f'//a[@data-testid="{public_candidate.id}"]')
    save_button = driver.wait_for_xpath(
        f'//button[@name="initialSaveCandidateButton{public_candidate.id}"]'
    )
    driver.scroll_to_element_and_click(save_button)
    driver.wait_for_xpath_to_disappear(
        f'//button[@name="initialSaveCandidateButton{public_candidate.id}"]'
    )
    driver.wait_for_xpath('//span[text()="Previously Saved"]')


@pytest.mark.flaky(reruns=2)
def test_save_candidate_select_groups(
    driver, group_admin_user, public_group, public_candidate
):
    driver.get(f"/become_user/{group_admin_user.id}")
    driver.get("/candidates")
    driver.click_xpath(
        f'//*[@data-testid="filteringFormGroupCheckbox-{public_group.id}"]',
        wait_clickable=False,
    )
    driver.click_xpath('//span[text()="Search"]')
    driver.wait_for_xpath(f'//a[@data-testid="{public_candidate.id}"]')
    carat = driver.wait_for_xpath(
        f'//button[@name="saveCandidateButtonDropDownArrow{public_candidate.id}"]'
    )
    driver.scroll_to_element_and_click(carat)
    driver.execute_script(
        "arguments[0].click();",
        driver.wait_for_xpath_to_be_clickable(
            f'//*[@name="buttonMenuOption{public_candidate.id}_Select groups & save"]'
        ),
    )
    save_button = driver.wait_for_xpath_to_be_clickable(
        f'//button[@name="initialSaveCandidateButton{public_candidate.id}"]'
    )
    driver.scroll_to_element_and_click(save_button)

    second_save_button = driver.wait_for_xpath(
        f'//button[@name="finalSaveCandidateButton{public_candidate.id}"]'
    )
    second_save_button.click()
    driver.wait_for_xpath_to_disappear(
        f'//button[@name="initialSaveCandidateButton{public_candidate.id}"]'
    )
    driver.wait_for_xpath('//span[text()="Previously Saved"]')


@pytest.mark.flaky(reruns=2)
def test_save_candidate_no_groups_error_message(
    driver, group_admin_user, public_group, public_candidate
):
    driver.get(f"/become_user/{group_admin_user.id}")
    driver.get("/candidates")
    driver.click_xpath(
        f'//*[@data-testid="filteringFormGroupCheckbox-{public_group.id}"]',
        wait_clickable=False,
    )
    driver.click_xpath('//span[text()="Search"]')
    driver.wait_for_xpath(f'//a[@data-testid="{public_candidate.id}"]')
    carat = driver.wait_for_xpath_to_be_clickable(
        f'//button[@name="saveCandidateButtonDropDownArrow{public_candidate.id}"]'
    )
    driver.scroll_to_element_and_click(carat)
    driver.execute_script(
        "arguments[0].click();",
        driver.wait_for_xpath_to_be_clickable(
            f'//*[@name="buttonMenuOption{public_candidate.id}_Select groups & save"]'
        ),
    )
    save_button = driver.wait_for_xpath_to_be_clickable(
        f'//button[@name="initialSaveCandidateButton{public_candidate.id}"]'
    )
    driver.scroll_to_element_and_click(save_button)

    group_checkbox = driver.wait_for_xpath(
        f"//*[@data-testid='saveCandGroupCheckbox-{public_group.id}']"
    )
    group_checkbox.click()
    second_save_button = driver.wait_for_xpath_to_be_clickable(
        f'//button[@name="finalSaveCandidateButton{public_candidate.id}"]'
    )
    second_save_button.click()
    driver.wait_for_xpath('//div[contains(.,"Select at least one group")]')


@pytest.mark.flaky(reruns=2)
def test_submit_annotations_sorting(
    driver,
    view_only_user,
    public_group,
    public_candidate,
    public_candidate2,
    annotation_token,
):
    origin = str(uuid.uuid4())[:5]
    status, data = api(
        "POST",
        "annotation",
        data={
            "obj_id": public_candidate.id,
            "origin": origin,
            "data": {"numeric_field": 1},
        },
        token=annotation_token,
    )
    assert status == 200
    status, data = api(
        "POST",
        "annotation",
        data={
            "obj_id": public_candidate2.id,
            "origin": origin,
            "data": {"numeric_field": 2},
        },
        token=annotation_token,
    )
    assert status == 200

    driver.get(f"/become_user/{view_only_user.id}")
    driver.get("/candidates")
    driver.click_xpath(
        f'//*[@data-testid="filteringFormGroupCheckbox-{public_group.id}"]',
        wait_clickable=False,
    )
    driver.click_xpath('//span[text()="Search"]')
    driver.wait_for_xpath(f'//a[@data-testid="{public_candidate.id}"]')

    driver.click_xpath("//p[text()='numeric_field: 1.0000']")
    # Check to see that selected annotation appears in info column
    driver.wait_for_xpath(
        '//td[contains(@data-testid, "MuiDataTableBodyCell")][.//span[text()=1.0000]]'
    )

    # Check to see that sorting button has become enabled, and click
    driver.wait_for_xpath_to_be_clickable(
        "//button[@data-testid='sortOnAnnotationButton']"
    )
    driver.click_xpath("//button[@data-testid='sortOnAnnotationButton']")

    # Check that results come back as expected
    # Col 1, Row 0 should be the first candidate's info (MuiDataTableBodyCell-1-0)
    driver.wait_for_xpath(
        '//td[contains(@data-testid, "MuiDataTableBodyCell-1-0")][.//span[text()="1.0000"]]'
    )
    # Col 1, Row 1 should be the second candidate's info (MuiDataTableBodyCell-1-1)
    driver.wait_for_xpath(
        '//td[contains(@data-testid, "MuiDataTableBodyCell-1-1")][.//span[text()="2.0000"]]'
    )


@pytest.mark.flaky(reruns=2)
def test_submit_annotations_filtering(
    driver,
    view_only_user,
    public_group,
    public_candidate,
    public_candidate2,
    annotation_token,
):
    origin = str(uuid.uuid4())
    status, data = api(
        "POST",
        "annotation",
        data={
            "obj_id": public_candidate.id,
            "origin": origin,
            "data": {"numeric_field": 1},
        },
        token=annotation_token,
    )
    assert status == 200
    status, data = api(
        "POST",
        "annotation",
        data={
            "obj_id": public_candidate2.id,
            "origin": origin,
            "data": {"numeric_field": 2},
        },
        token=annotation_token,
    )
    assert status == 200

    driver.get(f"/become_user/{view_only_user.id}")
    driver.get("/candidates")
    driver.click_xpath(
        f'//*[@data-testid="filteringFormGroupCheckbox-{public_group.id}"]',
        wait_clickable=False,
    )
    driver.click_xpath('//span[text()="Search"]')
    driver.wait_for_xpath(f'//a[@data-testid="{public_candidate.id}"]')

    # scroll to top of page so dialog doesn't get cut off
    element = driver.wait_for_xpath("//button[@data-testid='Filter Table-iconButton']")
    scroll_element_to_top = '''
        const viewPortHeight = Math.max(document.documentElement.clientHeight, window.innerHeight || 0);
        const elementTop = arguments[0].getBoundingClientRect().top;
        window.scrollBy(0, viewPortHeight - elementTop);
    '''
    driver.execute_script(scroll_element_to_top, element)
    element.click()

    # Filter by numeric_field < 1.5
    driver.click_xpath("//div[@id='root_origin']")
    driver.click_xpath(f'//li[@data-value="{origin}"]', scroll_parent=True)
    driver.click_xpath("//div[@id='root_key']")
    driver.click_xpath(
        f"//li[@data-value='{origin}<>numeric_field']", scroll_parent=True
    )
    min_box = driver.wait_for_xpath("//*[@id='root_min']")
    min_text = "0"
    min_box.send_keys(min_text)
    max_box = driver.wait_for_xpath("//*[@id='root_max']")
    max_text = "1.5"
    max_box.send_keys(max_text)
    driver.click_xpath("//span[text()='Submit']")

    # Check that results come back as expected
    # The first candidate should exist
    driver.wait_for_xpath(f'//a[@data-testid="{public_candidate.id}"]')
    # The second candidate should not exist
    driver.wait_for_xpath_to_disappear(f'//a[@data-testid="{public_candidate2.id}"]')


def test_candidate_classifications_filtering(
    driver,
    user,
    public_candidate,
    public_filter,
    public_group,
    upload_data_token,
    taxonomy_token,
    classification_token,
):
    # Post an object with a classification
    candidate_id = str(uuid.uuid4())
    status, data = api(
        "POST",
        "candidates",
        data={
            "id": candidate_id,
            "ra": 234.22,
            "dec": -22.33,
            "redshift": 3,
            "transient": False,
            "ra_dis": 2.3,
            "filter_ids": [public_filter.id],
            "passed_at": str(datetime.datetime.utcnow()),
        },
        token=upload_data_token,
    )
    assert status == 200

    status, data = api(
        "POST",
        "sources",
        data={"id": candidate_id},
        token=upload_data_token,
    )
    assert status == 200
    status, data = api(
        'POST',
        'taxonomy',
        data={
            'name': "test taxonomy" + str(uuid.uuid4()),
            'hierarchy': taxonomy,
            'group_ids': [public_group.id],
            'provenance': f"tdtax_{__version__}",
            'version': __version__,
            'isLatest': True,
        },
        token=taxonomy_token,
    )
    assert status == 200
    taxonomy_id = data['data']['taxonomy_id']

    status, data = api(
        'POST',
        'classification',
        data={
            'obj_id': candidate_id,
            'classification': 'Algol',
            'taxonomy_id': taxonomy_id,
            'probability': 1.0,
            'group_ids': [public_group.id],
        },
        token=classification_token,
    )
    assert status == 200

    driver.get(f"/become_user/{user.id}")
    driver.get("/candidates")
    driver.click_xpath(
        f'//*[@data-testid="filteringFormGroupCheckbox-{public_group.id}"]',
        wait_clickable=False,
    )
    driver.click_xpath("//div[@id='classifications-select']")
    driver.click_xpath("//li[@data-value='Algol']", scroll_parent=True)
    driver.click_xpath('//span[text()="Search"]')
    # Should see the posted classification
    driver.wait_for_xpath(f'//a[@data-testid="{candidate_id}"]')

    # Now search for a different classification
    driver.click_xpath("//div[@id='classifications-select']")
    # Clear old classification selection
    driver.click_xpath("//li[@data-value='Algol']", scroll_parent=True)
    driver.click_xpath("//li[@data-value='AGN']", scroll_parent=True)
    driver.click_xpath('//span[text()="Search"]')
    # Should no longer see the classification
    driver.wait_for_xpath_to_disappear(f'//a[@data-testid="{candidate_id}"]')


def test_candidate_redshift_filtering(
    driver,
    user,
    public_filter,
    public_group,
    upload_data_token,
):
    # Post candidates with different redshifts
    obj_id1 = str(uuid.uuid4())
    obj_id2 = str(uuid.uuid4())
    status, data = api(
        "POST",
        "candidates",
        data={
            "id": obj_id1,
            "ra": 234.22,
            "dec": -22.33,
            "redshift": 0,
            "transient": False,
            "ra_dis": 2.3,
            "filter_ids": [public_filter.id],
            "passed_at": str(datetime.datetime.utcnow()),
        },
        token=upload_data_token,
    )
    assert status == 200
    status, data = api(
        "POST",
        "candidates",
        data={
            "id": obj_id2,
            "ra": 234.22,
            "dec": -22.33,
            "redshift": 1,
            "transient": False,
            "ra_dis": 2.3,
            "filter_ids": [public_filter.id],
            "passed_at": str(datetime.datetime.utcnow()),
        },
        token=upload_data_token,
    )
    assert status == 200

    driver.get(f"/become_user/{user.id}")
    driver.get("/candidates")
    driver.click_xpath(
        f'//*[@data-testid="filteringFormGroupCheckbox-{public_group.id}"]',
        wait_clickable=False,
    )
    min_box = driver.wait_for_xpath("//input[@id='minimum-redshift']")
    min_text = "0"
    min_box.send_keys(min_text)
    max_box = driver.wait_for_xpath("//input[@id='maximum-redshift']")
    max_text = "0.5"
    max_box.send_keys(max_text)
    driver.click_xpath('//span[text()="Search"]')
    # Should see the obj_id1 but not obj_id2
    driver.wait_for_xpath(f'//a[@data-testid="{obj_id1}"]')
    driver.wait_for_xpath_to_disappear(f'//a[@data-testid="{obj_id2}"]')


def test_candidate_rejection_filtering(
    driver,
    user,
    public_group,
    upload_data_token,
    public_filter,
):

    candidate_id = str(uuid.uuid4())

    status, data = api(
        "POST",
        "candidates",
        data={
            "id": candidate_id,
            "ra": 234.22,
            "dec": -22.33,
            "redshift": 3,
            "altdata": {"simbad": {"class": "RRLyr"}},
            "transient": False,
            "ra_dis": 2.3,
            "filter_ids": [public_filter.id],
            "passed_at": str(datetime.datetime.utcnow()),
        },
        token=upload_data_token,
    )
    assert status == 200

    driver.get(f"/become_user/{user.id}")
    driver.get("/candidates")
    driver.click_xpath(
        f'//*[@data-testid="filteringFormGroupCheckbox-{public_group.id}"]',
        wait_clickable=False,
    )

    driver.click_xpath('//span[text()="Search"]')

    # make sure candidate appears and click the icon to reject it
    driver.click_xpath(f'//*[@data-testid="rejected-visible_{candidate_id}"]')

    driver.click_xpath('//span[text()="Search"]')

    # now the candidate doesn't show up anymore
    driver.wait_for_xpath('//*[contains(text(), "no matching records found")]')

    # choose to show rejected now
    driver.click_xpath('//div[@id="mui-component-select-rejectedStatus"]')
    driver.click_xpath("//li[@data-value='show']", scroll_parent=True)
    driver.click_xpath('//span[text()="Search"]')

    # make sure candidate appears and that it has a "rejected" icon
    driver.wait_for_xpath(f'//*[@data-testid="rejected_invisible_{candidate_id}"]')


<<<<<<< HEAD
def test_add_scanning_profile(
    driver, user, public_group, public_source, annotation_token
):

    # Post an annotation to the test source, to test setting annotation sorting
    status, _ = api(
        'POST',
        'annotation',
        data={
            'obj_id': public_source.id,
            'origin': 'kowalski',
            'data': {'offset_from_host_galaxy': 1.5},
            'group_ids': [public_group.id],
        },
        token=annotation_token,
    )
    assert status == 200

    driver.get(f"/become_user/{user.id}")
    driver.get("/candidates")
    driver.click_xpath('//button[@data-testid="manageScanningProfilesButton"]')

    # Fill out form
    time_range_input = driver.wait_for_xpath('//div[@data-testid="timeRange"]//input')
    time_range_input.clear()
    time_range_input.send_keys("48")

    driver.click_xpath('//div[@data-testid="profileSavedStatusSelect"]')
    saved_status_option = "and is saved to at least one group I have access to"
    driver.click_xpath(f'//li[text()="{saved_status_option}"]')

    redshift_minimum_input = driver.wait_for_xpath(
        '//div[@data-testid="profile-minimum-redshift"]//input'
    )
    redshift_minimum_input.send_keys("0.0")
    redshift_maximum_input = driver.wait_for_xpath(
        '//div[@data-testid="profile-maximum-redshift"]//input'
    )
    redshift_maximum_input.send_keys("1.0")

    driver.click_xpath('//div[@data-testid="profileAnnotationSortingOriginSelect"]')
    driver.click_xpath('//li[text()="kowalski"]')
    driver.click_xpath('//div[@data-testid="profileAnnotationSortingKeySelect"]')
    driver.click_xpath('//li[text()="offset_from_host_galaxy"]')
    driver.click_xpath('//div[@data-testid="profileAnnotationSortingOrderSelect"]')
    driver.click_xpath('//li[text()="descending"]')

    driver.click_xpath(
        f'//span[@data-testid="profileFilteringFormGroupCheckbox-{public_group.id}"]'
    )

    # Submit and check it shows up in table of profiles
    driver.click_xpath('//button[@data-testid="saveScanningProfileButton"]')
    driver.wait_for_xpath(f'//div[text()="{saved_status_option}"]')

    # Navigate back to scanning page and check that form is populated properly
    driver.click_xpath('//button[@data-testid="closeScanningProfilesButton"]')
    driver.wait_for_xpath(f'//div[text()="{saved_status_option}"]')
    driver.wait_for_xpath('//input[@id="minimum-redshift"][@value="0.0"]')
    driver.wait_for_xpath('//input[@id="maximum-redshift"][@value="1.0"]')
    driver.wait_for_xpath(
        f'//span[@data-testid="filteringFormGroupCheckbox-{public_group.id}"]//input[@value]'
    )
    driver.wait_for_xpath('//div[text()="kowalski"]')
    driver.wait_for_xpath('//div[text()="offset_from_host_galaxy"]')
    driver.wait_for_xpath('//div[text()="descending"]')


def test_delete_scanning_profile(driver, user, public_group):

    driver.get(f"/become_user/{user.id}")
    driver.get("/candidates")
    driver.click_xpath('//button[@data-testid="manageScanningProfilesButton"]')

    # Fill out form
    time_range_input = driver.wait_for_xpath('//div[@data-testid="timeRange"]//input')
    time_range_input.clear()
    time_range_input.send_keys("123")

    driver.click_xpath(
        f'//span[@data-testid="profileFilteringFormGroupCheckbox-{public_group.id}"]'
    )

    # Submit and check it shows up in table of profiles
    driver.click_xpath('//button[@data-testid="saveScanningProfileButton"]')
    driver.wait_for_xpath('//div[text()="123hrs"]')
    # Delete and check that it disappears
    driver.click_xpath('//tr[.//div[text()="123hrs"]]//button[./span[text()="Delete"]]')
    driver.wait_for_xpath_to_disappear('//div[text()="123hrs"]')


def test_load_scanning_profile(
    driver, user, public_group, public_source, annotation_token
):
    driver.get(f"/become_user/{user.id}")
    driver.get("/candidates")

    # Add two scanning profiles with different max redshifts
    driver.click_xpath('//button[@data-testid="manageScanningProfilesButton"]')
    redshift_maximum_input = driver.wait_for_xpath(
        '//div[@data-testid="profile-maximum-redshift"]//input'
    )
    redshift_maximum_input.send_keys("0.5")
    driver.click_xpath(
        f'//span[@data-testid="profileFilteringFormGroupCheckbox-{public_group.id}"]'
    )
    driver.click_xpath('//button[@data-testid="saveScanningProfileButton"]')
    driver.wait_for_xpath('//div[contains(text(), "0.5")]')

    redshift_maximum_input.clear()
    redshift_maximum_input.send_keys("1.0")
    driver.click_xpath('//button[@data-testid="saveScanningProfileButton"]')
    driver.wait_for_xpath('//div[contains(text(), "1.0")]')

    # The latest (second) one should be the default. Choose to load the first one instead.
    driver.click_xpath('//span[@data-testid="loaded_0"]')

    # Navigate back to scanning page and check that form is populated properly
    driver.click_xpath('//button[@data-testid="closeScanningProfilesButton"]')
    driver.wait_for_xpath('//input[@id="maximum-redshift"][@value="0.5"]')
=======
def test_user_without_save_access_cannot_save(
    driver, super_admin_token, public_group, public_candidate, user_group2
):
    status, data = api(
        "POST",
        f"groups/{public_group.id}/users",
        data={"userID": user_group2.id, "admin": False, "canSave": False},
        token=super_admin_token,
    )
    assert status == 200

    status, data = api(
        "GET",
        f"groups/{public_group.id}?includeGroupUsers=true",
        token=super_admin_token,
    )
    group_user = None
    for gu in data["data"]["users"]:
        if gu["id"] == user_group2.id:
            group_user = gu
    assert group_user is not None
    assert not group_user["can_save"]
    assert not group_user["admin"]

    driver.get(f"/become_user/{user_group2.id}")
    driver.get("/candidates")
    driver.click_xpath(
        f'//*[@data-testid="filteringFormGroupCheckbox-{public_group.id}"]',
        wait_clickable=False,
    )
    driver.click_xpath('//span[text()="Search"]', wait_clickable=False)
    driver.wait_for_xpath(f'//a[@data-testid="{public_candidate.id}"]')
    save_button = driver.wait_for_xpath(
        f'//button[@name="initialSaveCandidateButton{public_candidate.id}"]'
    )
    driver.scroll_to_element_and_click(save_button)
    driver.wait_for_xpath("//*[contains(.,'Insufficient permissions')]")
>>>>>>> 3ee2468b
<|MERGE_RESOLUTION|>--- conflicted
+++ resolved
@@ -653,7 +653,6 @@
     driver.wait_for_xpath(f'//*[@data-testid="rejected_invisible_{candidate_id}"]')
 
 
-<<<<<<< HEAD
 def test_add_scanning_profile(
     driver, user, public_group, public_source, annotation_token
 ):
@@ -774,7 +773,8 @@
     # Navigate back to scanning page and check that form is populated properly
     driver.click_xpath('//button[@data-testid="closeScanningProfilesButton"]')
     driver.wait_for_xpath('//input[@id="maximum-redshift"][@value="0.5"]')
-=======
+
+
 def test_user_without_save_access_cannot_save(
     driver, super_admin_token, public_group, public_candidate, user_group2
 ):
@@ -812,4 +812,3 @@
     )
     driver.scroll_to_element_and_click(save_button)
     driver.wait_for_xpath("//*[contains(.,'Insufficient permissions')]")
->>>>>>> 3ee2468b
