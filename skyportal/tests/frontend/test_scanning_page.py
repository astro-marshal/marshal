import uuid
<<<<<<< HEAD
=======
from selenium.common.exceptions import TimeoutException
>>>>>>> 7a582782

from skyportal.tests import api


def test_candidates_page_render(driver, user, public_candidate):
    driver.get(f"/become_user/{user.id}")
    driver.get("/candidates")
    driver.wait_for_xpath(f'//a[text()="{public_candidate.id}"]')


def test_candidate_group_filtering(
    driver,
    user,
    public_candidate,
    public_filter,
    public_group,
    upload_data_token,
    manage_groups_token,
):
    candidate_id = str(uuid.uuid4())
    for i in range(5):
        status, data = api(
            "POST",
            "candidates",
            data={
                "id": f"{candidate_id}_{i}",
                "ra": 234.22,
                "dec": -22.33,
                "redshift": 3,
                "altdata": {"simbad": {"class": "RRLyr"}},
                "transient": False,
                "ra_dis": 2.3,
                "filter_ids": [public_filter.id],
            },
            token=upload_data_token,
        )
        assert status == 200
        assert data["data"]["id"] == f"{candidate_id}_{i}"

    status, data = api(
        "POST",
        "groups",
        data={"name": str(uuid.uuid4()), "group_admins": [user.username]},
        token=manage_groups_token,
    )
    assert status == 200

    driver.get(f"/become_user/{user.id}")
    driver.get("/candidates")
    for i in range(5):
        driver.wait_for_xpath(f'//a[text()="{candidate_id}_{i}"]')
    group_checkbox = driver.wait_for_xpath(f'//input[starts-with(@name,"groupIDs[0]")]')
    driver.scroll_to_element_and_click(group_checkbox)
    submit_button = driver.wait_for_xpath('//span[text()="Submit"]')
    driver.scroll_to_element_and_click(submit_button)
    for i in range(5):
        driver.wait_for_xpath_to_disappear(f'//a[text()="{candidate_id}_{i}"]')
    driver.scroll_to_element_and_click(group_checkbox)
    driver.scroll_to_element_and_click(submit_button)
    for i in range(5):
        driver.wait_for_xpath(f'//a[text()="{candidate_id}_{i}"]')


def test_candidate_unsaved_only_filtering(
    driver,
    user,
    public_candidate,
    public_filter,
    public_group,
    upload_data_token,
    manage_groups_token,
):
    candidate_id = str(uuid.uuid4())
    for i in range(5):
        status, data = api(
            "POST",
            "sources",
            data={
                "id": f"{candidate_id}_{i}",
                "ra": 234.22,
                "dec": -22.33,
                "redshift": 3,
                "altdata": {"simbad": {"class": "RRLyr"}},
                "transient": False,
                "ra_dis": 2.3,
                "group_ids": [public_group.id],
            },
            token=upload_data_token,
        )
        assert status == 200
        status, data = api(
            "POST",
            "candidates",
            data={
                "id": f"{candidate_id}_{i}",
                "ra": 234.22,
                "dec": -22.33,
                "redshift": 3,
                "altdata": {"simbad": {"class": "RRLyr"}},
                "transient": False,
                "ra_dis": 2.3,
                "filter_ids": [public_filter.id],
            },
            token=upload_data_token,
        )
        assert status == 200
        assert data["data"]["id"] == f"{candidate_id}_{i}"

    driver.get(f"/become_user/{user.id}")
    driver.get("/candidates")
    for i in range(5):
        driver.wait_for_xpath(f'//a[text()="{candidate_id}_{i}"]')
    unsaved_only_checkbox = driver.wait_for_xpath('//input[@name="unsavedOnly"]')
    driver.scroll_to_element_and_click(unsaved_only_checkbox)
    submit_button = driver.wait_for_xpath('//span[text()="Submit"]')
    driver.scroll_to_element_and_click(submit_button)
    for i in range(5):
        driver.wait_for_xpath_to_disappear(f'//a[text()="{candidate_id}_{i}"]')
    driver.scroll_to_element_and_click(unsaved_only_checkbox)
    driver.scroll_to_element_and_click(submit_button)
    for i in range(5):
        driver.wait_for_xpath(f'//a[text()="{candidate_id}_{i}"]')


def test_candidate_date_filtering(
    driver,
    user,
    public_candidate,
    public_filter,
    public_group,
    upload_data_token,
    ztf_camera,
):
    candidate_id = str(uuid.uuid4())
    for i in range(5):
        status, data = api(
            "POST",
            "candidates",
            data={
                "id": f"{candidate_id}_{i}",
                "ra": 234.22,
                "dec": -22.33,
                "redshift": 3,
                "altdata": {"simbad": {"class": "RRLyr"}},
                "transient": False,
                "ra_dis": 2.3,
                "filter_ids": [public_filter.id],
            },
            token=upload_data_token,
        )
        assert status == 200
        assert data["data"]["id"] == f"{candidate_id}_{i}"

        status, data = api(
            "POST",
            "photometry",
            data={
                "obj_id": f"{candidate_id}_{i}",
                "mjd": 58000.0,
                "instrument_id": ztf_camera.id,
                "flux": 12.24,
                "fluxerr": 0.031,
                "zp": 25.0,
                "magsys": "ab",
                "filter": "ztfr",
                "group_ids": [public_group.id],
            },
            token=upload_data_token,
        )
        assert status == 200

    driver.get(f"/become_user/{user.id}")
    driver.get("/candidates")
    for i in range(5):
        driver.wait_for_xpath(f'//a[text()="{candidate_id}_{i}"]')
    start_date_input = driver.wait_for_xpath("//input[@name='startDate']")
    start_date_input.clear()
    start_date_input.send_keys("20001212")
    end_date_input = driver.wait_for_xpath("//input[@name='endDate']")
    end_date_input.clear()
    end_date_input.send_keys("20011212")
    submit_button = driver.wait_for_xpath_to_be_clickable('//span[text()="Submit"]')
    driver.scroll_to_element_and_click(submit_button)
    for i in range(5):
        driver.wait_for_xpath_to_disappear(f'//a[text()="{candidate_id}_{i}"]', 10)
    end_date_input.clear()
    end_date_input.send_keys("20901212")
    submit_button = driver.wait_for_xpath_to_be_clickable('//span[text()="Submit"]')
    driver.scroll_to_element_and_click(submit_button)
    for i in range(5):
        driver.wait_for_xpath(f'//a[text()="{candidate_id}_{i}"]', 10)


def test_save_candidate_quick_save(
    driver, group_admin_user, public_group, public_candidate
):
    driver.get(f"/become_user/{group_admin_user.id}")
    driver.get("/candidates")
    driver.wait_for_xpath(f'//a[text()="{public_candidate.id}"]')
    save_button = driver.wait_for_xpath(
        f'//button[@name="initialSaveCandidateButton{public_candidate.id}"]'
    )
    driver.scroll_to_element_and_click(save_button)
    try:
        driver.wait_for_xpath_to_disappear(
            f'//button[@name="initialSaveCandidateButton{public_candidate.id}"]'
        )
        driver.wait_for_xpath('//a[text()="Previously Saved"]')
<<<<<<< HEAD
    except:
=======
    except TimeoutException:
>>>>>>> 7a582782
        driver.refresh()
        driver.wait_for_xpath_to_disappear(
            f'//button[@name="initialSaveCandidateButton{public_candidate.id}"]'
        )
        driver.wait_for_xpath('//a[text()="Previously Saved"]')


def test_save_candidate_select_groups(
    driver, group_admin_user, public_group, public_candidate
):
    driver.get(f"/become_user/{group_admin_user.id}")
    driver.get("/candidates")
    driver.wait_for_xpath(f'//a[text()="{public_candidate.id}"]')
    carat = driver.wait_for_xpath(
        f'//button[@name="saveCandidateButtonDropDownArrow{public_candidate.id}"]'
    )
    driver.scroll_to_element_and_click(carat)
    driver.execute_script(
        "arguments[0].click();",
        driver.wait_for_xpath_to_be_clickable(
            f'//*[@name="buttonMenuOption{public_candidate.id}_Select groups & save"]'
        )
    )
    save_button = driver.wait_for_xpath_to_be_clickable(
        f'//button[@name="initialSaveCandidateButton{public_candidate.id}"]'
    )
    driver.scroll_to_element_and_click(save_button)

    assert driver.wait_for_xpath("//input[@name='group_ids[0]']").is_selected()
    second_save_button = driver.wait_for_xpath(
        f'//button[@name="finalSaveCandidateButton{public_candidate.id}"]'
    )
    second_save_button.click()
    try:
        driver.wait_for_xpath_to_disappear(
            f'//button[@name="initialSaveCandidateButton{public_candidate.id}"]'
        )
        driver.wait_for_xpath('//a[text()="Previously Saved"]')
<<<<<<< HEAD
    except:
=======
    except TimeoutException:
>>>>>>> 7a582782
        driver.refresh()
        driver.wait_for_xpath_to_disappear(
            f'//button[@name="initialSaveCandidateButton{public_candidate.id}"]'
        )
        driver.wait_for_xpath('//a[text()="Previously Saved"]')


def test_save_candidate_no_groups_error_message(
    driver, group_admin_user, public_group, public_candidate
):
    driver.get(f"/become_user/{group_admin_user.id}")
    driver.get("/candidates")
    driver.wait_for_xpath(f'//a[text()="{public_candidate.id}"]')
    carat = driver.wait_for_xpath_to_be_clickable(
        f'//button[@name="saveCandidateButtonDropDownArrow{public_candidate.id}"]'
    )
    driver.scroll_to_element_and_click(carat)
    driver.execute_script(
        "arguments[0].click();",
        driver.wait_for_xpath_to_be_clickable(
            f'//*[@name="buttonMenuOption{public_candidate.id}_Select groups & save"]'
        )
    )
    save_button = driver.wait_for_xpath_to_be_clickable(
        f'//button[@name="initialSaveCandidateButton{public_candidate.id}"]'
    )
    driver.scroll_to_element_and_click(save_button)

    group_checkbox = driver.wait_for_xpath("//input[@name='group_ids[0]']")
    assert group_checkbox.is_selected()
    group_checkbox.click()
    assert not group_checkbox.is_selected()
    second_save_button = driver.wait_for_xpath_to_be_clickable(
        f'//button[@name="finalSaveCandidateButton{public_candidate.id}"]'
    )
    second_save_button.click()
    driver.wait_for_xpath('//div[contains(.,"Select at least one group")]')<|MERGE_RESOLUTION|>--- conflicted
+++ resolved
@@ -1,8 +1,5 @@
 import uuid
-<<<<<<< HEAD
-=======
 from selenium.common.exceptions import TimeoutException
->>>>>>> 7a582782
 
 from skyportal.tests import api
 
@@ -211,11 +208,7 @@
             f'//button[@name="initialSaveCandidateButton{public_candidate.id}"]'
         )
         driver.wait_for_xpath('//a[text()="Previously Saved"]')
-<<<<<<< HEAD
-    except:
-=======
     except TimeoutException:
->>>>>>> 7a582782
         driver.refresh()
         driver.wait_for_xpath_to_disappear(
             f'//button[@name="initialSaveCandidateButton{public_candidate.id}"]'
@@ -254,11 +247,7 @@
             f'//button[@name="initialSaveCandidateButton{public_candidate.id}"]'
         )
         driver.wait_for_xpath('//a[text()="Previously Saved"]')
-<<<<<<< HEAD
-    except:
-=======
     except TimeoutException:
->>>>>>> 7a582782
         driver.refresh()
         driver.wait_for_xpath_to_disappear(
             f'//button[@name="initialSaveCandidateButton{public_candidate.id}"]'
