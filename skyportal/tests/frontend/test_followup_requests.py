import uuid
import time
import pytest
import requests
from selenium.common.exceptions import TimeoutException
from selenium.webdriver.common.action_chains import ActionChains
from baselayer.app.env import load_env
from skyportal.tests import api

env, cfg = load_env()
endpoint = cfg['app.sedm_endpoint']
sedm_isonline = requests.get(endpoint, timeout=5).status_code in [200, 400]


def add_telescope_and_instrument(instrument_name, token):
    status, data = api("GET", f"instrument?name={instrument_name}", token=token)
    if len(data["data"]) == 1:
        return data["data"][0]

    telescope_name = str(uuid.uuid4())
    status, data = api(
        "POST",
        "telescope",
        data={
            "name": telescope_name,
            "nickname": telescope_name,
            "lat": 0.0,
            "lon": 0.0,
            "elevation": 0.0,
            "diameter": 10.0,
            "robotic": True,
        },
        token=token,
    )
    assert status == 200
    assert data["status"] == "success"
    telescope_id = data["data"]["id"]

    status, data = api(
        "POST",
        "instrument",
        data={
            "name": instrument_name,
            "type": "imager",
            "band": "Optical",
            "telescope_id": telescope_id,
            "filters": ["ztfg"],
            "api_classname": "SEDMAPI",
        },
        token=token,
    )
    assert status == 200
    assert data["status"] == "success"
    return data["data"]


def add_allocation(instrument_id, group_id, token):
    status, data = api(
        "POST",
        "allocation",
        data={
            "group_id": group_id,
            "instrument_id": instrument_id,
            "hours_allocated": 100,
            "pi": "Ed Hubble",
        },
        token=token,
    )
    assert status == 200
    assert data["status"] == "success"
    return data["data"]


def add_followup_request_using_frontend_and_verify(
    driver, super_admin_user, public_source, super_admin_token, public_group
):
    """Adds a new followup request and makes sure it renders properly."""

    idata = add_telescope_and_instrument("SEDM", super_admin_token)
    add_allocation(idata['id'], public_group.id, super_admin_token)

    driver.get(f"/become_user/{super_admin_user.id}")

    for _ in range(2):
        try:
            driver.get(f"/source/{public_source.id}")
            # wait for the plots to load
            driver.wait_for_xpath('//div[@class="bk-root"]//span[text()="Flux"]')
            # this waits for the spectroscopy plot by looking for the element Mg
            driver.wait_for_xpath('//div[@class="bk-root"]//label[text()="Mg"]')
        except TimeoutException:
            continue
        else:
            break

    submit_button = driver.wait_for_xpath(
        '//form[@class="rjsf"]//button[@type="submit"]'
    )

    mode_select = driver.wait_for_xpath('//*[@id="root_observation_type"]')
    driver.scroll_to_element(mode_select)
    ActionChains(driver).move_to_element(mode_select).pause(1).click().perform()

    mix_n_match_option = driver.wait_for_xpath('''//li[@data-value="Mix 'n Match"]''')
    driver.scroll_to_element_and_click(mix_n_match_option)

    u_band_option = driver.wait_for_xpath('//input[@id="root_observation_choices_0"]')

    driver.scroll_to_element_and_click(u_band_option)

    ifu_option = driver.wait_for_xpath('//input[@id="root_observation_choices_4"]')

    driver.scroll_to_element_and_click(ifu_option)

    driver.save_screenshot('test_1.png')
    driver.scroll_to_element_and_click(submit_button)
    driver.save_screenshot('test_2.png')
    time.sleep(1)
    driver.save_screenshot('test_3.png')
    time.sleep(1)
    driver.save_screenshot('test_4.png')
    time.sleep(1)
    driver.save_screenshot('test_5.png')
    time.sleep(1)
    driver.save_screenshot('test_6.png')
    time.sleep(1)
    driver.save_screenshot('test_7.png')
    time.sleep(1)
    driver.save_screenshot('test_8.png')

    with open("test_9.png", "w") as f:
        f.write(driver.page_source)

    driver.wait_for_xpath(
<<<<<<< HEAD
        f'//table[@id="followupRequestTable_{idata["id"]}"]//td[contains(., "Mix \'n Match")]'
    )
    driver.wait_for_xpath(
        f'''//table[@id="followupRequestTable_{idata["id"]}"]//td[contains(., "u,IFU")]'''
    )
    driver.wait_for_xpath(
        f'''//table[@id="followupRequestTable_{idata["id"]}"]//td[contains(., "1")]'''
    )
    driver.wait_for_xpath(
        f'''//table[@id="followupRequestTable_{idata["id"]}"]//td[contains(., "submitted")]'''
=======
        f'//table[contains(@data-testid, "followupRequestTable")]//td[contains(., "Mix \'n Match")]'
    )
    driver.wait_for_xpath(
        f'''//table[contains(@data-testid, "followupRequestTable")]//td[contains(., "u,IFU")]'''
    )
    driver.wait_for_xpath(
        f'''//table[contains(@data-testid, "followupRequestTable")]//td[contains(., "1")]'''
    )
    driver.wait_for_xpath(
        f'''//table[contains(@data-testid, "followupRequestTable")]//td[contains(., "submitted")]'''
>>>>>>> d8249e80
    )


@pytest.mark.skipif(not sedm_isonline, reason="SEDM server down")
def test_submit_new_followup_request(
    driver, super_admin_user, public_source, super_admin_token, public_group
):

    add_followup_request_using_frontend_and_verify(
        driver, super_admin_user, public_source, super_admin_token, public_group
    )


@pytest.mark.skipif(not sedm_isonline, reason="SEDM server down")
def test_edit_existing_followup_request(
    driver, super_admin_user, public_source, super_admin_token, public_group
):
    add_followup_request_using_frontend_and_verify(
        driver, super_admin_user, public_source, super_admin_token, public_group
    )
    edit_button = driver.wait_for_xpath(f'//button[contains(@name, "editRequest")]')
    driver.scroll_to_element_and_click(edit_button)
    mode_select = driver.wait_for_xpath(
        '//div[@role="dialog"]//div[@id="root_observation_type"]'
    )
    ActionChains(driver).move_to_element(mode_select).pause(1).click().perform()

    mix_n_match_option = driver.wait_for_xpath('''//li[@data-value="IFU"]''')
    driver.scroll_to_element_and_click(mix_n_match_option)

    submit_button = driver.wait_for_xpath(
        '//form[@class="rjsf"]//button[@type="submit"]'
    )

    driver.scroll_to_element_and_click(submit_button)

    driver.wait_for_xpath(
<<<<<<< HEAD
        '//table[contains(@id, "followupRequestTable")]//td[contains(., "IFU")]'
    )
    driver.wait_for_xpath(
        '''//table[contains(@id, "followupRequestTable")]//td[contains(., "1")]'''
    )
    driver.wait_for_xpath(
        '''//table[contains(@id, "followupRequestTable")]//td[contains(., "submitted")]'''
=======
        '//table[contains(@data-testid, "followupRequestTable")]//td[contains(., "IFU")]'
    )
    driver.wait_for_xpath(
        '''//table[contains(@data-testid, "followupRequestTable")]//td[contains(., "1")]'''
    )
    driver.wait_for_xpath(
        '''//table[contains(@data-testid, "followupRequestTable")]//td[contains(., "submitted")]'''
>>>>>>> d8249e80
    )


@pytest.mark.skipif(not sedm_isonline, reason='SEDM server down')
def test_delete_followup_request(
    driver, super_admin_user, public_source, super_admin_token, public_group
):
    add_followup_request_using_frontend_and_verify(
        driver, super_admin_user, public_source, super_admin_token, public_group
    )
    delete_button = driver.wait_for_xpath(f'//button[contains(@name, "deleteRequest")]')
    driver.scroll_to_element_and_click(delete_button)

    driver.wait_for_xpath_to_disappear(
<<<<<<< HEAD
        '''//table[contains(@id, "followupRequestTable")]//td[contains(., "u,IFU")]'''
    )
    driver.wait_for_xpath_to_disappear(
        '''//table[contains(@id, "followupRequestTable")]//td[contains(., "1")]'''
    )
    driver.wait_for_xpath_to_disappear(
        '''//table[contains(@id, "followupRequestTable")]//td[contains(., "submitted")]'''
=======
        '''//table[contains(@data-testid, "followupRequestTable")]//td[contains(., "u,IFU")]'''
    )
    driver.wait_for_xpath_to_disappear(
        '''//table[contains(@data-testid, "followupRequestTable")]//td[contains(., "1")]'''
    )
    driver.wait_for_xpath_to_disappear(
        '''//table[contains(@data-testid, "followupRequestTable")]//td[contains(., "submitted")]'''
>>>>>>> d8249e80
    )<|MERGE_RESOLUTION|>--- conflicted
+++ resolved
@@ -132,18 +132,6 @@
         f.write(driver.page_source)
 
     driver.wait_for_xpath(
-<<<<<<< HEAD
-        f'//table[@id="followupRequestTable_{idata["id"]}"]//td[contains(., "Mix \'n Match")]'
-    )
-    driver.wait_for_xpath(
-        f'''//table[@id="followupRequestTable_{idata["id"]}"]//td[contains(., "u,IFU")]'''
-    )
-    driver.wait_for_xpath(
-        f'''//table[@id="followupRequestTable_{idata["id"]}"]//td[contains(., "1")]'''
-    )
-    driver.wait_for_xpath(
-        f'''//table[@id="followupRequestTable_{idata["id"]}"]//td[contains(., "submitted")]'''
-=======
         f'//table[contains(@data-testid, "followupRequestTable")]//td[contains(., "Mix \'n Match")]'
     )
     driver.wait_for_xpath(
@@ -154,7 +142,6 @@
     )
     driver.wait_for_xpath(
         f'''//table[contains(@data-testid, "followupRequestTable")]//td[contains(., "submitted")]'''
->>>>>>> d8249e80
     )
 
 
@@ -192,15 +179,6 @@
     driver.scroll_to_element_and_click(submit_button)
 
     driver.wait_for_xpath(
-<<<<<<< HEAD
-        '//table[contains(@id, "followupRequestTable")]//td[contains(., "IFU")]'
-    )
-    driver.wait_for_xpath(
-        '''//table[contains(@id, "followupRequestTable")]//td[contains(., "1")]'''
-    )
-    driver.wait_for_xpath(
-        '''//table[contains(@id, "followupRequestTable")]//td[contains(., "submitted")]'''
-=======
         '//table[contains(@data-testid, "followupRequestTable")]//td[contains(., "IFU")]'
     )
     driver.wait_for_xpath(
@@ -208,7 +186,6 @@
     )
     driver.wait_for_xpath(
         '''//table[contains(@data-testid, "followupRequestTable")]//td[contains(., "submitted")]'''
->>>>>>> d8249e80
     )
 
 
@@ -223,15 +200,6 @@
     driver.scroll_to_element_and_click(delete_button)
 
     driver.wait_for_xpath_to_disappear(
-<<<<<<< HEAD
-        '''//table[contains(@id, "followupRequestTable")]//td[contains(., "u,IFU")]'''
-    )
-    driver.wait_for_xpath_to_disappear(
-        '''//table[contains(@id, "followupRequestTable")]//td[contains(., "1")]'''
-    )
-    driver.wait_for_xpath_to_disappear(
-        '''//table[contains(@id, "followupRequestTable")]//td[contains(., "submitted")]'''
-=======
         '''//table[contains(@data-testid, "followupRequestTable")]//td[contains(., "u,IFU")]'''
     )
     driver.wait_for_xpath_to_disappear(
@@ -239,5 +207,4 @@
     )
     driver.wait_for_xpath_to_disappear(
         '''//table[contains(@data-testid, "followupRequestTable")]//td[contains(., "submitted")]'''
->>>>>>> d8249e80
     )