--- conflicted
+++ resolved
@@ -272,28 +272,6 @@
 
 
 @pytest.mark.flaky(reruns=2)
-<<<<<<< HEAD
-def test_delete_followup_request_IOO(
-    driver, super_admin_user, public_source, super_admin_token, public_group
-):
-    add_followup_request_using_frontend_and_verify_IOO(
-        driver, super_admin_user, public_source, super_admin_token, public_group
-    )
-
-    delete_button = driver.wait_for_xpath(f'//button[contains(@name, "deleteRequest")]')
-    driver.scroll_to_element_and_click(delete_button)
-    driver.refresh()
-
-    driver.wait_for_xpath_to_disappear(
-        '''//table[contains(@data-testid, "followupRequestTable")]//td[contains(., "2x150s")]'''
-    )
-    driver.wait_for_xpath_to_disappear(
-        '''//table[contains(@data-testid, "followupRequestTable")]//td[contains(., "gri")]'''
-    )
-    driver.wait_for_xpath_to_disappear(
-        '''//table[contains(@data-testid, "followupRequestTable")]//td[contains(., "submission")]'''
-    )
-=======
 @pytest.mark.skipif(not sedm_isonline, reason="SEDM server down")
 def test_submit_new_followup_request_two_groups(
     driver,
@@ -399,4 +377,26 @@
 
     assert status == 200
     assert data['status'] == 'success'
->>>>>>> c1c4c483
+
+
+@pytest.mark.flaky(reruns=2)
+def test_delete_followup_request_IOO(
+    driver, super_admin_user, public_source, super_admin_token, public_group
+):
+    add_followup_request_using_frontend_and_verify_IOO(
+        driver, super_admin_user, public_source, super_admin_token, public_group
+    )
+
+    delete_button = driver.wait_for_xpath(f'//button[contains(@name, "deleteRequest")]')
+    driver.scroll_to_element_and_click(delete_button)
+    driver.refresh()
+
+    driver.wait_for_xpath_to_disappear(
+        '''//table[contains(@data-testid, "followupRequestTable")]//td[contains(., "2x150s")]'''
+    )
+    driver.wait_for_xpath_to_disappear(
+        '''//table[contains(@data-testid, "followupRequestTable")]//td[contains(., "gri")]'''
+    )
+    driver.wait_for_xpath_to_disappear(
+        '''//table[contains(@data-testid, "followupRequestTable")]//td[contains(., "submission")]'''
+    )