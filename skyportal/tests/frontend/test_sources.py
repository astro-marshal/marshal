--- conflicted
+++ resolved
@@ -7,12 +7,10 @@
 
 from baselayer.app.config import load_config
 from skyportal.tests import api
-<<<<<<< HEAD
 import time
 from PIL import Image, ImageChops
 from io import BytesIO
-=======
->>>>>>> b45d93a5
+
 
 cfg = load_config()
 
