import React from 'react';
import PropTypes from 'prop-types';
import { connect } from 'react-redux';

import * as Action from '../actions';

import SourceList from '../components/SourceList';
import UninitializedDBMessage from '../components/UninitializedDBMessage';


class SourceListContainer extends React.Component {
  componentDidMount() {
    if (!this.props.sources.latest) {
      this.props.dispatch(Action.fetchSources());
    }
  }

  render() {
<<<<<<< HEAD
    if (this.props.sources.latest) {
=======
    if (this.props.sourcesTableEmpty) {
      return <UninitializedDBMessage />;
    }
    if (this.props.sources) {
>>>>>>> f19ef3f4
      return <SourceList sources={this.props.sources} />;
    } else {
      return "Loading sources...";
    }
  }
}

SourceListContainer.propTypes = {
  dispatch: PropTypes.func.isRequired,
<<<<<<< HEAD
  sources: PropTypes.object
=======
  sources: PropTypes.arrayOf(PropTypes.object),
  sourcesTableEmpty: PropTypes.bool
>>>>>>> f19ef3f4
};

SourceListContainer.defaultProps = {
  sources: null,
  sourcesTableEmpty: false
};

const mapStateToProps = (state, ownProps) => (
  {
<<<<<<< HEAD
    sources: state.sources
=======
    sources: state.sources.latest,
    sourcesTableEmpty: state.sysinfo.sources_table_empty
>>>>>>> f19ef3f4
  }
);

export default connect(mapStateToProps)(SourceListContainer);<|MERGE_RESOLUTION|>--- conflicted
+++ resolved
@@ -16,14 +16,10 @@
   }
 
   render() {
-<<<<<<< HEAD
-    if (this.props.sources.latest) {
-=======
     if (this.props.sourcesTableEmpty) {
       return <UninitializedDBMessage />;
     }
     if (this.props.sources) {
->>>>>>> f19ef3f4
       return <SourceList sources={this.props.sources} />;
     } else {
       return "Loading sources...";
@@ -33,12 +29,8 @@
 
 SourceListContainer.propTypes = {
   dispatch: PropTypes.func.isRequired,
-<<<<<<< HEAD
-  sources: PropTypes.object
-=======
   sources: PropTypes.arrayOf(PropTypes.object),
   sourcesTableEmpty: PropTypes.bool
->>>>>>> f19ef3f4
 };
 
 SourceListContainer.defaultProps = {
@@ -48,12 +40,8 @@
 
 const mapStateToProps = (state, ownProps) => (
   {
-<<<<<<< HEAD
-    sources: state.sources
-=======
     sources: state.sources.latest,
     sourcesTableEmpty: state.sysinfo.sources_table_empty
->>>>>>> f19ef3f4
   }
 );
 
