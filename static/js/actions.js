import fetchAllocations from "./ducks/allocations";
import * as groupsActions from "./ducks/groups";
import * as profileActions from "./ducks/profile";
import * as sysInfoActions from "./ducks/sysInfo";
import * as dbInfoActions from "./ducks/dbInfo";
import * as newsFeedActions from "./ducks/newsFeed";
import * as topSourcesActions from "./ducks/topSources";
import * as recentSourcesActions from "./ducks/recentSources";
import fetchInstruments from "./ducks/instruments";
import * as sourceCountsActions from "./ducks/sourceCounts";
import * as observingRunsActions from "./ducks/observingRuns";
import * as telescopesActions from "./ducks/telescopes";
import * as taxonomyActions from "./ducks/taxonomies";

export default function hydrate() {
  return (dispatch) => {
    dispatch(sysInfoActions.fetchSystemInfo());
    dispatch(dbInfoActions.fetchDBInfo());
    dispatch(profileActions.fetchUserProfile());
    dispatch(groupsActions.fetchGroups());
    dispatch(newsFeedActions.fetchNewsFeed());
    dispatch(topSourcesActions.fetchTopSources());
<<<<<<< HEAD
    dispatch(fetchAllocations());
    dispatch(instrumentsActions.fetchInstruments());
    dispatch(instrumentsActions.fetchInstrumentForms());
=======
    dispatch(fetchInstruments());
    dispatch(recentSourcesActions.fetchRecentSources());
    dispatch(sourceCountsActions.fetchSourceCounts());
>>>>>>> fcf7656a
    dispatch(observingRunsActions.fetchObservingRuns());
    dispatch(telescopesActions.fetchTelescopes());
    dispatch(taxonomyActions.fetchTaxonomies());
  };
}<|MERGE_RESOLUTION|>--- conflicted
+++ resolved
@@ -1,4 +1,3 @@
-import fetchAllocations from "./ducks/allocations";
 import * as groupsActions from "./ducks/groups";
 import * as profileActions from "./ducks/profile";
 import * as sysInfoActions from "./ducks/sysInfo";
@@ -20,15 +19,9 @@
     dispatch(groupsActions.fetchGroups());
     dispatch(newsFeedActions.fetchNewsFeed());
     dispatch(topSourcesActions.fetchTopSources());
-<<<<<<< HEAD
-    dispatch(fetchAllocations());
-    dispatch(instrumentsActions.fetchInstruments());
-    dispatch(instrumentsActions.fetchInstrumentForms());
-=======
     dispatch(fetchInstruments());
     dispatch(recentSourcesActions.fetchRecentSources());
     dispatch(sourceCountsActions.fetchSourceCounts());
->>>>>>> fcf7656a
     dispatch(observingRunsActions.fetchObservingRuns());
     dispatch(telescopesActions.fetchTelescopes());
     dispatch(taxonomyActions.fetchTaxonomies());
