import * as groupsActions from './ducks/groups';
import * as profileActions from './ducks/profile';
import * as sysInfoActions from './ducks/sysInfo';
import * as dbInfoActions from './ducks/dbInfo';


<<<<<<< HEAD
export const REFRESH_SOURCE = 'skyportal/REFRESH_SOURCE';
export const REFRESH_GROUP = 'skyportal/REFRESH_GROUP';

export const FETCH_LOADED_SOURCE = 'skyportal/FETCH_LOADED_SOURCE';
export const FETCH_LOADED_SOURCE_OK = 'skyportal/FETCH_LOADED_SOURCE_OK';
export const FETCH_LOADED_SOURCE_FAIL = 'skyportal/FETCH_LOADED_SOURCE_FAIL';

export const FETCH_SOURCE_PLOT = 'skyportal/FETCH_SOURCE_PLOT';
export const FETCH_SOURCE_PLOT_OK = 'skyportal/FETCH_SOURCE_PLOT_OK';
export const FETCH_SOURCE_PLOT_FAIL = 'skyportal/FETCH_SOURCE_PLOT_FAIL';

export const FETCH_GROUPS = 'skyportal/FETCH_GROUPS';
export const FETCH_GROUPS_OK = 'skyportal/FETCH_GROUPS_OK';

export const FETCH_GROUP = 'skyportal/FETCH_GROUP';
export const FETCH_GROUP_OK = 'skyportal/FETCH_GROUP_OK';

export const ADD_COMMENT = 'skyportal/ADD_COMMENT';
export const ADD_COMMENT_OK = 'skyportal/ADD_COMMENT_OK';

export const DELETE_COMMENT = 'skyportal/DELETE_COMMENT';
export const DELETE_COMMENT_OK = 'skyportal/DELETE_COMMENT_OK';

export const ADD_GROUP = 'skyportal/ADD_GROUP';
export const ADD_GROUP_OK = 'skyportal/ADD_GROUP_OK';

export const ADD_GROUP_USER = 'skyportal/ADD_GROUP_USER';
export const ADD_GROUP_USER_OK = 'skyportal/ADD_GROUP_USER_OK';

export const DELETE_GROUP_USER = 'skyportal/DELETE_GROUP_USER';
export const DELETE_GROUP_USER_OK = 'skyportal/DELETE_GROUP_USER_OK';

export const FETCH_USER_PROFILE = 'skyportal/FETCH_USER_PROFILE';
export const FETCH_USER_PROFILE_OK = 'skyportal/FETCH_USER_PROFILE_OK';

export const FETCH_SYSINFO = 'skyportal/FETCH_SYSINFO';
export const FETCH_SYSINFO_OK = 'skyportal/FETCH_SYSINFO_OK';

export const GENERATE_TOKEN = 'skyportal/GENERATE_TOKEN';
export const GENERATE_TOKEN_OK = 'skyportal/GENERATE_TOKEN_OK';

export const DELETE_TOKEN = 'skyportal/DELETE_TOKEN';
export const DELETE_TOKEN_OK = 'skyportal/DELETE_TOKEN_OK';

export const FILTER_SOURCES = 'skyportal/FILTER_SOURCES';
export const FILTER_SOURCES_OK = 'skyportal/FILTER_SOURCES_OK';

export const FETCH_USER = 'skyportal/FETCH_USER';
export const FETCH_USER_OK = 'skyportal/FETCH_USER_OK';

export const ROTATE_LOGO = 'skyportal/ROTATE_LOGO';

export function fetchSource(id) {
  return API.GET(`/api/sources/${id}`, FETCH_LOADED_SOURCE);
}

export function fetchSources(page=1) {
  return API.GET(`/api/sources?page=${page}`, FETCH_SOURCES);
}

export function fetchGroup(id) {
  return API.GET(`/api/groups/${id}`, FETCH_GROUP);
}

export function fetchUser(id) {
  return API.GET(`/api/user/${id}`, FETCH_USER);
}

export function fetchPlotData(url) {
  return API.GET(url, FETCH_SOURCE_PLOT);
}

export function fetchGroups() {
  return API.GET('/api/groups', FETCH_GROUPS);
}

export function fetchUserProfile() {
  return API.GET('/api/internal/profile', FETCH_USER_PROFILE);
}

export function fetchSystemInfo() {
  return API.GET('/api/sysinfo', FETCH_SYSINFO);
}

export function hydrate() {
=======
export default function hydrate() {
>>>>>>> 327f2199
  return (dispatch) => {
    dispatch(sysInfoActions.fetchSystemInfo());
    dispatch(dbInfoActions.fetchDBInfo());
    dispatch(profileActions.fetchUserProfile());
    dispatch(groupsActions.fetchGroups());
  };
<<<<<<< HEAD
}

export function addComment(form) {
  function fileReaderPromise(file) {
    return new Promise((resolve) => {
      const filereader = new FileReader();
      filereader.readAsDataURL(file);
      filereader.onloadend = () => resolve(
        { body: filereader.result, name: file.name }
      );
    });
  }
  if (form.attachment) {
    return (dispatch) => {
      fileReaderPromise(form.attachment)
        .then(fileData => {
          form.attachment = fileData;
          dispatch(API.POST(`/api/comment`, ADD_COMMENT, form));
        });
    };
  } else {
    return API.POST(`/api/comment`, ADD_COMMENT, form);
  }
}

export function deleteComment(comment_id) {
  return API.DELETE(`/api/comment/${comment_id}`, DELETE_COMMENT);
}

export function addNewGroup(form_data) {
  return API.POST('/api/groups', ADD_GROUP, form_data);
}

export function createToken(form_data) {
  return API.POST('/api/internal/tokens', GENERATE_TOKEN, form_data);
}

export function addGroupUser({ username, admin, group_id }) {
  return API.PUT(
    `/api/groups/${group_id}/users/${username}`,
    ADD_GROUP_USER,
    { username, admin, group_id }
  );
}

export function deleteGroupUser({ username, group_id }) {
  return API.DELETE(
    `/api/groups/${group_id}/users/${username}`,
    DELETE_GROUP_USER,
    { username, group_id }
  );
}

export function deleteToken(tokenID) {
  console.log('called Actions.deleteToken');
  return API.DELETE(
    `/api/internal/tokens/${tokenID}`,
    DELETE_TOKEN
  );
}

export function submitSourceFilterParams(formData) {
  return API.POST(`/api/sources/filter`, FETCH_SOURCES, formData);
=======
>>>>>>> 327f2199
}<|MERGE_RESOLUTION|>--- conflicted
+++ resolved
@@ -4,165 +4,11 @@
 import * as dbInfoActions from './ducks/dbInfo';
 
 
-<<<<<<< HEAD
-export const REFRESH_SOURCE = 'skyportal/REFRESH_SOURCE';
-export const REFRESH_GROUP = 'skyportal/REFRESH_GROUP';
-
-export const FETCH_LOADED_SOURCE = 'skyportal/FETCH_LOADED_SOURCE';
-export const FETCH_LOADED_SOURCE_OK = 'skyportal/FETCH_LOADED_SOURCE_OK';
-export const FETCH_LOADED_SOURCE_FAIL = 'skyportal/FETCH_LOADED_SOURCE_FAIL';
-
-export const FETCH_SOURCE_PLOT = 'skyportal/FETCH_SOURCE_PLOT';
-export const FETCH_SOURCE_PLOT_OK = 'skyportal/FETCH_SOURCE_PLOT_OK';
-export const FETCH_SOURCE_PLOT_FAIL = 'skyportal/FETCH_SOURCE_PLOT_FAIL';
-
-export const FETCH_GROUPS = 'skyportal/FETCH_GROUPS';
-export const FETCH_GROUPS_OK = 'skyportal/FETCH_GROUPS_OK';
-
-export const FETCH_GROUP = 'skyportal/FETCH_GROUP';
-export const FETCH_GROUP_OK = 'skyportal/FETCH_GROUP_OK';
-
-export const ADD_COMMENT = 'skyportal/ADD_COMMENT';
-export const ADD_COMMENT_OK = 'skyportal/ADD_COMMENT_OK';
-
-export const DELETE_COMMENT = 'skyportal/DELETE_COMMENT';
-export const DELETE_COMMENT_OK = 'skyportal/DELETE_COMMENT_OK';
-
-export const ADD_GROUP = 'skyportal/ADD_GROUP';
-export const ADD_GROUP_OK = 'skyportal/ADD_GROUP_OK';
-
-export const ADD_GROUP_USER = 'skyportal/ADD_GROUP_USER';
-export const ADD_GROUP_USER_OK = 'skyportal/ADD_GROUP_USER_OK';
-
-export const DELETE_GROUP_USER = 'skyportal/DELETE_GROUP_USER';
-export const DELETE_GROUP_USER_OK = 'skyportal/DELETE_GROUP_USER_OK';
-
-export const FETCH_USER_PROFILE = 'skyportal/FETCH_USER_PROFILE';
-export const FETCH_USER_PROFILE_OK = 'skyportal/FETCH_USER_PROFILE_OK';
-
-export const FETCH_SYSINFO = 'skyportal/FETCH_SYSINFO';
-export const FETCH_SYSINFO_OK = 'skyportal/FETCH_SYSINFO_OK';
-
-export const GENERATE_TOKEN = 'skyportal/GENERATE_TOKEN';
-export const GENERATE_TOKEN_OK = 'skyportal/GENERATE_TOKEN_OK';
-
-export const DELETE_TOKEN = 'skyportal/DELETE_TOKEN';
-export const DELETE_TOKEN_OK = 'skyportal/DELETE_TOKEN_OK';
-
-export const FILTER_SOURCES = 'skyportal/FILTER_SOURCES';
-export const FILTER_SOURCES_OK = 'skyportal/FILTER_SOURCES_OK';
-
-export const FETCH_USER = 'skyportal/FETCH_USER';
-export const FETCH_USER_OK = 'skyportal/FETCH_USER_OK';
-
-export const ROTATE_LOGO = 'skyportal/ROTATE_LOGO';
-
-export function fetchSource(id) {
-  return API.GET(`/api/sources/${id}`, FETCH_LOADED_SOURCE);
-}
-
-export function fetchSources(page=1) {
-  return API.GET(`/api/sources?page=${page}`, FETCH_SOURCES);
-}
-
-export function fetchGroup(id) {
-  return API.GET(`/api/groups/${id}`, FETCH_GROUP);
-}
-
-export function fetchUser(id) {
-  return API.GET(`/api/user/${id}`, FETCH_USER);
-}
-
-export function fetchPlotData(url) {
-  return API.GET(url, FETCH_SOURCE_PLOT);
-}
-
-export function fetchGroups() {
-  return API.GET('/api/groups', FETCH_GROUPS);
-}
-
-export function fetchUserProfile() {
-  return API.GET('/api/internal/profile', FETCH_USER_PROFILE);
-}
-
-export function fetchSystemInfo() {
-  return API.GET('/api/sysinfo', FETCH_SYSINFO);
-}
-
-export function hydrate() {
-=======
 export default function hydrate() {
->>>>>>> 327f2199
   return (dispatch) => {
     dispatch(sysInfoActions.fetchSystemInfo());
     dispatch(dbInfoActions.fetchDBInfo());
     dispatch(profileActions.fetchUserProfile());
     dispatch(groupsActions.fetchGroups());
   };
-<<<<<<< HEAD
-}
-
-export function addComment(form) {
-  function fileReaderPromise(file) {
-    return new Promise((resolve) => {
-      const filereader = new FileReader();
-      filereader.readAsDataURL(file);
-      filereader.onloadend = () => resolve(
-        { body: filereader.result, name: file.name }
-      );
-    });
-  }
-  if (form.attachment) {
-    return (dispatch) => {
-      fileReaderPromise(form.attachment)
-        .then(fileData => {
-          form.attachment = fileData;
-          dispatch(API.POST(`/api/comment`, ADD_COMMENT, form));
-        });
-    };
-  } else {
-    return API.POST(`/api/comment`, ADD_COMMENT, form);
-  }
-}
-
-export function deleteComment(comment_id) {
-  return API.DELETE(`/api/comment/${comment_id}`, DELETE_COMMENT);
-}
-
-export function addNewGroup(form_data) {
-  return API.POST('/api/groups', ADD_GROUP, form_data);
-}
-
-export function createToken(form_data) {
-  return API.POST('/api/internal/tokens', GENERATE_TOKEN, form_data);
-}
-
-export function addGroupUser({ username, admin, group_id }) {
-  return API.PUT(
-    `/api/groups/${group_id}/users/${username}`,
-    ADD_GROUP_USER,
-    { username, admin, group_id }
-  );
-}
-
-export function deleteGroupUser({ username, group_id }) {
-  return API.DELETE(
-    `/api/groups/${group_id}/users/${username}`,
-    DELETE_GROUP_USER,
-    { username, group_id }
-  );
-}
-
-export function deleteToken(tokenID) {
-  console.log('called Actions.deleteToken');
-  return API.DELETE(
-    `/api/internal/tokens/${tokenID}`,
-    DELETE_TOKEN
-  );
-}
-
-export function submitSourceFilterParams(formData) {
-  return API.POST(`/api/sources/filter`, FETCH_SOURCES, formData);
-=======
->>>>>>> 327f2199
 }