import React, { useState, Suspense } from "react";
import PropTypes from "prop-types";
import { useSelector } from "react-redux";
import { Link } from "react-router-dom";

import { makeStyles } from "@material-ui/core/styles";
import useMediaQuery from "@material-ui/core/useMediaQuery";
import Button from "@material-ui/core/Button";
import Chip from "@material-ui/core/Chip";
import Accordion from "@material-ui/core/Accordion";
import AccordionSummary from "@material-ui/core/AccordionSummary";
import AccordionDetails from "@material-ui/core/AccordionDetails";
import ExpandMoreIcon from "@material-ui/icons/ExpandMore";
import Typography from "@material-ui/core/Typography";
import Paper from "@material-ui/core/Paper";

import Plot from "./Plot";
import CommentListMobile from "./CommentListMobile";
import ClassificationList from "./ClassificationList";
import ClassificationForm from "./ClassificationForm";
import ShowClassification from "./ShowClassification";
import ThumbnailList from "./ThumbnailList";
import SurveyLinkList from "./SurveyLinkList";
import StarList from "./StarList";
import { ra_to_hours, dec_to_hours } from "../units";
import FollowupRequestForm from "./FollowupRequestForm";
import FollowupRequestLists from "./FollowupRequestLists";
import SharePage from "./SharePage";
import AssignmentForm from "./AssignmentForm";
import AssignmentList from "./AssignmentList";
import AddSourceGroup from "./AddSourceGroup";
import SourceNotification from "./SourceNotification";
import UpdateSourceRedshift from "./UpdateSourceRedshift";
import SourceRedshiftHistory from "./SourceRedshiftHistory";
import AnnotationsTable from "./AnnotationsTable";

const CentroidPlot = React.lazy(() =>
  import(/* webpackChunkName: "CentroidPlot" */ "./CentroidPlot")
);

export const useSourceStyles = makeStyles((theme) => ({
  chip: {
    margin: theme.spacing(0.5),
  },
  accordionHeading: {
    fontSize: "1.25rem",
    fontWeight: theme.typography.fontWeightRegular,
  },
  source: {
    padding: "1rem",
    display: "flex",
    flexDirection: "row",
  },
  column: {
    display: "flex",
    flexFlow: "column nowrap",
  },
  mainColumn: {
    display: "flex",
    flexFlow: "column nowrap",
    verticalAlign: "top",
    paddingRight: "1em",
    minWidth: 0,
    "& > div": {
      margin: "0.5rem 0",
    },
  },
  topRow: {
    display: "flex",
    flexFlow: "row wrap",
    justifyContent: "space-around",
  },
  name: {
    fontSize: "200%",
    fontWeight: "900",
    color: "darkgray",
    paddingBottom: "0.25em",
    display: "inline-block",
  },
  plot: {
    width: "900px",
    overflow: "auto",
  },
  smallPlot: {
    width: "350px",
    overflow: "auto",
  },
  photometryContainer: {
    display: "flex",
    overflowX: "scroll",
    flexDirection: "column",
    paddingBottom: "0.5rem",
    "& div button": {
      margin: "0.5rem",
    },
    "& .bk-bs-nav": {
      marginTop: "0px",
    },
    "& .bk-plotdiv > .bk-widget": {
      marginTop: "0px",
    },
  },
  comments: {
    marginLeft: "1rem",
    padding: "1rem",
  },
  classifications: {
    display: "flex",
    flexDirection: "column",
    margin: "auto",
    maxWidth: "100%",
  },
  thumbnails: {
    "& > div": {
      justifyContent: "center",
    },
  },
  centroidPlot: {
    margin: "auto",
  },
  alignRight: {
    display: "inline-block",
    verticalAlign: "super",
  },
  followupContainer: {
    display: "flex",
    flexDirection: "column",
    minWidth: 0,
  },
  sendAlert: {
    margin: "auto",
  },
  position: {
    fontWeight: "bold",
    fontSize: "110%",
  },
}));

const SourceMobile = ({ source }) => {
  const matches = useMediaQuery("(min-width: 475px)");
  const centroidPlotSize = matches ? "21.875rem" : "17rem";

  const classes = useSourceStyles();

  const [showStarList, setShowStarList] = useState(false);

  const { instrumentList, instrumentFormParams } = useSelector(
    (state) => state.instruments
  );
  const { observingRunList } = useSelector((state) => state.observingRuns);
  const { taxonomyList } = useSelector((state) => state.taxonomies);
  const userAccessibleGroups = useSelector(
    (state) => state.groups.userAccessible
  );

  return (
    <div className={classes.source}>
      <div className={classes.mainColumn}>
        <div className={classes.topRow}>
          <div className={classes.column}>
            <div>
              <div className={classes.alignRight}>
                <SharePage />
              </div>
              <div className={classes.name}>{source.id}</div>
            </div>
            <div>
              <ShowClassification
                classifications={source.classifications}
                taxonomyList={taxonomyList}
              />
              <b>Position (J2000):</b>
              &nbsp; &nbsp;
              <span className={classes.position}>
                {ra_to_hours(source.ra)} &nbsp;
                {dec_to_hours(source.dec)}
              </span>
              &nbsp; (&alpha;,&delta;= {source.ra}, &nbsp;
              {source.dec}; <i>l</i>,<i>b</i>={source.gal_lon.toFixed(6)},
              &nbsp;
              {source.gal_lat.toFixed(6)}
              )
              <br />
              <>
                <b>Redshift: &nbsp;</b>
                {source.redshift && source.redshift.toFixed(4)}
                <UpdateSourceRedshift source={source} />
                <SourceRedshiftHistory
                  redshiftHistory={source.redshift_history}
                />
              </>
              {source.dm && (
                <>
                  &nbsp;|&nbsp;
                  <b>DM: &nbsp;</b>
                  {source.dm.toFixed(3)}
                  &nbsp; mag
                </>
              )}
              {source.luminosity_distance && (
                <>
                  &nbsp;|&nbsp;
                  <b>
                    <i>D</i>
                    <sub>L</sub>: &nbsp;
                  </b>
                  {source.luminosity_distance.toFixed(2)}
                  &nbsp; Mpc
                </>
              )}
              {source.redshift != null && <>&nbsp;|&nbsp;</>}
              <Button href={`/api/sources/${source.id}/finder`}>
                PDF Finding Chart
              </Button>
              &nbsp;|&nbsp;
              <Button onClick={() => setShowStarList(!showStarList)}>
                {showStarList ? "Hide Starlist" : "Show Starlist"}
              </Button>
              <br />
              {showStarList && <StarList sourceId={source.id} />}
              {source.groups.map((group) => (
                <Chip
                  label={
                    group.nickname
                      ? group.nickname.substring(0, 15)
                      : group.name.substring(0, 15)
                  }
                  key={group.id}
                  size="small"
                  className={classes.chip}
                />
              ))}
              <AddSourceGroup
                source={{
                  id: source.id,
                  currentGroupIds: source.groups.map((g) => g.id),
                }}
                userGroups={userAccessibleGroups}
                icon
              />
            </div>
            <div className={classes.thumbnails}>
              <ThumbnailList
                ra={source.ra}
                dec={source.dec}
                thumbnails={source.thumbnails}
                size="10rem"
              />
            </div>
          </div>
          <Paper className={classes.comments} variant="outlined">
            <Typography className={classes.accordionHeading}>
              Recent Comments
            </Typography>
            <CommentListMobile />
          </Paper>
        </div>
        <div>
          <Accordion defaultExpanded>
            <AccordionSummary
              expandIcon={<ExpandMoreIcon />}
<<<<<<< HEAD
              aria-controls="annotations-content"
              id="annotations-header"
            >
              <Typography className={classes.accordionHeading}>
                Auto-annotations
              </Typography>
            </AccordionSummary>
            <AccordionDetails>
              <AnnotationsTable annotations={source.annotations} />
=======
              aria-controls="surveys-content"
              id="surveys-header"
            >
              <Typography className={classes.accordionHeading}>
                Surveys
              </Typography>
            </AccordionSummary>
            <AccordionDetails>
              <SurveyLinkList id={source.id} ra={source.ra} dec={source.dec} />
>>>>>>> 70c9ec11
            </AccordionDetails>
          </Accordion>
        </div>
        <div>
          <Accordion defaultExpanded>
            <AccordionSummary
              expandIcon={<ExpandMoreIcon />}
              aria-controls="photometry-content"
              id="photometry-header"
            >
              <Typography className={classes.accordionHeading}>
                Photometry
              </Typography>
            </AccordionSummary>
            <AccordionDetails>
              <div className={classes.photometryContainer}>
                <Plot
                  className={classes.plot}
                  url={`/api/internal/plot/photometry/${source.id}`}
                />
                <div>
                  <Link to={`/upload_photometry/${source.id}`} role="link">
                    <Button variant="contained">
                      Upload additional photometry
                    </Button>
                  </Link>
                  <Link to={`/share_data/${source.id}`} role="link">
                    <Button variant="contained">Share data</Button>
                  </Link>
                </div>
              </div>
            </AccordionDetails>
          </Accordion>
        </div>
        <div>
          <Accordion defaultExpanded>
            <AccordionSummary
              expandIcon={<ExpandMoreIcon />}
              aria-controls="spectroscopy-content"
              id="spectroscopy-header"
            >
              <Typography className={classes.accordionHeading}>
                Spectroscopy
              </Typography>
            </AccordionSummary>
            <AccordionDetails>
              <div className={classes.photometryContainer}>
                <Plot
                  className={classes.plot}
                  url={`/api/internal/plot/spectroscopy/${source.id}`}
                />
                <Link to={`/share_data/${source.id}`} role="link">
                  <Button variant="contained">Share data</Button>
                </Link>
              </div>
            </AccordionDetails>
          </Accordion>
        </div>
        {/* TODO 1) check for dead links; 2) simplify link formatting if possible */}
        <div>
          <Accordion defaultExpanded>
            <AccordionSummary
              expandIcon={<ExpandMoreIcon />}
              aria-controls="followup-content"
              id="followup-header"
            >
              <Typography className={classes.accordionHeading}>
                Follow-up
              </Typography>
            </AccordionSummary>
            <AccordionDetails>
              <div className={classes.followupContainer}>
                <FollowupRequestForm
                  obj_id={source.id}
                  action="createNew"
                  instrumentList={instrumentList}
                  instrumentFormParams={instrumentFormParams}
                />
                <FollowupRequestLists
                  followupRequests={source.followup_requests}
                  instrumentList={instrumentList}
                  instrumentFormParams={instrumentFormParams}
                />
                <AssignmentForm
                  obj_id={source.id}
                  observingRunList={observingRunList}
                />
                <AssignmentList assignments={source.assignments} />
              </div>
            </AccordionDetails>
          </Accordion>
        </div>
        <Accordion defaultExpanded>
          <AccordionSummary
            expandIcon={<ExpandMoreIcon />}
            aria-controls="classifications-content"
            id="classifications-header"
          >
            <Typography className={classes.accordionHeading}>
              Classifications
            </Typography>
          </AccordionSummary>
          <AccordionDetails>
            <div className={classes.classifications}>
              <ClassificationList />
              <ClassificationForm
                obj_id={source.id}
                action="createNew"
                taxonomyList={taxonomyList}
              />
            </div>
          </AccordionDetails>
        </Accordion>
        <Accordion defaultExpanded>
          <AccordionSummary
            expandIcon={<ExpandMoreIcon />}
            aria-controls="centroidplot-content"
            id="centroidplot-header"
          >
            <Typography className={classes.accordionHeading}>
              Centroid Plot
            </Typography>
          </AccordionSummary>
          <AccordionDetails>
            <div className={classes.centroidPlot}>
              <Suspense fallback={<div>Loading centroid plot...</div>}>
                <CentroidPlot
                  className={classes.smallPlot}
                  sourceId={source.id}
                  size={centroidPlotSize}
                />
              </Suspense>
            </div>
          </AccordionDetails>
        </Accordion>
        <Accordion defaultExpanded>
          <AccordionSummary
            expandIcon={<ExpandMoreIcon />}
            aria-controls="notifications-content"
            id="notifications-header"
          >
            <Typography className={classes.accordionHeading}>
              Source Notification
            </Typography>
          </AccordionSummary>
          <AccordionDetails>
            <div className={classes.sendAlert}>
              <SourceNotification sourceId={source.id} />
            </div>
          </AccordionDetails>
        </Accordion>
      </div>
    </div>
  );
};

SourceMobile.propTypes = {
  source: PropTypes.shape({
    id: PropTypes.string.isRequired,
    ra: PropTypes.number,
    dec: PropTypes.number,
    loadError: PropTypes.oneOfType([PropTypes.string, PropTypes.bool]),
    thumbnails: PropTypes.arrayOf(PropTypes.shape({})),
    redshift: PropTypes.number,
    groups: PropTypes.arrayOf(PropTypes.shape({})),
    gal_lon: PropTypes.number,
    gal_lat: PropTypes.number,
    dm: PropTypes.number,
    luminosity_distance: PropTypes.number,
    annotations: PropTypes.arrayOf(
      PropTypes.shape({
        origin: PropTypes.string.isRequired,
        data: PropTypes.object.isRequired, // eslint-disable-line react/forbid-prop-types
      })
    ),
    classifications: PropTypes.arrayOf(
      PropTypes.shape({
        author_name: PropTypes.string,
        probability: PropTypes.number,
        modified: PropTypes.string,
        classification: PropTypes.string,
        id: PropTypes.number,
        obj_id: PropTypes.string,
        author_id: PropTypes.number,
        taxonomy_id: PropTypes.number,
        created_at: PropTypes.string,
      })
    ),
    followup_requests: PropTypes.arrayOf(PropTypes.any),
    assignments: PropTypes.arrayOf(PropTypes.any),
    redshift_history: PropTypes.arrayOf(PropTypes.any),
  }).isRequired,
};

export default SourceMobile;<|MERGE_RESOLUTION|>--- conflicted
+++ resolved
@@ -259,7 +259,22 @@
           <Accordion defaultExpanded>
             <AccordionSummary
               expandIcon={<ExpandMoreIcon />}
-<<<<<<< HEAD
+              aria-controls="surveys-content"
+              id="surveys-header"
+            >
+              <Typography className={classes.accordionHeading}>
+                Surveys
+              </Typography>
+            </AccordionSummary>
+            <AccordionDetails>
+              <SurveyLinkList id={source.id} ra={source.ra} dec={source.dec} />
+            </AccordionDetails>
+          </Accordion>
+        </div>
+        <div>
+          <Accordion defaultExpanded>
+            <AccordionSummary
+              expandIcon={<ExpandMoreIcon />}
               aria-controls="annotations-content"
               id="annotations-header"
             >
@@ -269,17 +284,6 @@
             </AccordionSummary>
             <AccordionDetails>
               <AnnotationsTable annotations={source.annotations} />
-=======
-              aria-controls="surveys-content"
-              id="surveys-header"
-            >
-              <Typography className={classes.accordionHeading}>
-                Surveys
-              </Typography>
-            </AccordionSummary>
-            <AccordionDetails>
-              <SurveyLinkList id={source.id} ra={source.ra} dec={source.dec} />
->>>>>>> 70c9ec11
             </AccordionDetails>
           </Accordion>
         </div>
