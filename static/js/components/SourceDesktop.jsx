import React, { useState, Suspense } from "react";
import PropTypes from "prop-types";
import { useSelector } from "react-redux";
import { Link } from "react-router-dom";

import { makeStyles } from "@material-ui/core/styles";
import Button from "@material-ui/core/Button";
import Chip from "@material-ui/core/Chip";
import Accordion from "@material-ui/core/Accordion";
import AccordionSummary from "@material-ui/core/AccordionSummary";
import AccordionDetails from "@material-ui/core/AccordionDetails";
import ExpandMoreIcon from "@material-ui/icons/ExpandMore";
import Typography from "@material-ui/core/Typography";

import Plot from "./Plot";
import CommentList from "./CommentList";
import ClassificationList from "./ClassificationList";
import ClassificationForm from "./ClassificationForm";
import ShowClassification from "./ShowClassification";
import ThumbnailList from "./ThumbnailList";
import SurveyLinkList from "./SurveyLinkList";
import StarList from "./StarList";
import { ra_to_hours, dec_to_dms } from "../units";
import FollowupRequestForm from "./FollowupRequestForm";
import FollowupRequestLists from "./FollowupRequestLists";
import SharePage from "./SharePage";
import AssignmentForm from "./AssignmentForm";
import AssignmentList from "./AssignmentList";
import SourceNotification from "./SourceNotification";
import AddSourceGroup from "./AddSourceGroup";
import UpdateSourceRedshift from "./UpdateSourceRedshift";
import SourceRedshiftHistory from "./SourceRedshiftHistory";

const CentroidPlot = React.lazy(() =>
  import(/* webpackChunkName: "CentroidPlot" */ "./CentroidPlot")
);

// Export to allow Candidate.jsx to use styles
export const useSourceStyles = makeStyles((theme) => ({
  chip: {
    margin: theme.spacing(0.5),
  },
  accordionHeading: {
    fontSize: "1.25rem",
    fontWeight: theme.typography.fontWeightRegular,
  },
  photometryContainer: {
    display: "flex",
    overflowX: "scroll",
    flexDirection: "column",
    paddingBottom: "0.5rem",
    "& div button": {
      margin: "0.5rem",
    },
    "& .bk-bs-nav": {
      marginTop: "0px",
    },
    "& .bk-plotdiv > .bk-widget": {
      marginTop: "0px",
    },
  },
  source: {
    padding: "1rem",
    display: "flex",
    flexDirection: "row",
  },
  leftColumn: {
    display: "flex",
    flexFlow: "column nowrap",
    verticalAlign: "top",
    paddingRight: "2rem",
    flex: "0 2 900px",
    minWidth: 0,
  },
  columnItem: {
    margin: "0.5rem 0",
  },
  rightColumn: {
    display: "flex",
    flex: "0 1 20em",
    verticalAlign: "top",
    flexFlow: "column nowrap",
  },
  name: {
    fontSize: "200%",
    fontWeight: "900",
    color: "darkgray",
    paddingBottom: "0.25em",
    display: "inline-block",
  },
  plot: {
    width: "900px",
    overflow: "auto",
  },
  smallPlot: {
    width: "350px",
    overflow: "auto",
  },
  comments: {},
  classifications: {
    display: "flex",
    flexDirection: "column",
  },
  alignRight: {
    display: "inline-block",
    verticalAlign: "super",
  },
  followupContainer: {
    display: "flex",
    flexDirection: "column",
  },
  position: {
    fontWeight: "bold",
    fontSize: "110%",
  },
}));

const SourceDesktop = ({ source }) => {
  const classes = useSourceStyles();

  const [showStarList, setShowStarList] = useState(false);

  const { instrumentList, instrumentFormParams } = useSelector(
    (state) => state.instruments
  );
  const { observingRunList } = useSelector((state) => state.observingRuns);
  const { taxonomyList } = useSelector((state) => state.taxonomies);
  const userAccessibleGroups = useSelector(
    (state) => state.groups.userAccessible
  );

  return (
    <div className={classes.source}>
      <div className={classes.leftColumn}>
        <div className={classes.leftColumnItem}>
          <div className={classes.alignRight}>
            <SharePage />
          </div>
          <div className={classes.name}>{source.id}</div>
          <br />
          <ShowClassification
            classifications={source.classifications}
            taxonomyList={taxonomyList}
          />
          <b>Position (J2000):</b>
<<<<<<< HEAD
          &nbsp;
          {source.ra}, &nbsp;
          {source.dec}
          &nbsp; (&alpha;,&delta;=
          {ra_to_hours(source.ra)}, &nbsp;
          {dec_to_dms(source.dec)}) &nbsp; (l,b=
          {source.gal_lon.toFixed(6)}, &nbsp;
=======
          &nbsp; &nbsp;
          <span className={classes.position}>
            {ra_to_hours(source.ra)} &nbsp;
            {dec_to_hours(source.dec)}
          </span>
          &nbsp; (&alpha;,&delta;= {source.ra}, &nbsp;
          {source.dec}; <i>l</i>,<i>b</i>={source.gal_lon.toFixed(6)}, &nbsp;
>>>>>>> 6236dfce
          {source.gal_lat.toFixed(6)}
          )
          <br />
          <>
            <b>Redshift: &nbsp;</b>
            {source.redshift && source.redshift.toFixed(4)}
            <UpdateSourceRedshift source={source} />
            <SourceRedshiftHistory redshiftHistory={source.redshift_history} />
          </>
          {source.dm && (
            <>
              &nbsp;|&nbsp;
              <b>DM: &nbsp;</b>
              {source.dm.toFixed(3)}
              &nbsp; mag
            </>
          )}
          {source.luminosity_distance && (
            <>
              &nbsp;|&nbsp;
              <b>
                <i>D</i>
                <sub>L</sub>: &nbsp;
              </b>
              {source.luminosity_distance.toFixed(2)}
              &nbsp; Mpc
            </>
          )}
          {source.redshift != null && <>&nbsp;|&nbsp;</>}
          <Button href={`/api/sources/${source.id}/finder`}>
            PDF Finding Chart
          </Button>
          &nbsp;|&nbsp;
          <Button onClick={() => setShowStarList(!showStarList)}>
            {showStarList ? "Hide Starlist" : "Show Starlist"}
          </Button>
          <br />
          {showStarList && <StarList sourceId={source.id} />}
          {source.groups.map((group) => (
            <Chip
              label={
                group.nickname
                  ? group.nickname.substring(0, 15)
                  : group.name.substring(0, 15)
              }
              key={group.id}
              size="small"
              className={classes.chip}
              data-testid={`groupChip_${group.id}`}
            />
          ))}
          <AddSourceGroup
            source={{
              id: source.id,
              currentGroupIds: source.groups.map((g) => g.id),
            }}
            userGroups={userAccessibleGroups}
            icon
          />
        </div>
        <div className={classes.columnItem}>
          <ThumbnailList
            ra={source.ra}
            dec={source.dec}
            thumbnails={source.thumbnails}
          />
        </div>
        <div className={classes.columnItem}>
          <Accordion defaultExpanded>
            <AccordionSummary
              expandIcon={<ExpandMoreIcon />}
              aria-controls="surveys-content"
              id="surveys-header"
            >
              <Typography className={classes.accordionHeading}>
                Surveys
              </Typography>
            </AccordionSummary>
            <AccordionDetails>
              <SurveyLinkList id={source.id} ra={source.ra} dec={source.dec} />
            </AccordionDetails>
          </Accordion>
        </div>
        <div className={classes.columnItem}>
          <Accordion defaultExpanded>
            <AccordionSummary
              expandIcon={<ExpandMoreIcon />}
              aria-controls="photometry-content"
              id="photometry-header"
            >
              <Typography className={classes.accordionHeading}>
                Photometry
              </Typography>
            </AccordionSummary>
            <AccordionDetails>
              <div className={classes.photometryContainer}>
                <Plot
                  className={classes.plot}
                  url={`/api/internal/plot/photometry/${source.id}`}
                />
                <div>
                  <Link to={`/upload_photometry/${source.id}`} role="link">
                    <Button variant="contained">
                      Upload additional photometry
                    </Button>
                  </Link>
                  <Link to={`/share_data/${source.id}`} role="link">
                    <Button variant="contained">Share data</Button>
                  </Link>
                </div>
              </div>
            </AccordionDetails>
          </Accordion>
        </div>
        <div className={classes.columnItem}>
          <Accordion defaultExpanded>
            <AccordionSummary
              expandIcon={<ExpandMoreIcon />}
              aria-controls="spectroscopy-content"
              id="spectroscopy-header"
            >
              <Typography className={classes.accordionHeading}>
                Spectroscopy
              </Typography>
            </AccordionSummary>
            <AccordionDetails>
              <div className={classes.photometryContainer}>
                <Plot
                  className={classes.plot}
                  url={`/api/internal/plot/spectroscopy/${source.id}`}
                />
                <Link to={`/share_data/${source.id}`} role="link">
                  <Button variant="contained">Share data</Button>
                </Link>
              </div>
            </AccordionDetails>
          </Accordion>
        </div>
        {/* TODO 1) check for dead links; 2) simplify link formatting if possible */}
        <div className={classes.columnItem}>
          <Accordion defaultExpanded>
            <AccordionSummary
              expandIcon={<ExpandMoreIcon />}
              aria-controls="followup-content"
              id="followup-header"
            >
              <Typography className={classes.accordionHeading}>
                Follow-up
              </Typography>
            </AccordionSummary>
            <AccordionDetails>
              <div className={classes.followupContainer}>
                <FollowupRequestForm
                  obj_id={source.id}
                  action="createNew"
                  instrumentList={instrumentList}
                  instrumentFormParams={instrumentFormParams}
                />
                <FollowupRequestLists
                  followupRequests={source.followup_requests}
                  instrumentList={instrumentList}
                  instrumentFormParams={instrumentFormParams}
                />
                <AssignmentForm
                  obj_id={source.id}
                  observingRunList={observingRunList}
                />
                <AssignmentList assignments={source.assignments} />
              </div>
            </AccordionDetails>
          </Accordion>
        </div>
      </div>

      <div className={classes.rightColumn}>
        <div className={classes.columnItem}>
          <Accordion defaultExpanded className={classes.comments}>
            <AccordionSummary
              expandIcon={<ExpandMoreIcon />}
              aria-controls="comments-content"
              id="comments-header"
            >
              <Typography className={classes.accordionHeading}>
                Comments
              </Typography>
            </AccordionSummary>
            <AccordionDetails>
              <CommentList />
            </AccordionDetails>
          </Accordion>
        </div>
        <div className={classes.columnItem}>
          <Accordion defaultExpanded className={classes.classifications}>
            <AccordionSummary
              expandIcon={<ExpandMoreIcon />}
              aria-controls="classifications-content"
              id="classifications-header"
            >
              <Typography className={classes.accordionHeading}>
                Classifications
              </Typography>
            </AccordionSummary>
            <AccordionDetails>
              <div className={classes.classifications}>
                <ClassificationList />
                <ClassificationForm
                  obj_id={source.id}
                  action="createNew"
                  taxonomyList={taxonomyList}
                />
              </div>
            </AccordionDetails>
          </Accordion>
        </div>
        <div className={classes.columnItem}>
          <Accordion defaultExpanded>
            <AccordionSummary
              expandIcon={<ExpandMoreIcon />}
              aria-controls="centroidplot-content"
              id="centroidplot-header"
            >
              <Typography className={classes.accordionHeading}>
                Centroid Plot
              </Typography>
            </AccordionSummary>
            <AccordionDetails>
              <Suspense fallback={<div>Loading centroid plot...</div>}>
                <CentroidPlot
                  className={classes.smallPlot}
                  sourceId={source.id}
                  size="21.875rem"
                />
              </Suspense>
            </AccordionDetails>
          </Accordion>
        </div>
        <div className={classes.columnItem}>
          <Accordion defaultExpanded>
            <AccordionSummary
              expandIcon={<ExpandMoreIcon />}
              aria-controls="notifications-content"
              id="notifications-header"
            >
              <Typography className={classes.accordionHeading}>
                Source Notification
              </Typography>
            </AccordionSummary>
            <AccordionDetails>
              <SourceNotification sourceId={source.id} />
            </AccordionDetails>
          </Accordion>
        </div>
      </div>
    </div>
  );
};

SourceDesktop.propTypes = {
  source: PropTypes.shape({
    id: PropTypes.string.isRequired,
    ra: PropTypes.number,
    dec: PropTypes.number,
    loadError: PropTypes.oneOfType([PropTypes.string, PropTypes.bool]),
    thumbnails: PropTypes.arrayOf(PropTypes.shape({})),
    redshift: PropTypes.number,
    groups: PropTypes.arrayOf(PropTypes.shape({})),
    gal_lon: PropTypes.number,
    gal_lat: PropTypes.number,
    dm: PropTypes.number,
    luminosity_distance: PropTypes.number,
    classifications: PropTypes.arrayOf(
      PropTypes.shape({
        author_name: PropTypes.string,
        probability: PropTypes.number,
        modified: PropTypes.string,
        classification: PropTypes.string,
        id: PropTypes.number,
        obj_id: PropTypes.string,
        author_id: PropTypes.number,
        taxonomy_id: PropTypes.number,
        created_at: PropTypes.string,
      })
    ),
    followup_requests: PropTypes.arrayOf(PropTypes.any),
    assignments: PropTypes.arrayOf(PropTypes.any),
    redshift_history: PropTypes.arrayOf(PropTypes.any),
  }).isRequired,
};

export default SourceDesktop;<|MERGE_RESOLUTION|>--- conflicted
+++ resolved
@@ -143,23 +143,13 @@
             taxonomyList={taxonomyList}
           />
           <b>Position (J2000):</b>
-<<<<<<< HEAD
-          &nbsp;
-          {source.ra}, &nbsp;
-          {source.dec}
-          &nbsp; (&alpha;,&delta;=
-          {ra_to_hours(source.ra)}, &nbsp;
-          {dec_to_dms(source.dec)}) &nbsp; (l,b=
-          {source.gal_lon.toFixed(6)}, &nbsp;
-=======
           &nbsp; &nbsp;
           <span className={classes.position}>
             {ra_to_hours(source.ra)} &nbsp;
-            {dec_to_hours(source.dec)}
+            {dec_to_dms(source.dec)}
           </span>
           &nbsp; (&alpha;,&delta;= {source.ra}, &nbsp;
           {source.dec}; <i>l</i>,<i>b</i>={source.gal_lon.toFixed(6)}, &nbsp;
->>>>>>> 6236dfce
           {source.gal_lat.toFixed(6)}
           )
           <br />
