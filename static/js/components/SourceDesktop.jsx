import React, { useState, Suspense } from "react";
import PropTypes from "prop-types";
import { useSelector } from "react-redux";
import { Link } from "react-router-dom";

import { makeStyles } from "@material-ui/core/styles";
import Grid from "@material-ui/core/Grid";
import Button from "@material-ui/core/Button";
import Chip from "@material-ui/core/Chip";
import Tooltip from "@material-ui/core/Tooltip";
import Accordion from "@material-ui/core/Accordion";
import AccordionSummary from "@material-ui/core/AccordionSummary";
import AccordionDetails from "@material-ui/core/AccordionDetails";
import ExpandMoreIcon from "@material-ui/icons/ExpandMore";
import Typography from "@material-ui/core/Typography";

import CommentList from "./CommentList";
import ClassificationList from "./ClassificationList";
import ClassificationForm from "./ClassificationForm";
import ShowClassification from "./ShowClassification";
import ThumbnailList from "./ThumbnailList";
import SurveyLinkList from "./SurveyLinkList";
import StarList from "./StarList";
import { ra_to_hours, dec_to_dms } from "../units";
import FollowupRequestForm from "./FollowupRequestForm";
import FollowupRequestLists from "./FollowupRequestLists";
import SharePage from "./SharePage";
import AssignmentForm from "./AssignmentForm";
import AssignmentList from "./AssignmentList";
import SourceNotification from "./SourceNotification";
import EditSourceGroups from "./EditSourceGroups";
import UpdateSourceRedshift from "./UpdateSourceRedshift";
import SourceRedshiftHistory from "./SourceRedshiftHistory";
import ObjPageAnnotations from "./ObjPageAnnotations";
import SourceSaveHistory from "./SourceSaveHistory";
import PhotometryTable from "./PhotometryTable";
import FavoritesButton from "./FavoritesButton";

const VegaHR = React.lazy(() => import("./VegaHR"));

const Plot = React.lazy(() => import(/* webpackChunkName: "Bokeh" */ "./Plot"));

const CentroidPlot = React.lazy(() =>
  import(/* webpackChunkName: "CentroidPlot" */ "./CentroidPlot")
);

// Export to allow Candidate.jsx to use styles
export const useSourceStyles = makeStyles((theme) => ({
  chip: {
    margin: theme.spacing(0.5),
  },
  accordionHeading: {
    fontSize: "1.25rem",
    fontWeight: theme.typography.fontWeightRegular,
  },
  photometryContainer: {
    display: "flex",
    overflowX: "scroll",
    flexDirection: "column",
    padding: "0.5rem",
    "& div button": {
      margin: "0.5rem",
    },
  },
  columnItem: {
    marginBottom: theme.spacing(2),
  },
  name: {
    fontSize: "200%",
    fontWeight: "900",
    color: theme.palette.primary.main,
    paddingBottom: "0.25em",
    display: "inline-block",
  },
  smallPlot: {
    width: "350px",
    overflow: "auto",
  },
  comments: {},
  classifications: {
    display: "flex",
    flexDirection: "column",
    width: "100%",
  },
  hr_diagram: {},
  alignRight: {
    display: "inline-block",
    verticalAlign: "super",
    align: "right",
    justify: "flex-end",
  },
  alignLeft: {
    display: "inline-block",
    verticalAlign: "super",
  },
  followupContainer: {
    display: "flex",
    overflow: "hidden",
    flexDirection: "column",
  },
  position: {
    fontWeight: "bold",
    fontSize: "110%",
  },
  sourceInfo: {
    display: "flex",
    flexFlow: "row wrap",
    alignItems: "center",
  },
  infoLine: {
    // Get it's own line
    flexBasis: "100%",
    display: "flex",
    flexFlow: "row wrap",
    padding: "0.25rem 0",
  },
  redshiftInfo: {
    padding: "0.25rem 0.5rem 0.25rem 0",
  },
  dmdlInfo: {
    alignSelf: "center",
    "&>div": {
      display: "inline",
      padding: "0.25rem 0.5rem 0.25rem 0",
    },
  },
  infoButton: {
    paddingRight: "0.5rem",
  },
  findingChart: {
    alignItems: "center",
  },
  source: {
    padding: theme.spacing(2),
    display: "flex",
    flexDirection: "row",
  },
}));

const SourceDesktop = ({ source }) => {
  const classes = useSourceStyles();
  const [showStarList, setShowStarList] = useState(false);
  const [showPhotometry, setShowPhotometry] = useState(false);

  const { instrumentList, instrumentFormParams } = useSelector(
    (state) => state.instruments
  );

  const photometry = useSelector((state) => state.photometry[source.id]);

  const { observingRunList } = useSelector((state) => state.observingRuns);
  const { taxonomyList } = useSelector((state) => state.taxonomies);
  const groups = (useSelector((state) => state.groups.all) || []).filter(
    (g) => !g.single_user_group
  );

  return (
    <Grid container spacing={2} className={classes.source}>
      <Grid item xs={7}>
        <div className={classes.alignLeft}>
          <SharePage />
        </div>
        <div className={classes.name}>{source.id}</div>
        <div className={classes.alignRight}>
          <FavoritesButton sourceID={source.id} />
        </div>
        <br />
        <div className={classes.sourceInfo}>
          <div className={classes.infoLine}>
            <ShowClassification
              classifications={source.classifications}
              taxonomyList={taxonomyList}
            />
          </div>
          <div className={classes.infoLine}>
            <div className={classes.sourceInfo}>
              <div>
                <b>Position (J2000):&nbsp; &nbsp;</b>
              </div>
              <div>
                <span className={classes.position}>
                  {ra_to_hours(source.ra, ":")} &nbsp;
                  {dec_to_dms(source.dec, ":")} &nbsp;
                </span>
              </div>
            </div>
            <div className={classes.sourceInfo}>
              <div>
                (&alpha;,&delta;= {source.ra}, &nbsp;
                {source.dec}; &nbsp;
              </div>
              <div>
                <i>l</i>,<i>b</i>={source.gal_lon.toFixed(6)}, &nbsp;
                {source.gal_lat.toFixed(6)})
              </div>
            </div>
          </div>
<<<<<<< HEAD
          <div className={classes.infoLine}>
            <div className={classes.redshiftInfo}>
              <b>Redshift: &nbsp;</b>
              {source.redshift && source.redshift.toFixed(4)}
              <UpdateSourceRedshift source={source} />
              <SourceRedshiftHistory
                redshiftHistory={source.redshift_history}
=======
          <div className={classes.alignRight}>
            {source.alias ? (
              <div key="aliases"> ({source.alias.join(", ")}) </div>
            ) : null}
          </div>
          <br />
          <div className={classes.sourceInfo}>
            <div className={classes.infoLine}>
              <ShowClassification
                classifications={source.classifications}
                taxonomyList={taxonomyList}
>>>>>>> 907f3796
              />
            </div>
            <div className={classes.dmdlInfo}>
              {source.dm && (
                <div>
                  <b>DM: &nbsp;</b>
                  {source.dm.toFixed(3)}
                  &nbsp; mag
                </div>
              )}
              {source.luminosity_distance && (
                <div>
                  <b>
                    <i>D</i>
                    <sub>L</sub>: &nbsp;
                  </b>
                  {source.luminosity_distance.toFixed(2)}
                  &nbsp; Mpc
                </div>
              )}
            </div>
          </div>
          <div className={`${classes.infoLine} ${classes.findingChart}`}>
            <b>Finding Chart:&nbsp;</b>
            <Button
              href={`/api/sources/${source.id}/finder`}
              download="finder-chart-pdf"
              size="small"
            >
              PDF
            </Button>
            &nbsp;|&nbsp;
            <Link to={`/source/${source.id}/finder`} role="link">
              <Button size="small">Interactive</Button>
            </Link>
          </div>
          <div className={classes.infoLine}>
            <div className={classes.infoButton}>
              <Button
                size="small"
                variant="contained"
                onClick={() => setShowStarList(!showStarList)}
              >
                {showStarList ? "Hide Starlist" : "Show Starlist"}
              </Button>
            </div>
            <div className={classes.infoButton}>
              <Link to={`/observability/${source.id}`} role="link">
                <Button size="small" variant="contained">
                  Observability
                </Button>
              </Link>
            </div>
          </div>
        </div>
        <br />
        {showStarList && <StarList sourceId={source.id} />}
        {source.groups.map((group) => (
          <Tooltip
            title={`Saved at ${group.saved_at} by ${group.saved_by?.username}`}
            key={group.id}
          >
            <Chip
              label={
                group.nickname
                  ? group.nickname.substring(0, 15)
                  : group.name.substring(0, 15)
              }
              size="small"
              className={classes.chip}
              data-testid={`groupChip_${group.id}`}
            />
          </Tooltip>
        ))}
        <EditSourceGroups
          source={{
            id: source.id,
            currentGroupIds: source.groups.map((g) => g.id),
          }}
          groups={groups}
          icon
        />
        <SourceSaveHistory groups={source.groups} />
        <div className={classes.columnItem}>
          <ThumbnailList
            ra={source.ra}
            dec={source.dec}
            thumbnails={source.thumbnails}
            size="12.875rem"
          />
        </div>
        <div className={classes.columnItem}>
          <Accordion defaultExpanded>
            <AccordionSummary
              expandIcon={<ExpandMoreIcon />}
              aria-controls="surveys-content"
              id="surveys-header"
            >
              <Typography className={classes.accordionHeading}>
                Surveys
              </Typography>
            </AccordionSummary>
            <AccordionDetails>
              <SurveyLinkList id={source.id} ra={source.ra} dec={source.dec} />
            </AccordionDetails>
          </Accordion>
        </div>
        <div className={classes.columnItem}>
          <Accordion defaultExpanded>
            <AccordionSummary
              expandIcon={<ExpandMoreIcon />}
              aria-controls="photometry-content"
              id="photometry-header"
            >
              <Typography className={classes.accordionHeading}>
                Photometry
              </Typography>
            </AccordionSummary>
            <AccordionDetails>
              <div className={classes.photometryContainer}>
                <Suspense fallback={<div>Loading photometry plot...</div>}>
                  <Plot
                    url={`/api/internal/plot/photometry/${source.id}?width=800&height=500`}
                  />
                </Suspense>
                <div>
                  <Link to={`/upload_photometry/${source.id}`} role="link">
                    <Button variant="contained">
                      Upload additional photometry
                    </Button>
                  </Link>
                  <Link to={`/manage_data/${source.id}`} role="link">
                    <Button variant="contained">Manage data</Button>
                  </Link>
                  <Button
                    variant="contained"
                    onClick={() => {
                      setShowPhotometry(true);
                    }}
                    data-testid="show-photometry-table-button"
                  >
                    Show Photometry Table
                  </Button>
                  {photometry && (
                    <Link to={`/source/${source.id}/periodogram`} role="link">
                      <Button variant="contained">Periodogram Analysis</Button>
                    </Link>
                  )}
                </div>
              </div>
            </AccordionDetails>
          </Accordion>
        </div>
        <div className={classes.columnItem}>
          <Accordion defaultExpanded>
            <AccordionSummary
              expandIcon={<ExpandMoreIcon />}
              aria-controls="spectroscopy-content"
              id="spectroscopy-header"
            >
              <Typography className={classes.accordionHeading}>
                Spectroscopy
              </Typography>
            </AccordionSummary>
            <AccordionDetails>
              <div className={classes.photometryContainer}>
                <Suspense fallback={<div>Loading spectroscopy plot...</div>}>
                  <Plot
                    url={`/api/internal/plot/spectroscopy/${source.id}?width=800&height=600`}
                  />
                </Suspense>
                <div>
                  <Link to={`/upload_spectrum/${source.id}`} role="link">
                    <Button variant="contained">
                      Upload additional spectroscopy
                    </Button>
                  </Link>
                  <Link to={`/manage_data/${source.id}`} role="link">
                    <Button variant="contained">Manage data</Button>
                  </Link>
                </div>
              </div>
            </AccordionDetails>
          </Accordion>
        </div>
        {/* TODO 1) check for dead links; 2) simplify link formatting if possible */}
        <div className={classes.columnItem}>
          <Accordion defaultExpanded>
            <AccordionSummary
              expandIcon={<ExpandMoreIcon />}
              aria-controls="followup-content"
              id="followup-header"
            >
              <Typography className={classes.accordionHeading}>
                Follow-up
              </Typography>
            </AccordionSummary>
            <AccordionDetails>
              <div className={classes.followupContainer}>
                <FollowupRequestForm
                  obj_id={source.id}
                  action="createNew"
                  instrumentList={instrumentList}
                  instrumentFormParams={instrumentFormParams}
                />
                <FollowupRequestLists
                  followupRequests={source.followup_requests}
                  instrumentList={instrumentList}
                  instrumentFormParams={instrumentFormParams}
                />
                <AssignmentForm
                  obj_id={source.id}
                  observingRunList={observingRunList}
                />
                <AssignmentList assignments={source.assignments} />
              </div>
            </AccordionDetails>
          </Accordion>
        </div>
        <PhotometryTable
          obj_id={source.id}
          open={showPhotometry}
          onClose={() => {
            setShowPhotometry(false);
          }}
        />
      </Grid>
      <Grid item xs={5}>
        <div className={classes.columnItem}>
          <Accordion defaultExpanded>
            <AccordionSummary
              expandIcon={<ExpandMoreIcon />}
              aria-controls="annotations-content"
              id="annotations-header"
            >
              <Typography className={classes.accordionHeading}>
                Auto-annotations
              </Typography>
            </AccordionSummary>
            <AccordionDetails>
              <ObjPageAnnotations annotations={source.annotations} />
            </AccordionDetails>
          </Accordion>
        </div>
        <div className={classes.columnItem}>
          <Accordion defaultExpanded className={classes.comments}>
            <AccordionSummary
              expandIcon={<ExpandMoreIcon />}
              aria-controls="comments-content"
              id="comments-header"
            >
              <Typography className={classes.accordionHeading}>
                Comments
              </Typography>
            </AccordionSummary>
            <AccordionDetails>
              <CommentList />
            </AccordionDetails>
          </Accordion>
        </div>
        <div className={classes.columnItem}>
          <Accordion defaultExpanded className={classes.classifications}>
            <AccordionSummary
              expandIcon={<ExpandMoreIcon />}
              aria-controls="classifications-content"
              id="classifications-header"
            >
              <Typography className={classes.accordionHeading}>
                Classifications
              </Typography>
            </AccordionSummary>
            <AccordionDetails>
              <div className={classes.classifications}>
                <ClassificationList />
                <ClassificationForm
                  obj_id={source.id}
                  action="createNew"
                  taxonomyList={taxonomyList}
                />
              </div>
            </AccordionDetails>
          </Accordion>
        </div>
        <div className={classes.columnItem}>
          {source.color_magnitude.length ? (
            <Accordion defaultExpanded className={classes.classifications}>
              <AccordionSummary
                expandIcon={<ExpandMoreIcon />}
                aria-controls="hr-diagram-content"
                id="hr-diagram-header"
              >
                <Typography className={classes.accordionHeading}>
                  HR Diagram
                </Typography>
              </AccordionSummary>
              <AccordionDetails>
                <div
                  className={classes.hr_diagram}
                  data-testid={`hr_diagram_${source.id}`}
                >
                  <Suspense fallback={<div>Loading HR diagram...</div>}>
                    <VegaHR
                      data={source.color_magnitude}
                      width={300}
                      height={300}
                    />
                  </Suspense>
                </div>
              </AccordionDetails>
            </Accordion>
          ) : null}
        </div>
        <div className={classes.columnItem}>
          <Accordion defaultExpanded>
            <AccordionSummary
              expandIcon={<ExpandMoreIcon />}
              aria-controls="centroidplot-content"
              id="centroidplot-header"
            >
              <Typography className={classes.accordionHeading}>
                Centroid Plot
              </Typography>
            </AccordionSummary>
            <AccordionDetails>
              <Suspense fallback={<div>Loading centroid plot...</div>}>
                <CentroidPlot
                  className={classes.smallPlot}
                  sourceId={source.id}
                  size="21.875rem"
                />
              </Suspense>
            </AccordionDetails>
          </Accordion>
        </div>
        <div className={classes.columnItem}>
          <Accordion defaultExpanded>
            <AccordionSummary
              expandIcon={<ExpandMoreIcon />}
              aria-controls="notifications-content"
              id="notifications-header"
            >
              <Typography className={classes.accordionHeading}>
                Source Notification
              </Typography>
            </AccordionSummary>
            <AccordionDetails>
              <SourceNotification sourceId={source.id} />
            </AccordionDetails>
          </Accordion>
        </div>
      </Grid>
    </Grid>
  );
};

SourceDesktop.propTypes = {
  source: PropTypes.shape({
    id: PropTypes.string.isRequired,
    ra: PropTypes.number,
    dec: PropTypes.number,
    loadError: PropTypes.oneOfType([PropTypes.string, PropTypes.bool]),
    thumbnails: PropTypes.arrayOf(PropTypes.shape({})),
    redshift: PropTypes.number,
    groups: PropTypes.arrayOf(PropTypes.shape({})),
    gal_lon: PropTypes.number,
    gal_lat: PropTypes.number,
    dm: PropTypes.number,
    luminosity_distance: PropTypes.number,
    annotations: PropTypes.arrayOf(
      PropTypes.shape({
        origin: PropTypes.string.isRequired,
        data: PropTypes.object.isRequired, // eslint-disable-line react/forbid-prop-types
      })
    ),
    classifications: PropTypes.arrayOf(
      PropTypes.shape({
        author_name: PropTypes.string,
        probability: PropTypes.number,
        modified: PropTypes.string,
        classification: PropTypes.string,
        id: PropTypes.number,
        obj_id: PropTypes.string,
        author_id: PropTypes.number,
        taxonomy_id: PropTypes.number,
        created_at: PropTypes.string,
      })
    ),
    followup_requests: PropTypes.arrayOf(PropTypes.any),
    assignments: PropTypes.arrayOf(PropTypes.any),
    redshift_history: PropTypes.arrayOf(PropTypes.any),
    color_magnitude: PropTypes.arrayOf(
      PropTypes.shape({
        abs_mag: PropTypes.number,
        color: PropTypes.number,
        origin: PropTypes.string,
      })
    ),
    alias: PropTypes.arrayOf(PropTypes.string),
  }).isRequired,
};

export default SourceDesktop;<|MERGE_RESOLUTION|>--- conflicted
+++ resolved
@@ -165,6 +165,12 @@
           <FavoritesButton sourceID={source.id} />
         </div>
         <br />
+        {source.alias ? (
+          <div className={classes.infoLine}>
+            <b>Aliases: &nbsp;</b>
+            <div key="aliases"> {source.alias.join(", ")} </div>
+          </div>
+        ) : null}
         <div className={classes.sourceInfo}>
           <div className={classes.infoLine}>
             <ShowClassification
@@ -195,7 +201,6 @@
               </div>
             </div>
           </div>
-<<<<<<< HEAD
           <div className={classes.infoLine}>
             <div className={classes.redshiftInfo}>
               <b>Redshift: &nbsp;</b>
@@ -203,19 +208,6 @@
               <UpdateSourceRedshift source={source} />
               <SourceRedshiftHistory
                 redshiftHistory={source.redshift_history}
-=======
-          <div className={classes.alignRight}>
-            {source.alias ? (
-              <div key="aliases"> ({source.alias.join(", ")}) </div>
-            ) : null}
-          </div>
-          <br />
-          <div className={classes.sourceInfo}>
-            <div className={classes.infoLine}>
-              <ShowClassification
-                classifications={source.classifications}
-                taxonomyList={taxonomyList}
->>>>>>> 907f3796
               />
             </div>
             <div className={classes.dmdlInfo}>
