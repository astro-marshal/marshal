import React, { useState } from 'react';
import PropTypes from 'prop-types';
import { useDispatch } from 'react-redux';

import * as Actions from '../ducks/sources';

import styles from "./SearchBox.css";

import CustomInput from './CustomInput';
import TimeFormatInput from './TimeFormatInput';
// import CheckBox from './CheckBox';

import { Button, Checkbox, FormControlLabel } from '@material-ui/core';

const SearchBox = ({ sources }) => {
  const dispatch = useDispatch();

  const [formState, setFormState] = useState({
    sourceID: "",
    ra: "",
    dec: "",
    radius: "",
    startDate: "",
    endDate: "",
    simbadClass: "",
    hasTNSname: false
  });

  const handleInputChange = (event) => {
    const newState = {};
    newState[event.target.name] = event.target.type === 'checkbox' ?
      event.target.checked : event.target.value;
    setFormState({
      ...formState,
      ...newState
    });
  };

  const handleSubmit = (event) => {
    event.preventDefault();
    dispatch(Actions.fetchSources(formState));
  };

  const handleReset = (event) => {
    setFormState({
      sourceID: "",
      ra: "",
      dec: "",
      radius: "",
      startDate: "",
      endDate: "",
      simbadClass: "",
      hasTNSname: false
    });
    dispatch(Actions.fetchSources());
  };

  const handleClickNextPage = (event) => {
    event.preventDefault();
    const vals = {
      ...formState,
      pageNumber: sources.pageNumber + 1,
      totalMatches: sources.totalMatches
    };
    dispatch(Actions.fetchSources(vals));
  };

  const handleClickPreviousPage = (event) => {
    event.preventDefault();
    const vals = {
      ...formState,
      pageNumber: sources.pageNumber - 1,
      totalMatches: sources.totalMatches
    };
    dispatch(Actions.fetchSources(vals));
  };

<<<<<<< HEAD
=======
  const handleJumpToPageInputChange = (event) => {
    setJumpToPageInputValue(event.target.value);
  };

  const handleClickJumpToPage = (event) => {
    event.preventDefault();
    const vals = {
      ...formState,
      pageNumber: jumpToPageInputValue,
      totalMatches: sources.totalMatches
    };
    dispatch(Actions.fetchSources(vals));
  };

>>>>>>> 66502109
  return (
    <div className={styles.searchBoxWrapper}>
      <h4> Filter Sources </h4>
      <div className={styles.searchBox}>
        <form className={styles.searchBoxForm}>
          <div className={styles.searchBoxFormInner}>
            <h5 className={styles.searchBoxFormHeader}> Filter by Name or ID </h5>
            <div className={styles.searchBoxFormInputs}>
              <div className={styles.col12}>
                <CustomInput
                  label="Source ID/Name (can be substring)"
                  type="text"
                  name="sourceID"
                  value={formState.sourceID}
                  onChange={handleInputChange}
                  size="6"
                />
              </div>
            </div>
          </div>
          <div className={styles.searchBoxFormInner}>
            <h5 className={styles.searchBoxFormHeader}> Filter by Position </h5>
            <div className={styles.searchBoxFormInputs}>
              <div className={styles.col4}>
                <CustomInput
                  label="RA (degrees)"
                  type="text"
                  name="ra"
                  value={formState.ra}
                  onChange={handleInputChange}
                  size="6"
                />
              </div>
              <div className={styles.col4}>
                <CustomInput
                  label="Dec (degrees)"
                  type="text"
                  name="dec"
                  value={formState.dec}
                  onChange={handleInputChange}
                  size="6"
                />
              </div>
              <div className={styles.col4}>
                <CustomInput
                  label="Radius (degrees)"
                  type="text"
                  name="radius"
                  value={formState.radius}
                  onChange={handleInputChange}
                  size="6"
                />
              </div>
            </div>
          </div>
          {/* Required format: %Y-%m-%dT%H:%M:%S in UTC time, e.g. 2012-08-30T00:00:00 */}
          <div className={styles.searchBoxFormInner}>
            <h5 className={styles.searchBoxFormHeader}> Filter by Time Last Detected (UTC)</h5>
            <div className={styles.searchBoxFormInputs}>
              <div className={styles.col6}>
                <CustomInput
                  label="Start Date"
                  type="text"
                  name="startDate"
                  value={formState.startDate}
                  onChange={handleInputChange}
                  placeholder="2012-08-30T00:00:00"
                  size="6"
                />
              </div>
              <div className={styles.col6}>
                <CustomInput
                  label="End Date"
                  type="text"
                  name="endDate"
                  value={formState.endDate}
                  onChange={handleInputChange}
                  placeholder="2012-08-30T00:00:00"
                  size="6"
                />
              </div>
            </div>
          </div>
          <div className={styles.searchBoxFormInner}>
            <h5 className={styles.searchBoxFormHeader}> Filter by Simbad Class </h5>
            <div className={styles.searchBoxFormInputs}>
              <div className={styles.col12}>
                <CustomInput
                  label="Class Name"
                  type="text"
                  name="simbadClass"
                  value={formState.simbadClass}
                  onChange={handleInputChange}
                  size="6"
                />
              </div>
            </div>
          </div>
          <div className={styles.searchBoxFormInner}>
            <div className={styles.searchBoxFormInputs}>
              <div className={styles.col4}>
                {/* <CheckBox
                  type="checkbox"
                  label="Must Have TNS Name: "
                  name="hasTNSname"
                  checked={formState.hasTNSname}
                  onChange={handleInputChange}
                  size="6"
                /> */}
                <FormControlLabel 
                  label="TNS Name"
                  labelPlacement="start"
                  control={
                  <Checkbox 
                    color="primary"
                    type="checkbox"
                    name="hasTNSname"
                    checked={formState.hasTNSname}
                    onChange={handleInputChange}
                    size="6"/>
                  }
                />
<<<<<<< HEAD
=======
              </td>
            </tr>
            <tr>
              <td>
                <input type="submit" id="submitQueryButton" disabled={sources.queryInProgress} />
              </td>
              <td>
                <button type="button" onClick={handleReset}>
                  Reset
                </button>
              </td>
            </tr>
          </tbody>
        </table>
        <br />
        {
          sources && (
            <div>
              <div style={{ display: "inline-block" }}>
                <button
                  type="button"
                  onClick={handleClickPreviousPage}
                  disabled={sources.pageNumber === 1}
                >
                  View Previous 100 Sources
                </button>
>>>>>>> 66502109
              </div>
              <div className={styles.col4}>
                {/* <input
                  type="submit"
                  className={styles.inputSubmitButton}
                  disabled={sources.queryInProgress}
                  onClick={handleSubmit}
                /> */}
              <Button 
                variant="contained" 
                color="primary" 
                onClick={handleSubmit} 
                disabled={sources.queryInProgress}>
                Submit
              </Button>
              </div>
              <div className={styles.col4}>
              <Button 
                variant="contained" 
                color="primary" 
                onClick={handleReset}>
              Reset
              </Button>
                {/* <button
                  className={styles.inputSubmitButton}
                  type="button"
                  onClick={handleReset}
                >
                  Reset
                </button> */}
              </div>
            </div>
          </div>

        </form>
      </div>
      {
        sources && (
          <div className={styles.tableSubTitle}>
            <div style={{ display: "inline-block" }}>
              <button
                className={styles.inlineButton}
                type="button"
                onClick={handleClickPreviousPage}
                disabled={sources.pageNumber === 1}
              >
                View Previous 100 Sources
              </button>
            </div>
            <div style={{ display: "inline-block" }}>
              <i>
                Displaying&nbsp;
                {sources.sourceNumberingStart}
                -
                {sources.sourceNumberingEnd}
                &nbsp;
                of&nbsp;
                {sources.totalMatches}
                &nbsp;
                matching sources.
              </i>
            </div>
            <div style={{ display: "inline-block" }}>
              <button
                className={styles.inlineButton}
                type="button"
                onClick={handleClickNextPage}
                disabled={sources.lastPage}
              >
                View Next 100 Sources
              </button>
            </div>
          </div>
        )
      }
    </div>
  );
};

SearchBox.propTypes = {
  sources: PropTypes.shape({
    lastPage: PropTypes.bool,
    latest: PropTypes.any,
    pageNumber: PropTypes.number,
    sourceNumberingStart: PropTypes.any,
    sourcesNumberingEnd: PropTypes.any,
    totalMatches: PropTypes.any,
    queryInProgress: PropTypes.any,
    sourceNumberingEnd: PropTypes.any
  }).isRequired
};

export default SearchBox;<|MERGE_RESOLUTION|>--- conflicted
+++ resolved
@@ -25,6 +25,8 @@
     simbadClass: "",
     hasTNSname: false
   });
+
+  const [jumpToPageInputValue, setJumpToPageInputValue] = useState("");
 
   const handleInputChange = (event) => {
     const newState = {};
@@ -75,8 +77,6 @@
     dispatch(Actions.fetchSources(vals));
   };
 
-<<<<<<< HEAD
-=======
   const handleJumpToPageInputChange = (event) => {
     setJumpToPageInputValue(event.target.value);
   };
@@ -91,7 +91,6 @@
     dispatch(Actions.fetchSources(vals));
   };
 
->>>>>>> 66502109
   return (
     <div className={styles.searchBoxWrapper}>
       <h4> Filter Sources </h4>
@@ -214,35 +213,6 @@
                     size="6"/>
                   }
                 />
-<<<<<<< HEAD
-=======
-              </td>
-            </tr>
-            <tr>
-              <td>
-                <input type="submit" id="submitQueryButton" disabled={sources.queryInProgress} />
-              </td>
-              <td>
-                <button type="button" onClick={handleReset}>
-                  Reset
-                </button>
-              </td>
-            </tr>
-          </tbody>
-        </table>
-        <br />
-        {
-          sources && (
-            <div>
-              <div style={{ display: "inline-block" }}>
-                <button
-                  type="button"
-                  onClick={handleClickPreviousPage}
-                  disabled={sources.pageNumber === 1}
-                >
-                  View Previous 100 Sources
-                </button>
->>>>>>> 66502109
               </div>
               <div className={styles.col4}>
                 {/* <input
@@ -315,6 +285,22 @@
                 View Next 100 Sources
               </button>
             </div>
+            <div>
+                <i>
+                  or&nbsp;&nbsp;
+                </i>
+                <button type="button" onClick={handleClickJumpToPage}>
+                  Jump to page:
+                </button>
+                &nbsp;&nbsp;
+                <input
+                  type="text"
+                  style={{ width: "25px" }}
+                  onChange={handleJumpToPageInputChange}
+                  value={jumpToPageInputValue}
+                  name="jumpToPageInputField"
+                />
+              </div>
           </div>
         )
       }
