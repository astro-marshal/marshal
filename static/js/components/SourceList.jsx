import React, { useEffect, useState } from "react";
import { useSelector, useDispatch } from "react-redux";

import Paper from "@material-ui/core/Paper";
import Button from "@material-ui/core/Button";
import ButtonGroup from "@material-ui/core/ButtonGroup";
import Checkbox from "@material-ui/core/Checkbox";
import FormControlLabel from "@material-ui/core/FormControlLabel";
import TextField from "@material-ui/core/TextField";
import { makeStyles } from "@material-ui/core/styles";
import Grid from "@material-ui/core/Grid";
import Typography from "@material-ui/core/Typography";
import CircularProgress from "@material-ui/core/CircularProgress";
import { useForm, Controller } from "react-hook-form";

import * as sourcesActions from "../ducks/sources";
import UninitializedDBMessage from "./UninitializedDBMessage";
import SourceTable from "./SourceTable";

const useStyles = makeStyles((theme) => ({
  paperDiv: {
    padding: "1rem",
    height: "100%",
  },
  tableGrid: {
    width: "100%",
  },
  formControl: {
    margin: theme.spacing(1),
    minWidth: 120,
  },
  paper: {
    padding: "1rem",
    marginTop: "0.625rem",
  },
  root: {
    display: "flex",
    flexWrap: "wrap",
    "& .MuiTextField-root": {
      margin: theme.spacing(0.2),
      width: "10rem",
    },
  },
  blockWrapper: {
    width: "100%",
  },
  title: {
    margin: "1rem 0rem 0rem 0rem",
  },
  spinner: {
    marginTop: "1rem",
  },
}));

const SourceList = () => {
  const classes = useStyles();
  const dispatch = useDispatch();

  const sourcesState = useSelector((state) => state.sources.latest);
  const sourceTableEmpty = useSelector(
    (state) => state.dbInfo.source_table_empty
  );

<<<<<<< HEAD
=======
  const [rowsPerPage, setRowsPerPage] = useState(100);

>>>>>>> 4113cb85
  useEffect(() => {
    dispatch(sourcesActions.fetchSources());
  }, [dispatch]);

<<<<<<< HEAD
  const { handleSubmit, register, getValues, control, reset } = useForm();
=======
  const { handleSubmit, register, getValues, control } = useForm();
>>>>>>> 4113cb85

  const onSubmit = (data) => {
    dispatch(sourcesActions.fetchSources(data));
  };

  const handleClickReset = () => {
<<<<<<< HEAD
    reset({ numPerPage: 100 });
=======
    setRowsPerPage(100);
>>>>>>> 4113cb85
    dispatch(sourcesActions.fetchSources());
  };

  const handleSourceTablePagination = (pageNumber, numPerPage) => {
<<<<<<< HEAD
=======
    setRowsPerPage(numPerPage);
>>>>>>> 4113cb85
    const data = {
      ...getValues(),
      pageNumber,
      numPerPage,
      totalMatches: sourcesState.totalMatches,
    };
    dispatch(sourcesActions.fetchSources(data));
  };
<<<<<<< HEAD
=======

  const handleSourceTableSorting = (formData) => {
    const data = {
      ...getValues(),
      pageNumber: 1,
      rowsPerPage,
      totalMatches: sourcesState.totalMatches,
      sortBy: formData.column,
      sortOrder: formData.ascending ? "asc" : "desc",
    };
    dispatch(sourcesActions.fetchSources(data));
  };
>>>>>>> 4113cb85

  if (sourceTableEmpty) {
    return <UninitializedDBMessage />;
  }
  if (!sourcesState.sources) {
    return <CircularProgress />;
  }

  return (
    <Paper elevation={1}>
      <div className={classes.paperDiv}>
        <Typography variant="h6" display="inline">
          Sources
        </Typography>
        <Paper className={classes.paper} variant="outlined">
          <form className={classes.root} onSubmit={handleSubmit(onSubmit)}>
            <div className={classes.blockWrapper}>
              <h4> Filter Sources </h4>
            </div>
            <div className={classes.blockWrapper}>
              <h5 className={classes.title}> Filter by Name or ID </h5>
            </div>
            <div className={classes.blockWrapper}>
              <TextField
                fullWidth
                label="Source ID/Name"
                name="sourceID"
                inputRef={register}
              />
            </div>

            <div className={classes.blockWrapper}>
              <h5 className={classes.title}> Filter by Position </h5>
            </div>
            <div className={classes.blockWrapper}>
              <TextField
                size="small"
                label="RA (degrees)"
                name="ra"
                inputRef={register}
              />
              <TextField
                size="small"
                label="Dec (degrees)"
                name="dec"
                inputRef={register}
              />
              <TextField
                size="small"
                label="Radius (degrees)"
                name="radius"
                inputRef={register}
              />
            </div>
            <div className={classes.blockWrapper}>
              <h5 className={classes.title}>
                Filter by Time Last Detected (UTC)
              </h5>
            </div>
            <div className={classes.blockWrapper}>
              <TextField
                size="small"
                label="Start Date"
                name="startDate"
                inputRef={register}
                placeholder="2012-08-30T00:00:00"
              />
              <TextField
                size="small"
                label="End Date"
                name="endDate"
                inputRef={register}
                placeholder="2012-08-30T00:00:00"
              />
            </div>
            <div className={classes.blockWrapper}>
              <h5 className={classes.title}> Filter by Simbad Class </h5>
            </div>
            <div className={classes.blockWrapper}>
              <TextField
                size="small"
                label="Class Name"
                type="text"
                name="simbadClass"
                inputRef={register}
              />
              <FormControlLabel
                label="TNS Name"
                labelPlacement="start"
                control={
                  <Controller
                    as={<Checkbox color="primary" type="checkbox" />}
                    name="hasTNSname"
                    control={control}
                    defaultValue={false}
                  />
                }
              />
            </div>
            <div className={classes.blockWrapper}>
              <ButtonGroup
                variant="contained"
                color="primary"
                aria-label="contained primary button group"
              >
                <Button
                  variant="contained"
                  color="primary"
                  type="submit"
                  disabled={sourcesState.queryInProgress}
                >
                  Submit
                </Button>
                <Button
                  variant="contained"
                  color="primary"
                  onClick={handleClickReset}
                >
                  Reset
                </Button>
              </ButtonGroup>
            </div>
          </form>
        </Paper>
<<<<<<< HEAD
        {!sourcesState.queryInProgress && (
=======
        {sourcesState.sources && (
>>>>>>> 4113cb85
          <Grid item className={classes.tableGrid}>
            <SourceTable
              sources={sourcesState.sources}
              paginateCallback={handleSourceTablePagination}
              totalMatches={sourcesState.totalMatches}
              pageNumber={sourcesState.pageNumber}
              numPerPage={sourcesState.numPerPage}
<<<<<<< HEAD
            />
          </Grid>
        )}
        {sourcesState.queryInProgress && (
=======
              sortingCallback={handleSourceTableSorting}
            />
          </Grid>
        )}
        {!sourcesState.sources && (
>>>>>>> 4113cb85
          <CircularProgress className={classes.spinner} />
        )}
      </div>
    </Paper>
  );
};

export default SourceList;<|MERGE_RESOLUTION|>--- conflicted
+++ resolved
@@ -61,39 +61,25 @@
     (state) => state.dbInfo.source_table_empty
   );
 
-<<<<<<< HEAD
-=======
   const [rowsPerPage, setRowsPerPage] = useState(100);
 
->>>>>>> 4113cb85
   useEffect(() => {
     dispatch(sourcesActions.fetchSources());
   }, [dispatch]);
 
-<<<<<<< HEAD
-  const { handleSubmit, register, getValues, control, reset } = useForm();
-=======
   const { handleSubmit, register, getValues, control } = useForm();
->>>>>>> 4113cb85
 
   const onSubmit = (data) => {
     dispatch(sourcesActions.fetchSources(data));
   };
 
   const handleClickReset = () => {
-<<<<<<< HEAD
-    reset({ numPerPage: 100 });
-=======
     setRowsPerPage(100);
->>>>>>> 4113cb85
     dispatch(sourcesActions.fetchSources());
   };
 
   const handleSourceTablePagination = (pageNumber, numPerPage) => {
-<<<<<<< HEAD
-=======
     setRowsPerPage(numPerPage);
->>>>>>> 4113cb85
     const data = {
       ...getValues(),
       pageNumber,
@@ -102,8 +88,6 @@
     };
     dispatch(sourcesActions.fetchSources(data));
   };
-<<<<<<< HEAD
-=======
 
   const handleSourceTableSorting = (formData) => {
     const data = {
@@ -116,7 +100,6 @@
     };
     dispatch(sourcesActions.fetchSources(data));
   };
->>>>>>> 4113cb85
 
   if (sourceTableEmpty) {
     return <UninitializedDBMessage />;
@@ -241,11 +224,7 @@
             </div>
           </form>
         </Paper>
-<<<<<<< HEAD
-        {!sourcesState.queryInProgress && (
-=======
         {sourcesState.sources && (
->>>>>>> 4113cb85
           <Grid item className={classes.tableGrid}>
             <SourceTable
               sources={sourcesState.sources}
@@ -253,18 +232,11 @@
               totalMatches={sourcesState.totalMatches}
               pageNumber={sourcesState.pageNumber}
               numPerPage={sourcesState.numPerPage}
-<<<<<<< HEAD
-            />
-          </Grid>
-        )}
-        {sourcesState.queryInProgress && (
-=======
               sortingCallback={handleSourceTableSorting}
             />
           </Grid>
         )}
         {!sourcesState.sources && (
->>>>>>> 4113cb85
           <CircularProgress className={classes.spinner} />
         )}
       </div>
