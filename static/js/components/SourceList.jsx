--- conflicted
+++ resolved
@@ -4,36 +4,12 @@
 
 import Typography from "@material-ui/core/Typography";
 import Paper from "@material-ui/core/Paper";
-<<<<<<< HEAD
-import DragHandleIcon from "@material-ui/icons/DragHandle";
-=======
->>>>>>> 94532ed1
 import { makeStyles } from "@material-ui/core/styles";
 
 import SearchBox from "./SearchBox";
 import * as sourcesActions from "../ducks/sources";
 import UninitializedDBMessage from "./UninitializedDBMessage";
 
-<<<<<<< HEAD
-const useDefaultStyles = makeStyles(() => ({
-  widgetIcon: {
-    float: "right",
-    color: "gray",
-    margin: "0.25rem 0.25rem 0.25rem 0.25rem",
-    "&:hover": {
-      cursor: "pointer",
-    },
-  },
-  widgetPaperDiv: {
-    padding: "1rem",
-    height: "100%",
-  },
-}));
-
-const SourceList = ({ classes }) => {
-  const defaultStyles = useDefaultStyles();
-  const styles = classes === null ? defaultStyles : classes;
-=======
 const useStyles = makeStyles(() => ({
   paperDiv: {
     padding: "1rem",
@@ -47,7 +23,6 @@
 
 const SourceList = () => {
   const classes = useStyles();
->>>>>>> 94532ed1
   const sources = useSelector((state) => state.sources);
   const sourceTableEmpty = useSelector(
     (state) => state.dbInfo.source_table_empty
@@ -67,18 +42,10 @@
   if (sources) {
     return (
       <Paper elevation={1}>
-<<<<<<< HEAD
-        <div className={styles.widgetPaperDiv}>
-          <Typography variant="h6" display="inline">
-            Sources
-          </Typography>
-          <DragHandleIcon className={`${styles.widgetIcon} dragHandle`} />
-=======
         <div className={classes.paperDiv}>
           <Typography variant="h6" display="inline">
             Sources
           </Typography>
->>>>>>> 94532ed1
           <SearchBox sources={sources} />
           {!sources.queryInProgress && (
             <div className={classes.tableDiv}>
@@ -174,18 +141,4 @@
   return <div>Loading sources...</div>;
 };
 
-<<<<<<< HEAD
-SourceList.propTypes = {
-  classes: PropTypes.shape({
-    widgetPaperDiv: PropTypes.string,
-    widgetIcon: PropTypes.string,
-  }),
-};
-
-SourceList.defaultProps = {
-  classes: null,
-};
-
-=======
->>>>>>> 94532ed1
 export default SourceList;