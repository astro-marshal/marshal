import React, { useEffect, Suspense, useState } from "react";
import { useSelector, useDispatch } from "react-redux";
import { useHistory } from "react-router-dom";
import PropTypes from "prop-types";

import Paper from "@material-ui/core/Paper";
import Typography from "@material-ui/core/Typography";
import {
  makeStyles,
  createMuiTheme,
  MuiThemeProvider,
  useTheme,
} from "@material-ui/core/styles";
import useMediaQuery from "@material-ui/core/useMediaQuery";
import Button from "@material-ui/core/Button";
import IconButton from "@material-ui/core/IconButton";
import CircularProgress from "@material-ui/core/CircularProgress";
import OpenInNewIcon from "@material-ui/icons/OpenInNew";
import ArrowUpward from "@material-ui/icons/ArrowUpward";
import ArrowDownward from "@material-ui/icons/ArrowDownward";
import SortIcon from "@material-ui/icons/Sort";
import Chip from "@material-ui/core/Chip";
import Box from "@material-ui/core/Box";
import Tooltip from "@material-ui/core/Tooltip";
import Popover from "@material-ui/core/Popover";
import HelpOutlineIcon from "@material-ui/icons/HelpOutline";
import Form from "@rjsf/material-ui";
import MUIDataTable from "mui-datatables";

import * as candidatesActions from "../ducks/candidates";
import ThumbnailList from "./ThumbnailList";
import SaveCandidateButton from "./SaveCandidateButton";
import FilterCandidateList from "./FilterCandidateList";
import ScanningPageCandidateAnnotations, {
  getAnnotationValueString,
} from "./ScanningPageCandidateAnnotations";
import EditSourceGroups from "./EditSourceGroups";
import { ra_to_hours, dec_to_dms } from "../units";

const VegaPlot = React.lazy(() =>
  import(/* webpackChunkName: "VegaPlot" */ "./VegaPlot")
);

const useStyles = makeStyles((theme) => ({
  candidateListContainer: {
    padding: "1rem",
  },
  table: {
    marginTop: "1rem",
  },
  title: {
    marginBottom: "0.625rem",
  },
  pages: {
    margin: "1rem",
    "& > div": {
      display: "inline-block",
      margin: "1rem",
    },
  },
  spinnerDiv: {
    paddingTop: "2rem",
  },
  itemPaddingBottom: {
    paddingBottom: "0.1rem",
  },
  infoItem: {
    display: "flex",
    "& > span": {
      paddingLeft: "0.25rem",
      paddingBottom: "0.1rem",
    },
    flexFlow: "row wrap",
  },
  saveCandidateButton: {
    margin: "0.5rem 0",
  },
  thumbnails: (props) => ({
    minWidth: props.thumbnailsMinWidth,
  }),
  info: (props) => ({
    fontSize: "0.875rem",
    minWidth: props.infoMinWidth,
    maxWidth: props.infoMaxWidth,
  }),
  annotations: (props) => ({
    minWidth: props.annotationsMinWidth,
    maxWidth: props.annotationsMaxWidth,
    overflowWrap: "break-word",
  }),
  sortButtton: {
    verticalAlign: "top",
    "&:hover": {
      color: theme.palette.primary.main,
    },
  },
  chip: {
    margin: theme.spacing(0.5),
  },
  typography: {
    padding: theme.spacing(2),
  },
  helpButton: {
    display: "inline-block",
  },
<<<<<<< HEAD
  position: {
    fontWeight: "bold",
    fontSize: "110%",
=======
  formControl: {
    margin: theme.spacing(1),
    minWidth: 120,
  },
  formContainer: {
    display: "flex",
    flexFlow: "row wrap",
    alignItems: "center",
>>>>>>> be664166
  },
}));

// Tweak responsive column widths
const getMuiTheme = (theme) =>
  createMuiTheme({
    overrides: {
      MUIDataTableBodyCell: {
        root: {
          padding: `${theme.spacing(1)}px ${theme.spacing(
            0.5
          )}px ${theme.spacing(1)}px ${theme.spacing(1)}px`,
        },
        stackedHeader: {
          verticalAlign: "top",
        },
        stackedCommon: {
          [theme.breakpoints.up("xs")]: { width: "calc(100%)" },
          "&$stackedHeader": {
            display: "none",
            overflowWrap: "break-word",
          },
        },
      },
    },
  });

const getMostRecentClassification = (classifications) => {
  // Display the most recent non-zero probability class
  const filteredClasses = classifications.filter((i) => i.probability > 0);
  const sortedClasses = filteredClasses.sort((a, b) =>
    a.modified < b.modified ? 1 : -1
  );

  return `${sortedClasses[0].classification}`;
};

const getMuiPopoverTheme = () =>
  createMuiTheme({
    overrides: {
      MuiPopover: {
        paper: {
          maxWidth: "30rem",
        },
      },
    },
  });

const defaultNumPerPage = 25;

const CustomSortToolbar = ({
  selectedAnnotationSortOptions,
  rowsPerPage,
  setQueryInProgress,
  loaded,
}) => {
  const classes = useStyles();

  const [sortOrder, setSortOrder] = useState(
    selectedAnnotationSortOptions ? selectedAnnotationSortOptions.order : null
  );
  const dispatch = useDispatch();

  const handleSort = async () => {
    const newSortOrder =
      sortOrder === null || sortOrder === "desc" ? "asc" : "desc";
    setSortOrder(newSortOrder);

    setQueryInProgress(true);
    const data = {
      pageNumber: 1,
      numPerPage: rowsPerPage,
      sortByAnnotationOrigin: selectedAnnotationSortOptions.origin,
      sortByAnnotationKey: selectedAnnotationSortOptions.key,
      sortByAnnotationOrder: newSortOrder,
    };

    await dispatch(
      candidatesActions.setCandidatesAnnotationSortOptions({
        ...selectedAnnotationSortOptions,
        order: newSortOrder,
      })
    );
    await dispatch(candidatesActions.fetchCandidates(data));
    setQueryInProgress(false);
  };

  // Wait until sorted data is received before rendering the toolbar
  return loaded ? (
    <Tooltip title="Sort on Selected Annotation">
      <span>
        <IconButton
          onClick={handleSort}
          disabled={selectedAnnotationSortOptions === null}
          className={classes.sortButtton}
          data-testid="sortOnAnnotationButton"
        >
          <span>
            <SortIcon />
            {sortOrder !== null && sortOrder === "asc" && <ArrowUpward />}
            {sortOrder !== null && sortOrder === "desc" && <ArrowDownward />}
          </span>
        </IconButton>
      </span>
    </Tooltip>
  ) : (
    <span />
  );
};

CustomSortToolbar.propTypes = {
  selectedAnnotationSortOptions: PropTypes.shape({
    origin: PropTypes.string.isRequired,
    key: PropTypes.string.isRequired,
    order: PropTypes.string,
  }),
  setQueryInProgress: PropTypes.func.isRequired,
  rowsPerPage: PropTypes.number.isRequired,
  loaded: PropTypes.bool.isRequired,
};

CustomSortToolbar.defaultProps = {
  selectedAnnotationSortOptions: null,
};

const CandidateList = () => {
  const history = useHistory();
  const [queryInProgress, setQueryInProgress] = useState(false);
  const [rowsPerPage, setRowsPerPage] = useState(defaultNumPerPage);
  const [filterGroups, setFilterGroups] = useState([]);
  // Maintain the three thumbnails in a row for larger screens
  const largeScreen = useMediaQuery((theme) => theme.breakpoints.up("md"));
  const thumbnailsMinWidth = largeScreen ? "30rem" : 0;
  const infoMinWidth = largeScreen ? "7rem" : 0;
  const infoMaxWidth = "14rem";
  const annotationsMinWidth = largeScreen ? "10rem" : 0;
  const annotationsMaxWidth = "25rem";
  const classes = useStyles({
    thumbnailsMinWidth,
    infoMinWidth,
    infoMaxWidth,
    annotationsMinWidth,
    annotationsMaxWidth,
  });
  const theme = useTheme();
  const {
    candidates,
    pageNumber,
    lastPage,
    totalMatches,
    numberingStart,
    numberingEnd,
    selectedAnnotationSortOptions,
  } = useSelector((state) => state.candidates);

  const userAccessibleGroups = useSelector(
    (state) => state.groups.userAccessible
  );

  useEffect(() => {
    if (userAccessibleGroups?.length && filterGroups.length === 0) {
      setFilterGroups([...userAccessibleGroups]);
    }
  }, [setFilterGroups, filterGroups, userAccessibleGroups]);

  const availableAnnotationsInfo = useSelector(
    (state) => state.candidates.annotationsInfo
  );

  const dispatch = useDispatch();

  useEffect(() => {
    if (candidates === null) {
      setQueryInProgress(true);
      dispatch(
        candidatesActions.fetchCandidates({ numPerPage: defaultNumPerPage })
      );
      // Grab the available annotation fields for filtering
      dispatch(candidatesActions.fetchAnnotationsInfo());
    } else {
      setQueryInProgress(false);
    }
  }, [candidates, dispatch]);

  const [annotationsHeaderAnchor, setAnnotationsHeaderAnchor] = useState(null);
  const annotationsHelpOpen = Boolean(annotationsHeaderAnchor);
  const annotationsHelpId = annotationsHelpOpen ? "simple-popover" : undefined;
  const handleClickAnnotationsHelp = (event) => {
    setAnnotationsHeaderAnchor(event.currentTarget);
  };
  const handleCloseAnnotationsHelp = () => {
    setAnnotationsHeaderAnchor(null);
  };

  const candidateHasAnnotationWithSelectedKey = (candidateObj) => {
    const annotation = candidateObj.annotations.find(
      (a) => a.origin === selectedAnnotationSortOptions.origin
    );
    if (annotation === undefined) {
      return false;
    }
    return selectedAnnotationSortOptions.key in annotation.data;
  };

  const getCandidateSelectedAnnotationValue = (candidateObj) => {
    const annotation = candidateObj.annotations.find(
      (a) => a.origin === selectedAnnotationSortOptions.origin
    );
    return getAnnotationValueString(
      annotation.data[selectedAnnotationSortOptions.key]
    );
  };

  // Annotations filtering
  const [tableFilterList, setTableFilterList] = useState([]);
  const [filterListQueryStrings, setFilterListQueryStrings] = useState([]);

  const filterChipToAnnotationObj = (chip) => {
    // Convert a MuiDataTable filter list chip-formatted string to an object.
    // Returns null for improperly formatted strings
    const tokens = chip.split(/\s\(|\):|-/);
    let returnObject = null;
    switch (tokens.length) {
      case 3:
        returnObject = {
          origin: tokens[1].trim(),
          key: tokens[0].trim(),
          value: tokens[2].trim(),
        };
        break;
      case 4:
        returnObject = {
          origin: tokens[1].trim(),
          key: tokens[0].trim(),
          min: tokens[2].trim(),
          max: tokens[3].trim(),
        };
        break;
      default:
        break;
    }
    return returnObject;
  };

  const filterAnnotationObjToChip = (annotationObj) => {
    // Convert an object representing an annotation filter to a formatted string
    // to be displayed by the MuiDataTable
    return "value" in annotationObj
      ? `${annotationObj.key} (${annotationObj.origin}): ${annotationObj.value}`
      : `${annotationObj.key} (${annotationObj.origin}): ${annotationObj.min} - ${annotationObj.max}`;
  };

  const handleFilterSubmit = async (filterListQueryString) => {
    setQueryInProgress(true);

    let data = {
      pageNumber: 1,
      numPerPage: rowsPerPage,
    };
    if (filterListQueryString !== null) {
      data = {
        ...data,
        annotationFilterList: filterListQueryString,
      };
    }

    if (selectedAnnotationSortOptions !== null) {
      data = {
        ...data,
        sortByAnnotationOrigin: selectedAnnotationSortOptions.origin,
        sortByAnnotationKey: selectedAnnotationSortOptions.key,
        sortByAnnotationOrder: selectedAnnotationSortOptions.order,
      };
    }

    await dispatch(candidatesActions.fetchCandidates(data));

    setQueryInProgress(false);
  };

  const handleFilterAdd = ({ formData }) => {
    const filterListChip = filterAnnotationObjToChip(formData);
    const filterListQueryItem = JSON.stringify(formData);

    setTableFilterList(tableFilterList.concat([filterListChip]));
    const newFilterListQueryStrings = filterListQueryStrings.concat([
      filterListQueryItem,
    ]);
    setFilterListQueryStrings(newFilterListQueryStrings);

    handleFilterSubmit(newFilterListQueryStrings.join());
  };

  const renderThumbnails = (dataIndex) => {
    const candidateObj = candidates[dataIndex];
    return (
      <div className={classes.thumbnails}>
        <ThumbnailList
          ra={candidateObj.ra}
          dec={candidateObj.dec}
          thumbnails={candidateObj.thumbnails}
          size="9rem"
          displayTypes={["new", "ref", "sub", "sdss", "dr8"]}
        />
      </div>
    );
  };

  const renderInfo = (dataIndex) => {
    const candidateObj = candidates[dataIndex];
    return (
      <div className={classes.info}>
        <span className={classes.itemPaddingBottom}>
          <b>ID:</b>&nbsp;
          <a
            href={`/candidate/${candidateObj.id}`}
            target="_blank"
            rel="noreferrer"
          >
            {candidateObj.id}&nbsp;
            <OpenInNewIcon fontSize="inherit" />
          </a>
        </span>
        <br />
        {candidateObj.is_source ? (
          <div>
            <div className={classes.itemPaddingBottom}>
              <Chip
                size="small"
                label="Previously Saved"
                clickable
                onClick={() => history.push(`/source/${candidateObj.id}`)}
                onDelete={() =>
                  window.open(`/source/${candidateObj.id}`, "_blank")
                }
                deleteIcon={<OpenInNewIcon />}
                color="primary"
              />
            </div>
            <div className={classes.saveCandidateButton}>
              <EditSourceGroups
                source={{
                  id: candidateObj.id,
                  currentGroupIds: candidateObj.saved_groups.map((g) => g.id),
                }}
                userGroups={userAccessibleGroups}
              />
            </div>
            <div className={classes.infoItem}>
              <b>Saved groups: </b>
              <span>
                {candidateObj.saved_groups.map((group) => (
                  <Chip
                    label={
                      group.nickname
                        ? group.nickname.substring(0, 15)
                        : group.name.substring(0, 15)
                    }
                    key={group.id}
                    size="small"
                    className={classes.chip}
                  />
                ))}
              </span>
            </div>
          </div>
        ) : (
          <div>
            <Chip
              size="small"
              label="NOT SAVED"
              className={classes.itemPaddingBottom}
            />
            <br />
            <div className={classes.saveCandidateButton}>
              <SaveCandidateButton
                candidate={candidateObj}
                userGroups={userAccessibleGroups}
                filterGroups={filterGroups}
              />
            </div>
          </div>
        )}
        {candidateObj.last_detected && (
          <div className={classes.infoItem}>
            <b>Last detected: </b>
            <span>
              {String(candidateObj.last_detected).split(".")[0].split("T")[1]}
              &nbsp;&nbsp;
              {String(candidateObj.last_detected).split(".")[0].split("T")[0]}
            </span>
          </div>
        )}
        <div className={classes.infoItem}>
          <b>Coordinates: </b>
          <span className={classes.position}>
            {ra_to_hours(candidateObj.ra)} &nbsp;
            {dec_to_dms(candidateObj.dec)}
          </span>
          &nbsp; (&alpha;,&delta;= {candidateObj.ra.toFixed(3)}, &nbsp;
          {candidateObj.dec.toFixed(3)})
        </div>
        <div className={classes.infoItem}>
          <b>Gal. Coords (l,b): </b>
          <span>
            {candidateObj.gal_lon.toFixed(3)}&nbsp;&nbsp;
            {candidateObj.gal_lat.toFixed(3)}
          </span>
        </div>
        {candidateObj.classifications &&
          candidateObj.classifications.length > 0 && (
            <div className={classes.infoItem}>
              <b>Classification: </b>
              <span>
                {getMostRecentClassification(candidateObj.classifications)}
              </span>
            </div>
          )}
        {selectedAnnotationSortOptions !== null &&
          candidateHasAnnotationWithSelectedKey(candidateObj) && (
            <div className={classes.infoItem}>
              <b>
                {selectedAnnotationSortOptions.key} (
                {selectedAnnotationSortOptions.origin}):
              </b>
              <span>{getCandidateSelectedAnnotationValue(candidateObj)}</span>
            </div>
          )}
      </div>
    );
  };

  const renderPhotometry = (dataIndex) => {
    const candidateObj = candidates[dataIndex];
    return (
      <Suspense fallback={<CircularProgress />}>
        <VegaPlot dataUrl={`/api/sources/${candidateObj.id}/photometry`} />
      </Suspense>
    );
  };

  const renderAutoannotations = (dataIndex) => {
    const candidateObj = candidates[dataIndex];
    return (
      <div className={classes.annotations}>
        {candidateObj.annotations && (
          <ScanningPageCandidateAnnotations
            annotations={candidateObj.annotations}
          />
        )}
      </div>
    );
  };

  const renderAutoannotationsHeader = () => {
    return (
      <div>
        Autoannotations
        <IconButton
          aria-label="help"
          size="small"
          onClick={handleClickAnnotationsHelp}
          className={classes.helpButton}
        >
          <HelpOutlineIcon />
        </IconButton>
        <MuiThemeProvider theme={getMuiPopoverTheme(theme)}>
          <Popover
            id={annotationsHelpId}
            open={annotationsHelpOpen}
            anchorEl={annotationsHeaderAnchor}
            onClose={handleCloseAnnotationsHelp}
            className={classes.helpPopover}
            anchorOrigin={{
              vertical: "top",
              horizontal: "right",
            }}
            transformOrigin={{
              vertical: "top",
              horizontal: "left",
            }}
          >
            <Typography className={classes.typography}>
              Annotation fields are uniquely identified by the combination of
              origin and key. That is, if two annotation values belong to a key
              with the same name will be considered different if they come from
              different origins. <br />
              <b>Sorting: </b> Clicking on an annotation field will display it,
              if available, in the Info column. You can then click on the sort
              tool button at the top of the table to sort on that annotation
              field.
            </Typography>
          </Popover>
        </MuiThemeProvider>
      </div>
    );
  };

  const handlePageChange = async (page, numPerPage) => {
    setQueryInProgress(true);
    // API takes 1-indexed page number
    let data = { pageNumber: page + 1, numPerPage };
    if (selectedAnnotationSortOptions !== null) {
      data = {
        ...data,
        sortByAnnotationOrigin: selectedAnnotationSortOptions.origin,
        sortByAnnotationKey: selectedAnnotationSortOptions.key,
        sortByAnnotationOrder: selectedAnnotationSortOptions.order,
      };
    }

    if (filterListQueryStrings.length !== 0) {
      data = {
        ...data,
        annotationFilterList: filterListQueryStrings.join(),
      };
    }

    await dispatch(candidatesActions.fetchCandidates(data));
    setQueryInProgress(false);
  };

  const handleTableChange = (action, tableState) => {
    setRowsPerPage(tableState.rowsPerPage);
    switch (action) {
      case "changePage":
      case "changeRowsPerPage":
        handlePageChange(tableState.page, tableState.rowsPerPage);
        break;
      default:
    }
  };

  const handleTableFilterChipChange = (column, filterList, type) => {
    if (type === "chip") {
      const annotationsFilterList = filterList[3];
      setTableFilterList(annotationsFilterList);
      const newFilterListQueryStrings = annotationsFilterList.map((chip) => {
        const annotationObject = filterChipToAnnotationObj(chip);
        return JSON.stringify(annotationObject);
      });
      setFilterListQueryStrings(newFilterListQueryStrings);

      handleFilterSubmit(
        newFilterListQueryStrings.length === 0
          ? null
          : newFilterListQueryStrings.join()
      );
    }
  };

  // Assemble json form schema for possible annotation filtering values
  const filterFormSchema = {
    description: "Add an annotation filter field.",
    type: "object",
    properties: {
      origin: {
        type: "string",
        title: "Origin",
        enum: [],
      },
    },
    required: ["origin", "key"],
    dependencies: {
      origin: {
        oneOf: [],
      },
      key: {
        oneOf: [],
      },
    },
  };

  if (availableAnnotationsInfo !== null) {
    Object.entries(availableAnnotationsInfo).forEach(([origin, fields]) => {
      // Add origin to the list selectable from
      filterFormSchema.properties.origin.enum.push(origin);

      // Make a list of keys to select from based on the origin
      const keySelect = {
        properties: {
          origin: {
            enum: [origin],
          },
          key: {
            type: "string",
            title: "Key",
            enum: fields.map((field) => Object.keys(field)[0]),
          },
        },
      };
      filterFormSchema.dependencies.origin.oneOf.push(keySelect);

      // Add filter value selection based on selected key type
      fields.forEach((field) => {
        const key = Object.keys(field)[0];
        const keyType = field[key];
        const valueSelect = {
          properties: {
            key: {
              enum: [key],
            },
          },
          required: [],
        };
        switch (keyType) {
          case "string":
          case "object":
            valueSelect.properties.value = {
              type: "string",
              title: "Value (exact match)",
            };
            valueSelect.required.push("value");
            break;
          case "number":
            valueSelect.properties.min = {
              type: "number",
              title: "Min",
            };
            valueSelect.properties.max = {
              type: "number",
              title: "Max",
            };
            valueSelect.required.push("min");
            valueSelect.required.push("max");
            break;
          case "boolean":
            valueSelect.properties.value = {
              type: "boolean",
              title: "Is True",
              default: false,
            };
            valueSelect.required.push("value");
            break;
          default:
            break;
        }
        filterFormSchema.dependencies.key.oneOf.push(valueSelect);
      });
    });
  }

  const annotationsFilterDisplay = () => {
    return !queryInProgress ? (
      <div>
        <Form schema={filterFormSchema} onSubmit={handleFilterAdd} />
      </div>
    ) : (
      <div />
    );
  };

  const columns = [
    {
      name: "Images",
      label: "Images",
      options: {
        customBodyRenderLite: renderThumbnails,
        sort: false,
        filter: false,
      },
    },
    {
      name: "Info",
      label: "Info",
      options: {
        customBodyRenderLite: renderInfo,
        filter: false,
      },
    },
    {
      name: "Photometry",
      label: "Photometry",
      options: {
        customBodyRenderLite: renderPhotometry,
        sort: false,
        filter: false,
      },
    },
    {
      name: "Autoannotations",
      label: "Autoannotations",
      options: {
        customBodyRenderLite: renderAutoannotations,
        sort: false,
        filter: !queryInProgress,
        filterType: "custom",
        filterList: tableFilterList,
        filterOptions: {
          // eslint-disable-next-line react/display-name
          display: annotationsFilterDisplay,
        },
        customHeadLabelRender: renderAutoannotationsHeader,
      },
    },
  ];

  const options = {
    responsive: "vertical",
    search: false,
    print: false,
    download: false,
    sort: false,
    filter: !queryInProgress,
    filterType: "custom",
    count: totalMatches,
    selectableRows: "none",
    enableNestedDataAccess: ".",
    rowsPerPage,
    rowsPerPageOptions: [1, 25, 50, 75, 100, 200],
    jumpToPage: true,
    serverSide: true,
    page: pageNumber - 1,
    pagination: true,
    rowHover: false,
    onTableChange: handleTableChange,
    // eslint-disable-next-line react/display-name
    customToolbar: () => (
      <CustomSortToolbar
        selectedAnnotationSortOptions={selectedAnnotationSortOptions}
        rowsPerPage={rowsPerPage}
        setQueryInProgress={setQueryInProgress}
        loaded={!queryInProgress}
      />
    ),
    onFilterChange: handleTableFilterChipChange,
  };

  return (
    <Paper elevation={1}>
      <div className={classes.candidateListContainer}>
        <Typography variant="h6" className={classes.title}>
          Scan candidates for sources
        </Typography>
        <FilterCandidateList
          userAccessibleGroups={userAccessibleGroups}
          pageNumber={pageNumber}
          numberingStart={numberingStart}
          numberingEnd={numberingEnd}
          lastPage={lastPage}
          totalMatches={totalMatches}
          setQueryInProgress={setQueryInProgress}
          setFilterGroups={setFilterGroups}
        />
        <Box
          display={queryInProgress ? "block" : "none"}
          className={classes.spinnerDiv}
        >
          <CircularProgress />
        </Box>
        <Box display={queryInProgress ? "none" : "block"}>
          <MuiThemeProvider theme={getMuiTheme(theme)}>
            <MUIDataTable
              // Reset key to reset page number
              // https://github.com/gregnb/mui-datatables/issues/1166
              key={`table_${pageNumber}`}
              columns={columns}
              data={candidates !== null ? candidates : []}
              className={classes.table}
              options={options}
            />
          </MuiThemeProvider>
        </Box>
      </div>
      <div className={classes.pages}>
        <div>
          <Button
            variant="contained"
            onClick={() => {
              window.scrollTo({ top: 0 });
            }}
            size="small"
          >
            Back to top <ArrowUpward />
          </Button>
        </div>
      </div>
    </Paper>
  );
};

export default CandidateList;<|MERGE_RESOLUTION|>--- conflicted
+++ resolved
@@ -103,11 +103,10 @@
   helpButton: {
     display: "inline-block",
   },
-<<<<<<< HEAD
   position: {
     fontWeight: "bold",
     fontSize: "110%",
-=======
+  },
   formControl: {
     margin: theme.spacing(1),
     minWidth: 120,
@@ -116,7 +115,6 @@
     display: "flex",
     flexFlow: "row wrap",
     alignItems: "center",
->>>>>>> be664166
   },
 }));
 
