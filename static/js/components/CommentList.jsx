import React from 'react';
import moment from 'moment-timezone';
import { useSelector, useDispatch } from 'react-redux';

import * as sourceActions from '../ducks/source';
import styles from './CommentList.css';
import CommentEntry from './CommentEntry';


<<<<<<< HEAD
const CommentList = ({ source_id, comments, addComment, userProfile, deleteComment }) => {
=======
const CommentList = () => {
  const dispatch = useDispatch();
  const source = useSelector((state) => state.source);
  const acls = useSelector((state) => state.profile.acls);
  let { comments } = source;
  const addComment = (formData) => dispatch(
    sourceActions.addComment({ source_id: source.id, ...formData })
  );

>>>>>>> 327f2199
  comments = comments || [];
  const items = comments.map(
    ({ id, author, created_at, text, attachment_name, attachment_bytes }) => (
      <span key={id} className={styles.comment}>
        <div className={styles.commentHeader}>
          <span className={styles.commentUser}>
            <span className={styles.commentUserName}>
              {author}
            </span>
          </span>
          &nbsp;
          <span className={styles.commentTime}>
            {moment(created_at).tz(Intl.DateTimeFormat().resolvedOptions().timeZone).calendar()}
          </span>
        </div>
        <div className={styles.commentMessage}>
          {text}
        </div>
<<<<<<< HEAD
        {userProfile.roles.includes("Super admin") || userProfile.username === author ? (
          <a href="#" onClick={() => deleteComment(id)} className={styles.commentDelete}>
          Delete Comment
          </a>
        ) : null }
        {attachment_name && (
        <div>
          Attachment:&nbsp;
          <a href={`/api/comment/${id}/download_attachment`}>
            {attachment_name}
          </a>
        </div>
        )}
=======
        {
          attachment_name && (
          <div>
            Attachment:&nbsp;
            <a href={`/api/comment/${id}/download_attachment`}>
              {attachment_name}
            </a>
          </div>
          )
        }
>>>>>>> 327f2199
      </span>
    )
  );
  return (
    <div className={styles.comments}>
      {items}
      <br />
      {
        (acls.indexOf('Comment') >= 0) &&
        <CommentEntry addComment={addComment} />
      }
    </div>
  );
};

<<<<<<< HEAD
CommentList.propTypes = {
  source_id: PropTypes.string.isRequired,
  comments: PropTypes.arrayOf(PropTypes.shape({
    id: PropTypes.String,
    user: PropTypes.shape({
      username: PropTypes.string.isRequired
    }),
    created_at: PropTypes.string.isRequired,
    text: PropTypes.string.isRequired
  })).isRequired,
  addComment: PropTypes.func.isRequired,
  userProfile: PropTypes.shape({ username: PropTypes.string,
    roles: PropTypes.array }).isRequired,
  deleteComment: PropTypes.func.isRequired
};

=======
>>>>>>> 327f2199
export default CommentList;<|MERGE_RESOLUTION|>--- conflicted
+++ resolved
@@ -7,19 +7,16 @@
 import CommentEntry from './CommentEntry';
 
 
-<<<<<<< HEAD
-const CommentList = ({ source_id, comments, addComment, userProfile, deleteComment }) => {
-=======
 const CommentList = () => {
   const dispatch = useDispatch();
   const source = useSelector((state) => state.source);
+  const userProfile = useSelector((state) => state.profile);
   const acls = useSelector((state) => state.profile.acls);
   let { comments } = source;
   const addComment = (formData) => dispatch(
     sourceActions.addComment({ source_id: source.id, ...formData })
   );
 
->>>>>>> 327f2199
   comments = comments || [];
   const items = comments.map(
     ({ id, author, created_at, text, attachment_name, attachment_bytes }) => (
@@ -38,32 +35,23 @@
         <div className={styles.commentMessage}>
           {text}
         </div>
-<<<<<<< HEAD
-        {userProfile.roles.includes("Super admin") || userProfile.username === author ? (
-          <a href="#" onClick={() => deleteComment(id)} className={styles.commentDelete}>
-          Delete Comment
-          </a>
-        ) : null }
-        {attachment_name && (
-        <div>
-          Attachment:&nbsp;
-          <a href={`/api/comment/${id}/download_attachment`}>
-            {attachment_name}
-          </a>
-        </div>
-        )}
-=======
+        {
+          userProfile.roles.includes("Super admin") || userProfile.username === author ? (
+            <a href="#" onClick={() => dispatch(sourceActions.deleteComment(id))} className={styles.commentDelete}>
+              Delete Comment
+            </a>
+          ) : null
+        }
         {
           attachment_name && (
-          <div>
-            Attachment:&nbsp;
-            <a href={`/api/comment/${id}/download_attachment`}>
-              {attachment_name}
-            </a>
-          </div>
+            <div>
+              Attachment:&nbsp;
+              <a href={`/api/comment/${id}/download_attachment`}>
+                {attachment_name}
+              </a>
+            </div>
           )
         }
->>>>>>> 327f2199
       </span>
     )
   );
@@ -79,23 +67,4 @@
   );
 };
 
-<<<<<<< HEAD
-CommentList.propTypes = {
-  source_id: PropTypes.string.isRequired,
-  comments: PropTypes.arrayOf(PropTypes.shape({
-    id: PropTypes.String,
-    user: PropTypes.shape({
-      username: PropTypes.string.isRequired
-    }),
-    created_at: PropTypes.string.isRequired,
-    text: PropTypes.string.isRequired
-  })).isRequired,
-  addComment: PropTypes.func.isRequired,
-  userProfile: PropTypes.shape({ username: PropTypes.string,
-    roles: PropTypes.array }).isRequired,
-  deleteComment: PropTypes.func.isRequired
-};
-
-=======
->>>>>>> 327f2199
 export default CommentList;