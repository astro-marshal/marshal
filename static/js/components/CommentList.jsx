--- conflicted
+++ resolved
@@ -4,13 +4,11 @@
 import { Button } from "@material-ui/core";
 import Tooltip from "@material-ui/core/Tooltip";
 import GroupIcon from "@material-ui/icons/Group";
-<<<<<<< HEAD
+
 import PropTypes from "prop-types";
-=======
 import CloseIcon from "@material-ui/icons/Close";
 import { makeStyles } from "@material-ui/core/styles";
 import InfoOutlinedIcon from "@material-ui/icons/InfoOutlined";
->>>>>>> 84632def
 
 import dayjs from "dayjs";
 import utc from "dayjs/plugin/utc";
@@ -25,144 +23,140 @@
 dayjs.extend(relativeTime);
 dayjs.extend(utc);
 
-<<<<<<< HEAD
+const useStyles = makeStyles(() => ({
+  commentsContainer: {
+    width: "100%",
+  },
+  commentsList: {
+    marginTop: "1rem",
+    overflowY: "scroll",
+    maxHeight: "350px",
+  },
+  comment: {
+    fontSize: "90%",
+    display: "flex",
+    flexDirection: "row",
+    padding: "0.125rem",
+    margin: "0 0.125rem 0.125rem 0",
+    borderRadius: "1rem",
+    "&:hover": {
+      backgroundColor: "#e0e0e0",
+    },
+    "& .commentDelete": {
+      "&:hover": {
+        color: "#e63946",
+      },
+    },
+  },
+  commentDark: {
+    fontSize: "90%",
+    display: "flex",
+    flexDirection: "row",
+    padding: "0.125rem",
+    margin: "0 0.125rem 0.125rem 0",
+    borderRadius: "1rem",
+    "&:hover": {
+      backgroundColor: "#3a3a3a",
+    },
+    "& .commentDelete": {
+      color: "#b1dae9",
+      "&:hover": {
+        color: "#e63946",
+      },
+    },
+  },
+  commentContent: {
+    display: "flex",
+    flexFlow: "column nowrap",
+    padding: "0.3125rem 0.625rem 0.3125rem 0.875rem",
+    borderRadius: "15px",
+    width: "100%",
+  },
+  spacer: {
+    width: "20px",
+    padding: "0 10px",
+  },
+  commentHeader: {
+    display: "flex",
+    alignItems: "center",
+  },
+  commentHeaderContent: {
+    width: "70%",
+  },
+  commentTime: {
+    color: "gray",
+    fontSize: "80%",
+    marginRight: "1em",
+  },
+  commentMessage: {
+    maxWidth: "25em",
+    "& > p": {
+      margin: "0",
+    },
+  },
+  commentUserName: {
+    fontWeight: "bold",
+    marginRight: "0.5em",
+    whiteSpace: "nowrap",
+    color: "#76aace",
+  },
+  commentUserDomain: {
+    color: "lightgray",
+    fontSize: "80%",
+    paddingRight: "0.5em",
+  },
+  commentUserAvatar: {
+    display: "block",
+    margin: "0.5em",
+  },
+  commentUserGroup: {
+    display: "inline-block",
+    "& > svg": {
+      fontSize: "1rem",
+    },
+  },
+  wrap: {
+    display: "flex",
+    flexDirection: "row",
+    justifyContent: "space-between",
+    alignItems: "center",
+    minHeight: "27px",
+    maxWidth: "25em",
+  },
+  compactContainer: {
+    display: "flex",
+    flexDirection: "row",
+    justifyContent: "space-between",
+    alignItems: "center",
+    height: "25px",
+    margin: "0 15px",
+    width: "100%",
+  },
+  compactWrap: {
+    display: "flex",
+    flexDirection: "row",
+    alignItems: "center",
+    justifyContent: "space-between",
+    width: "100%",
+    padding: "0 5px",
+  },
+  compactButtons: {
+    display: "flex",
+    alignItems: "center",
+  },
+  defaultCommentDelete: {
+    display: "flex",
+    justifyContent: "end",
+    width: "30%",
+  },
+}));
+
 const CommentList = ({
   associatedResourceType = "object",
   objID = null,
   spectrumID = null,
 }) => {
-=======
-const useStyles = makeStyles(() => ({
-  commentsContainer: {
-    width: "100%",
-  },
-  commentsList: {
-    marginTop: "1rem",
-    overflowY: "scroll",
-    maxHeight: "350px",
-  },
-  comment: {
-    fontSize: "90%",
-    display: "flex",
-    flexDirection: "row",
-    padding: "0.125rem",
-    margin: "0 0.125rem 0.125rem 0",
-    borderRadius: "1rem",
-    "&:hover": {
-      backgroundColor: "#e0e0e0",
-    },
-    "& .commentDelete": {
-      "&:hover": {
-        color: "#e63946",
-      },
-    },
-  },
-  commentDark: {
-    fontSize: "90%",
-    display: "flex",
-    flexDirection: "row",
-    padding: "0.125rem",
-    margin: "0 0.125rem 0.125rem 0",
-    borderRadius: "1rem",
-    "&:hover": {
-      backgroundColor: "#3a3a3a",
-    },
-    "& .commentDelete": {
-      color: "#b1dae9",
-      "&:hover": {
-        color: "#e63946",
-      },
-    },
-  },
-  commentContent: {
-    display: "flex",
-    flexFlow: "column nowrap",
-    padding: "0.3125rem 0.625rem 0.3125rem 0.875rem",
-    borderRadius: "15px",
-    width: "100%",
-  },
-  spacer: {
-    width: "20px",
-    padding: "0 10px",
-  },
-  commentHeader: {
-    display: "flex",
-    alignItems: "center",
-  },
-  commentHeaderContent: {
-    width: "70%",
-  },
-  commentTime: {
-    color: "gray",
-    fontSize: "80%",
-    marginRight: "1em",
-  },
-  commentMessage: {
-    maxWidth: "25em",
-    "& > p": {
-      margin: "0",
-    },
-  },
-  commentUserName: {
-    fontWeight: "bold",
-    marginRight: "0.5em",
-    whiteSpace: "nowrap",
-    color: "#76aace",
-  },
-  commentUserDomain: {
-    color: "lightgray",
-    fontSize: "80%",
-    paddingRight: "0.5em",
-  },
-  commentUserAvatar: {
-    display: "block",
-    margin: "0.5em",
-  },
-  commentUserGroup: {
-    display: "inline-block",
-    "& > svg": {
-      fontSize: "1rem",
-    },
-  },
-  wrap: {
-    display: "flex",
-    flexDirection: "row",
-    justifyContent: "space-between",
-    alignItems: "center",
-    minHeight: "27px",
-    maxWidth: "25em",
-  },
-  compactContainer: {
-    display: "flex",
-    flexDirection: "row",
-    justifyContent: "space-between",
-    alignItems: "center",
-    height: "25px",
-    margin: "0 15px",
-    width: "100%",
-  },
-  compactWrap: {
-    display: "flex",
-    flexDirection: "row",
-    alignItems: "center",
-    justifyContent: "space-between",
-    width: "100%",
-    padding: "0 5px",
-  },
-  compactButtons: {
-    display: "flex",
-    alignItems: "center",
-  },
-  defaultCommentDelete: {
-    display: "flex",
-    justifyContent: "end",
-    width: "30%",
-  },
-}));
-
-const CommentList = () => {
   const styles = useStyles();
->>>>>>> 84632def
   const [hoverID, setHoverID] = useState(null);
 
   const handleMouseHover = (id, userProfile, author) => {
@@ -199,9 +193,6 @@
         ...formData,
       })
     );
-  };
-  const deleteComment = (id) => {
-    dispatch(sourceActions.deleteComment(id, associatedResourceType));
   };
 
   let comments = null;
@@ -287,7 +278,12 @@
                           color="primary"
                           name={`deleteCommentButton${id}`}
                           onClick={() => {
-                            dispatch(sourceActions.deleteComment(id));
+                            dispatch(
+                              sourceActions.deleteComment(
+                                id,
+                                associatedResourceType
+                              )
+                            );
                           }}
                           className="commentDelete"
                         >
@@ -297,39 +293,6 @@
                     </div>
                   </div>
                 </div>
-<<<<<<< HEAD
-                <div className={styles.wrap} name={`commentDiv${id}`}>
-                  <ReactMarkdown
-                    source={text}
-                    escapeHtml={false}
-                    className={styles.commentMessage}
-                    renderers={{ text: emojiSupport }}
-                  />
-                  <Button
-                    style={
-                      hoverID === id
-                        ? { display: "block" }
-                        : { display: "none" }
-                    }
-                    size="small"
-                    variant="outlined"
-                    color="primary"
-                    type="button"
-                    name={`deleteCommentButton${id}`}
-                    onClick={() => {
-                      deleteComment(id);
-                    }}
-                    className={styles.commentDelete}
-                  >
-                    🗑
-                  </Button>
-                </div>
-                <span>
-                  {attachment_name && (
-                    <CommentAttachmentPreview
-                      filename={attachment_name}
-                      commentId={id}
-=======
               ) : (
                 <>
                   <div className={styles.commentUserAvatar}>
@@ -339,7 +302,6 @@
                       lastName={author.last_name}
                       username={author.username}
                       gravatarUrl={author.gravatar_url}
->>>>>>> 84632def
                     />
                   </div>
                   <div className={styles.commentContent}>
@@ -378,7 +340,12 @@
                           type="button"
                           name={`deleteCommentButton${id}`}
                           onClick={() => {
-                            dispatch(sourceActions.deleteComment(id));
+                            dispatch(
+                              sourceActions.deleteComment(
+                                id,
+                                associatedResourceType
+                              )
+                            );
                           }}
                           className="commentDelete"
                         >
