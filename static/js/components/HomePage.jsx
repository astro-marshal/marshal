import React from "react";
import { useSelector, useDispatch } from "react-redux";

import { Responsive, WidthProvider } from "react-grid-layout";
// eslint-disable-next-line import/no-extraneous-dependencies
import "reactgridlayoutcss/styles.css";
// eslint-disable-next-line import/no-extraneous-dependencies
import "reactresizablecss/styles.css";

import { makeStyles } from "@material-ui/core/styles";

import * as profileActions from "../ducks/profile";

import RecentSources from "./RecentSources";
import GroupList from "./GroupList";
import NewsFeed from "./NewsFeed";
import TopSources from "./TopSources";
<<<<<<< HEAD
import UninitializedDBMessage from "./UninitializedDBMessage";
import styles from "./HomePage.css";
=======
>>>>>>> dfc0dfa9

const ResponsiveGridLayout = WidthProvider(Responsive);

const useStyles = makeStyles(() => ({
  widgetIcon: {
    float: "right",
    color: "gray",
    margin: "0.25rem 0.25rem 0.25rem 0.25rem",
    "&:hover": {
      cursor: "pointer",
    },
  },
  widgetPaperDiv: {
    padding: "1rem",
    height: "100%",
  },
}));

const xlgLayout = [
  { i: "recentSources", x: 0, y: 0, w: 5, h: 3, isResizable: false },
  { i: "newsFeed", x: 10, y: 0, w: 4, h: 3, isResizable: false },
  { i: "topSources", x: 5, y: 0, w: 5, h: 3, isResizable: false },
  { i: "groups", x: 14, y: 0, w: 2, h: 2, isResizable: false },
];

const lgLayout = [
  { i: "recentSources", x: 0, y: 0, w: 4, h: 3, isResizable: false },
  { i: "newsFeed", x: 8, y: 0, w: 4, h: 3, isResizable: false },
  { i: "topSources", x: 4, y: 0, w: 4, h: 3, isResizable: false },
  { i: "groups", x: 10, y: 3, w: 2, h: 2, isResizable: false },
];

const mdLayout = [
  { i: "recentSources", x: 0, y: 0, w: 4, h: 3, isResizable: false },
  { i: "newsFeed", x: 4, y: 0, w: 4, h: 3, isResizable: false },
  { i: "topSources", x: 0, y: 4, w: 4, h: 3, isResizable: false },
  { i: "groups", x: 8, y: 0, w: 2, h: 2, isResizable: false },
];

const smLayout = [
  { i: "recentSources", x: 0, y: 3, w: 3, h: 4, isResizable: false },
  { i: "newsFeed", x: 0, y: 0, w: 4, h: 3, isResizable: false },
  { i: "topSources", x: 3, y: 3, w: 3, h: 4, isResizable: false },
  { i: "groups", x: 4, y: 0, w: 2, h: 2, isResizable: false },
];

const xsLayout = [
  { i: "recentSources", x: 0, y: 3, w: 4, h: 3, isResizable: false },
  { i: "newsFeed", x: 0, y: 0, w: 4, h: 3, isResizable: false },
  { i: "topSources", x: 0, y: 7, w: 4, h: 3, isResizable: false },
  { i: "groups", x: 0, y: 10, w: 2, h: 2, isResizable: false },
];

const defaultLayouts = {
  xlg: xlgLayout,
  lg: lgLayout,
  md: mdLayout,
  sm: smLayout,
  xs: xsLayout,
};

const HomePage = () => {
  const classes = useStyles();

  const groups = useSelector((state) => state.groups.user);

  const sourceTableEmpty = useSelector(
    (state) => state.dbInfo.source_table_empty
  );

  const preferredLayouts = useSelector(
    (state) => state.profile.preferences.layouts
  );

  const currentLayouts =
    preferredLayouts == null ? defaultLayouts : preferredLayouts;

  const dispatch = useDispatch();

  if (sourceTableEmpty) {
    return <UninitializedDBMessage />;
  }

  const LayoutChangeHandler = (currentLayout, allLayouts) => {
    const prefs = {
      layouts: allLayouts,
    };

    dispatch(profileActions.updateUserPreferences(prefs));
  };

  return (
    <ResponsiveGridLayout
      className="layout"
      layouts={currentLayouts}
      breakpoints={{ xlg: 1400, lg: 1150, md: 996, sm: 650, xs: 0 }}
      cols={{ xlg: 16, lg: 12, md: 10, sm: 6, xs: 4 }}
      onLayoutChange={LayoutChangeHandler}
      draggableHandle=".dragHandle"
    >
<<<<<<< HEAD
      <div key="recentSources" className={styles.homePageWidgetDiv}>
        <RecentSources />
=======
      <div key="sourceList">
        <SourceList classes={classes} />
>>>>>>> dfc0dfa9
      </div>
      <div key="newsFeed">
        <NewsFeed classes={classes} />
      </div>
      <div key="topSources">
        <TopSources classes={classes} />
      </div>
      <div key="groups">
        <GroupList title="My Groups" groups={groups} classes={classes} />
      </div>
    </ResponsiveGridLayout>
  );
};

export default HomePage;<|MERGE_RESOLUTION|>--- conflicted
+++ resolved
@@ -15,11 +15,7 @@
 import GroupList from "./GroupList";
 import NewsFeed from "./NewsFeed";
 import TopSources from "./TopSources";
-<<<<<<< HEAD
 import UninitializedDBMessage from "./UninitializedDBMessage";
-import styles from "./HomePage.css";
-=======
->>>>>>> dfc0dfa9
 
 const ResponsiveGridLayout = WidthProvider(Responsive);
 
@@ -120,13 +116,8 @@
       onLayoutChange={LayoutChangeHandler}
       draggableHandle=".dragHandle"
     >
-<<<<<<< HEAD
-      <div key="recentSources" className={styles.homePageWidgetDiv}>
-        <RecentSources />
-=======
-      <div key="sourceList">
-        <SourceList classes={classes} />
->>>>>>> dfc0dfa9
+      <div key="recentSources">
+        <RecentSources classes={classes} />
       </div>
       <div key="newsFeed">
         <NewsFeed classes={classes} />
