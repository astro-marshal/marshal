--- conflicted
+++ resolved
@@ -24,14 +24,7 @@
   return (
     <tr key={assignment.id}>
       <td>
-<<<<<<< HEAD
-        {runundef ? "Loading..." : <a href={`/run/${run.id}`}>{run.id}</a>}
-      </td>
-      <td>
-        {requndef ? "Loading..." : requester.username}
-=======
         {requester?.username}
->>>>>>> a05e0e81
       </td>
       <td>
         {instrument?.name}
@@ -97,15 +90,7 @@
   );
 
   assignments.sort((a, b) => {
-<<<<<<< HEAD
-    const arun = observingRunDict[a.run_id];
-    const brun = observingRunDict[b.run_id];
-    const atime = arun.sunrise_utc;
-    const btime = brun.sunrise_utc;
-    return (Date.parse(atime) - Date.parse(btime));
-=======
     return observingRunDict[a.run_id].sunrise_unix - observingRunDict[b.run_id].sunrise_unix;
->>>>>>> a05e0e81
   });
 
   return (
