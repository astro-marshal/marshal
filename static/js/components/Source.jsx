--- conflicted
+++ resolved
@@ -106,14 +106,10 @@
         <b>Redshift: &nbsp;</b>
         {source.redshift}
         &nbsp;|&nbsp;
-<<<<<<< HEAD
-        <Button href={`/api/sources/${source.id}/finder`} download>
-=======
         <Button
           href={`/api/sources/${source.id}/finder`}
           download="finder-chart-pdf"
         >
->>>>>>> aa7ac790
           PDF Finding Chart
         </Button>
         &nbsp;|&nbsp;
