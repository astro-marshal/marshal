import React, { useEffect, useState, Suspense } from 'react';
import PropTypes from 'prop-types';
import { useSelector, useDispatch } from 'react-redux';
import { Link } from "react-router-dom";
import { makeStyles } from '@material-ui/core/styles';
import Button from "@material-ui/core/Button";
import Chip from '@material-ui/core/Chip';

import * as Action from '../ducks/source';
import Plot from './Plot';
import CommentList from './CommentList';
import ClassificationList from './ClassificationList';
import ClassificationForm from './ClassificationForm';
import ShowClassification from './ShowClassification';

import ThumbnailList from './ThumbnailList';
import SurveyLinkList from './SurveyLinkList';
import StarList from './StarList';

import { ra_to_hours, dec_to_hours } from '../units';

import styles from "./Source.css";
import Responsive from "./Responsive";
import FoldBox from "./FoldBox";
import FollowupRequestForm from './FollowupRequestForm';
import FollowupRequestList from './FollowupRequestList';

<<<<<<< HEAD
const CentroidPlot = React.lazy(() => import(/* webpackChunkName: "CentroidPlot" */ './CentroidPlot'));
=======
import AssignmentForm from './AssignmentForm';
import AssignmentList from './AssignmentList';
>>>>>>> b604b438

const useStyles = makeStyles((theme) => ({
  chip: {
    margin: theme.spacing(0.5),
  },
}));

const Source = ({ route }) => {
  const classes = useStyles();
  const dispatch = useDispatch();
  const source = useSelector((state) => state.source);
  const cachedSourceId = source ? source.id : null;
  const isCached = (route.id === cachedSourceId);
  const [showStarList, setShowStarList] = useState(false);

  useEffect(() => {
    const fetchSource = async () => {
      const data = await dispatch(Action.fetchSource(route.id));
      if (data.status === "success") {
        dispatch(Action.addSourceView(route.id));
      }
    };

    if (!isCached) {
      fetchSource();
    }
  }, [dispatch, isCached, route.id]);
  const { instrumentList, instrumentObsParams } = useSelector((state) => state.instruments);
  const { observingRunList } = useSelector((state) => state.observingRuns);
  const { taxonomyList } = useSelector((state) => state.taxonomies);

  if (source.loadError) {
    return (
      <div>
        { source.loadError }
      </div>
    );
  }
  if (!isCached) {
    return (
      <div>
        <span>
          Loading...
        </span>
      </div>
    );
  }
  if (source.id === undefined) {
    return (
      <div>
        Source not found
      </div>
    );
  }

  return (
    <div className={styles.source}>

      <div className={styles.leftColumn}>

        <div className={styles.name}>
          {source.id}
        </div>

        <br />
        <ShowClassification
          classifications={source.classifications}
          taxonomyList={taxonomyList}
        />
        <b>
          Position (J2000):
        </b>
        &nbsp;
        {source.ra}
        ,
        &nbsp;
        {source.dec}
        &nbsp;
        (&alpha;,&delta;=
        {ra_to_hours(source.ra)}
        ,
        &nbsp;
        {dec_to_hours(source.dec)}
        )
        <br />
        <b>
          Redshift:
          &nbsp;
        </b>
        {source.redshift}
        &nbsp;|&nbsp;
        <Button href={`/api/sources/${source.id}/finder`}>
          PDF Finding Chart
        </Button>
        &nbsp;|&nbsp;
        <Button onClick={() => setShowStarList(!showStarList)}>
          { showStarList ? "Hide Starlist" : "Show Starlist" }
        </Button>
        <br />
        {showStarList && <StarList sourceId={source.id} />}
        {
          source.groups.map((group) => (
            <Chip
              label={group.name.substring(0, 15)}
              key={group.id}
              size="small"
              className={classes.chip}
            />
          ))
        }
        <br />
        <ThumbnailList ra={source.ra} dec={source.dec} thumbnails={source.thumbnails} />

        <br />
        <br />
        <Responsive
          element={FoldBox}
          title="Centroid Plot"
          mobileProps={{ folded: true }}
        >
          <Suspense fallback={<div>Loading plot...</div>}>
            <CentroidPlot className={styles.plot} sourceId={source.id} />
          </Suspense>
        </Responsive>

        <Responsive
          element={FoldBox}
          title="Photometry"
          mobileProps={{ folded: true }}
        >
          <Plot className={styles.plot} url={`/api/internal/plot/photometry/${source.id}`} />
          <Link to={`/upload_photometry/${source.id}`} role="link">
            <Button variant="contained">
              Upload additional photometry
            </Button>
          </Link>
          <Link to={`/share_data/${source.id}`} role="link">
            <Button variant="contained">
              Share data
            </Button>
          </Link>
        </Responsive>

        <Responsive
          element={FoldBox}
          title="Spectroscopy"
          mobileProps={{ folded: true }}
        >

          <Plot className={styles.plot} url={`/api/internal/plot/spectroscopy/${source.id}`} />
          <Link to={`/share_data/${source.id}`} role="link">
            <Button variant="contained">
              Share data
            </Button>
          </Link>
        </Responsive>

        { /* TODO 1) check for dead links; 2) simplify link formatting if possible */ }
        <Responsive
          element={FoldBox}
          title="Surveys"
          mobileProps={{ folded: true }}
        >

          <SurveyLinkList id={source.id} ra={source.ra} dec={source.dec} />

        </Responsive>
        <Responsive
          element={FoldBox}
          title="Follow-up"
          mobileProps={{ folded: true }}
        >
          <FollowupRequestForm
            obj_id={source.id}
            action="createNew"
            instrumentList={instrumentList}
            instrumentObsParams={instrumentObsParams}
          />
          <FollowupRequestList
            followupRequests={source.followup_requests}
            instrumentList={instrumentList}
            instrumentObsParams={instrumentObsParams}
          />
          <AssignmentForm
            obj_id={source.id}
            observingRunList={observingRunList}
          />
          <AssignmentList
            assignments={source.assignments}
          />
        </Responsive>
      </div>

      <div className={styles.rightColumn}>

        <Responsive
          element={FoldBox}
          title="Comments"
          mobileProps={{ folded: true }}
          className={styles.comments}
        >
          <CommentList />
        </Responsive>

        <Responsive
          element={FoldBox}
          title="Classifications"
          mobileProps={{ folded: true }}
          className={styles.classifications}
        >
          <ClassificationList />
          <ClassificationForm
            obj_id={source.id}
            action="createNew"
            taxonomyList={taxonomyList}
          />
        </Responsive>

      </div>

    </div>
  );
};

Source.propTypes = {
  route: PropTypes.shape({
    id: PropTypes.string
  }).isRequired
};

export default Source;<|MERGE_RESOLUTION|>--- conflicted
+++ resolved
@@ -25,12 +25,10 @@
 import FollowupRequestForm from './FollowupRequestForm';
 import FollowupRequestList from './FollowupRequestList';
 
-<<<<<<< HEAD
-const CentroidPlot = React.lazy(() => import(/* webpackChunkName: "CentroidPlot" */ './CentroidPlot'));
-=======
 import AssignmentForm from './AssignmentForm';
 import AssignmentList from './AssignmentList';
->>>>>>> b604b438
+
+const CentroidPlot = React.lazy(() => import(/* webpackChunkName: "CentroidPlot" */ './CentroidPlot'));
 
 const useStyles = makeStyles((theme) => ({
   chip: {
