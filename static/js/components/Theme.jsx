--- conflicted
+++ resolved
@@ -13,7 +13,6 @@
     // Custom colors. These are from: https://coolors.co/e63946-f1faee-a8dadc-457b9d-1d3557
     palette: {
       type: theme || "light",
-<<<<<<< HEAD
       primary: {
         main: "#1d3557", // Prussian Blue
         light: "#457b9d", // Celadon Blue
@@ -35,9 +34,7 @@
       error: {
         main: "#e63946", // Imperial Red
       },
-=======
       background: dark ? { default: "#303030" } : { default: "#f0f2f5" },
->>>>>>> cb7ddd2e
     },
     overrides: {
       MuiCssBaseline: {
