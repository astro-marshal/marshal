import React from "react";
import { useSelector } from "react-redux";
import PropTypes from "prop-types";

import { createMuiTheme, ThemeProvider } from "@material-ui/core/styles";
import CssBaseline from "@material-ui/core/CssBaseline";

const Theme = ({ children }) => {
  const theme = useSelector((state) => state.profile.preferences.theme);
  const materialTheme = createMuiTheme({
    palette: {
      type: theme || "light",
<<<<<<< HEAD
=======
      background:
        theme === "dark" ? { default: "#303030" } : { default: "#f0f2f5" },
>>>>>>> 9c3a1813
    },
  });

  return (
    <ThemeProvider theme={materialTheme}>
      <CssBaseline />
      {children}
    </ThemeProvider>
  );
};

Theme.propTypes = {
  children: PropTypes.node.isRequired,
};

export default Theme;<|MERGE_RESOLUTION|>--- conflicted
+++ resolved
@@ -10,11 +10,8 @@
   const materialTheme = createMuiTheme({
     palette: {
       type: theme || "light",
-<<<<<<< HEAD
-=======
       background:
         theme === "dark" ? { default: "#303030" } : { default: "#f0f2f5" },
->>>>>>> 9c3a1813
     },
   });
 
