import React from 'react';
import { useSelector, useDispatch } from 'react-redux';
import PropTypes from 'prop-types';
import { useForm, Controller } from 'react-hook-form';
import Select from "@material-ui/core/Select";
import InputLabel from "@material-ui/core/InputLabel";
import TextField from '@material-ui/core/TextField';
import Button from '@material-ui/core/Button';
import FormControl from "@material-ui/core/FormControl";
import MenuItem from "@material-ui/core/MenuItem";
import { makeStyles } from "@material-ui/core/styles";
import * as Actions from '../ducks/source';

import 'react-datepicker/dist/react-datepicker-cssmodules.css';

export function observingRunTitle(observingRun, instrumentList, telescopeList, groups) {
  const { instrument_id } = observingRun;
  const instrument = instrumentList?.filter((i) => i.id === instrument_id)[0];

  const telescope_id = instrument?.telescope_id;
  const telescope = telescopeList?.filter((t) => t.id === telescope_id)[0];

  const group = groups?.filter((g) => g.id === observingRun.group_id)[0];

<<<<<<< HEAD
  return `${observingRun.calendar_date} ${telundef ? "Loading..." : telescope.nickname}/${instundef ? "Loading..." : instrument.name} \
    (PI: ${observingRun.pi}${!groupundef ? `/${group.name})` : ")"}`;
}
=======
  const render_string = `${observingRun?.calendar_date} ${instrument?.name}/${telescope?.nickname} 
  (PI: ${observingRun?.pi} ${group?.name})`;
>>>>>>> a05e0e81


function makeMenuItem(observingRun, instrumentList, telescopeList, groups) {
  const render_string = observingRunTitle(observingRun, instrumentList, telescopeList, groups);
  return (
    <MenuItem value={observingRun.id} key={observingRun.id.toString()}>
      {render_string}
    </MenuItem>
  );
}


const AssignmentForm = ({ obj_id, observingRunList }) => {
  const dispatch = useDispatch();
  const { instrumentList } = useSelector((state) => state.instruments);
  const { telescopeList } = useSelector((state) => state.telescopes);
  const groups = useSelector((state) => state.groups.all);

  const upcomingRuns = observingRunList.filter((observingrun) => (
    observingrun.sunrise_utc >= Date.now().toISOString()
  ));

  const { handleSubmit, getValues, reset, register, control } = useForm();

  const useStyles = makeStyles((theme) => ({
    formControl: {
      margin: theme.spacing(1),
      minWidth: 120
    }
  }));
  const classes = useStyles();

  if (upcomingRuns.length === 0) {
    return (
      <b>
        No upcoming observing runs to assign target to...
      </b>
    );
  }

  const initialFormState = {
    comment: "",
    run_id: upcomingRuns.length > 0 ? upcomingRuns[0].id : null,
    priority: "1",
    obj_id
  };

  const onSubmit = () => {
    const formData = {
      // Need to add obj_id, etc to form data for request
      ...initialFormState,
      ...getValues({ nest: true })
    };
    dispatch(Actions.submitAssignment(formData));
    reset(initialFormState);
  };

  return (
    <div>
      <form onSubmit={handleSubmit(onSubmit)}>
        <h3>
          Assign Target to Observing Run
        </h3>
        <div>
          <FormControl className={classes.formControl}>
            <InputLabel id="assignmentSelectLabel">
              Choose Run
            </InputLabel>
            <Controller
              as={Select}
              labelId="assignmentSelectLabel"
              name="run_id"
              control={control}
              rules={{ required: true }}
              defaultValue={upcomingRuns.length > 0 ? upcomingRuns[0].id : null}
            >
              {upcomingRuns.map((observingRun) => makeMenuItem(
                observingRun, instrumentList, telescopeList, groups
              ))}
            </Controller>
          </FormControl>
          <FormControl className={classes.formControl}>
            <InputLabel id="prioritySelectLabel">
              Priority
            </InputLabel>
            <Controller
              as={Select}
              labelId="prioritySelectLabel"
              defaultValue="1"
              name="priority"
              control={control}
              rules={{ required: true }}
            >
              {
                ["1", "2", "3", "4", "5"].map((prio) => (
                  <MenuItem value={prio} key={prio}>
                    {prio}
                  </MenuItem>
                ))
              }
            </Controller>
          </FormControl>
          <TextField
            id="standard-textarea"
            label="Comment"
            variant="outlined"
            multiline
            defaultValue=""
            name="comment"
            inputRef={register}
          />
          <Button type="submit" name="assignmentSubmitButton" variant="contained">
            Submit
          </Button>
        </div>
      </form>
    </div>
  );
};

AssignmentForm.propTypes = {
  obj_id: PropTypes.string.isRequired,
  observingRunList: PropTypes.arrayOf(PropTypes.shape({
    id: PropTypes.number,
    instrument: PropTypes.object,
    calendar_date: PropTypes.string,
    pi: PropTypes.string,
  })).isRequired
};

export default AssignmentForm;<|MERGE_RESOLUTION|>--- conflicted
+++ resolved
@@ -22,15 +22,9 @@
 
   const group = groups?.filter((g) => g.id === observingRun.group_id)[0];
 
-<<<<<<< HEAD
-  return `${observingRun.calendar_date} ${telundef ? "Loading..." : telescope.nickname}/${instundef ? "Loading..." : instrument.name} \
-    (PI: ${observingRun.pi}${!groupundef ? `/${group.name})` : ")"}`;
+  return `${observingRun?.calendar_date} ${instrument?.name}/${telescope?.nickname} (PI: \ 
+    ${observingRun?.pi} ${group?.name})`;
 }
-=======
-  const render_string = `${observingRun?.calendar_date} ${instrument?.name}/${telescope?.nickname} 
-  (PI: ${observingRun?.pi} ${group?.name})`;
->>>>>>> a05e0e81
-
 
 function makeMenuItem(observingRun, instrumentList, telescopeList, groups) {
   const render_string = observingRunTitle(observingRun, instrumentList, telescopeList, groups);
@@ -40,7 +34,6 @@
     </MenuItem>
   );
 }
-
 
 const AssignmentForm = ({ obj_id, observingRunList }) => {
   const dispatch = useDispatch();
