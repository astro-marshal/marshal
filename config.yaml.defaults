--- conflicted
+++ resolved
@@ -57,8 +57,6 @@
 services:
     dask: False
 
-<<<<<<< HEAD
-
 # This is an example section; the configuration specified here is
 # currently propagated through to the `config` section of the frontend state,
 # but we do not yet make use of it.
@@ -73,12 +71,11 @@
     - C
     test_setting: 1
     test_another_setting: True
-=======
+
 misc:
     days_to_keep_unsaved_candidates: 7
 
 cron:
   - interval: 1440
     script: jobs/delete_unsaved_candidates.py
-    limit: ["01:00", "02:00"]
->>>>>>> d735d6e9
+    limit: ["01:00", "02:00"]