app:
  title: SkyPortal
  logos: # Logos to place in the top-left of the header/login page (zero or more)
    - src: /static/images/skyportal_logo_dark.png
      alt_text: Skyportal logo
  login_message: |
    For more information about the project, see
    <a href="https://github.com/skyportal/skyportal">
      https://github.com/skyportal/skyportal
    </a>

  secret_key: abc01234  # This secret key can be any random string of
                        # characters.
                        #
                        # You should re-generate this for your application
                        # using:
                        #
                        # base64.b64encode(os.urandom(50)).decode('ascii')
  factory: skyportal.app_server.make_app

  # this endpoint does not actually do anything -- it is just for testing
  sedm_endpoint: http://pharos.caltech.edu/add_fritz

  # See https://stackoverflow.com/a/35604855 for syntax
  # These are Javascript component routes
  routes:
    - path: "/"
      component: HomePage
      exact: True
    - path: "/source/:id"
      component: Source
    - path: "/candidate/:id"
      component: Candidate
    - path: "/groups"
      component: Groups
    - path: "/group/:id"
      component: Group
    - path: "/profile"
      component: Profile
    - path: "/candidates"
      component: CandidateList
    - path: "/sources"
      component: SourceList
    - path: "/user/:id"
      component: UserInfo
    - path: "/upload_photometry/:id"
      component: UploadPhotometry
    - path: "/about"
      component: About
    - path: "/run/:id"
      component: RunSummary
    - path: "/share_data/:id"
      component: ShareDataForm
    - path: "/filter/:fid"
      component: Filter
    - path: "/runs"
      component: ObservingRunPage
    - path: "/group_sources/:id"
      component: GroupSources
    - path: "/user_management"
      component: UserManagement
    - path: "/upload_spectrum/:id"
      component: UploadSpectrum
<<<<<<< HEAD
    - path: "/observability/:id"
      component: Observability
=======
    - path: "/source/:id/finder"
      component: FindingChart
>>>>>>> 1f2247ca

  sidebar:
    # See https://material-ui.com/components/material-icons/

    - name: Dashboard
      icon: Home
      url: /

    - name: Sources
      icon: Storage
      url: /sources

    - name: Candidates
      icon: Search
      url: /candidates

    - name: Groups
      icon: GroupWork
      url: /groups

    - name: Observing Runs
      icon: LocalCafe
      url: /runs

    - name: About
      icon: Info
      url: /about

  # See https://github.com/STRML/react-grid-layout for more on the grid package
  homepage_grid:
    # This section describes the grid on which Home Page widgets are laid out.
    #
    # The breakpoints describe screen sizes at which a different set of widget
    # layouts should be used. Note that these breakpoints describe minimum width
    # values, unlike the maximum width bounds used by Material UI breakpoints.
    # For example, a breakpoint of "sm: 650" will match windows with width 650px
    # or greater, until the next highest breakpoint is hit (probably a "md").
    # This is different from Material UI, where a breakpoint of 650 would match
    # window widths that are at most 650px.
    #
    # The cols describe the number of evenly spaced columns that make up the
    # grid at a given breakpoint. For example, on extra-large screens (greater
    # than ${breakpoints.xlg} pixels), the grid will use ${cols.xlg} columns of
    # equal width to describe sizes of widgets based on the layouts provided.
    #
    # Optionally, you may provide a "row_height: {a rem value}" property in
    # this section to change the height of a row on the grid. By default, this
    # value is 9.375rem (150px for the default 16px = 1rem configuration).

    breakpoints:
      xlg: 1400
      lg: 1150
      md: 996
      sm: 650
      xs: 0

    cols:
      xlg: 16
      lg: 12
      md: 10
      sm: 6
      xs: 4

  homepage_widgets:
    # This section describes the specific widgets shown on the Home Page and how
    # they are laid out by default on the grid of the page.
    #
    # The name of section should be the same as the widget's React component.
    #
    # The props property should be a set of properties to be passed on to the
    # underlying React component for the widget. You may run into cases in which
    # you must pass a more complex, dyamic property (perhaps fetched from the
    # application redux store). Since you can not know that in the time of the
    # configuration writing, such properties should be directly coded into the
    # HomePage.jsx.template file (see the GroupList widget for an example)
    #
    # By default, any widget listed here is shown on the Home Page. However, you
    # can give a widget the property "show: false" to turn off rendering of the
    # widget.
    #
    # The resizable property determines whether the user is able to resize the
    # widget after it has been rendered based on default layouts.
    #
    # Finally, the layouts property provides an array of default sizes/locations
    # for each screen width breakpoint for the given widget. Layout arrays are
    # given in the order [x, y, width, height], in units of grid columns/rows.
    # For example, a layout array of [1, 2, 3, 4] will render a widget 3 grid
    # columns in width, 4 grid rows in height, and have its upper-left corner at
    # the column 1 (zero-indexed) and row 2. Note that each row is by default
    # 150px in height. The row height can be altered in the homepage_grid
    # section above (as well as other grid characteristics).
    WeatherWidget:
      resizeable: false
      layouts:
        xlg: [0, 10, 4, 1]
        lg: [0, 10, 4, 1]
        md: [0, 10, 4, 1]
        sm: [0, 10, 4, 1]
        xs: [0, 12, 4, 1]

    SourceCounts:
      props:
        sinceDaysAgo: 7
      resizeable: false
      layouts:
        xlg: [14, 0, 2, 1]
        lg: [10, 0, 2, 1]
        md: [8, 0, 2, 1]
        sm: [4.5, 0, 1.5, 1]
        xs: [0, 0, 4, 1]

    RecentSources:
      resizeable: false
      layouts:
        xlg: [0, 0, 5, 3]
        lg: [0, 0, 4, 3]
        md: [0, 3, 5, 3]
        sm: [0, 3, 3, 3]
        xs: [0, 4, 4, 3]

    NewsFeed:
      resizeable: false
      layouts:
        xlg: [10, 0, 4, 3]
        lg: [7, 0, 3, 3]
        md: [0, 0, 8, 3]
        sm: [0, 0, 4.5, 3]
        xs: [0, 1, 4, 3]

    TopSources:
      resizeable: false
      layouts:
        xlg: [5, 0, 5, 3]
        lg: [4, 3, 3, 3]
        md: [5, 3, 5, 3]
        sm: [3, 3, 3, 3]
        xs: [0, 7, 4, 3]

    GroupList:
      props:
        title: My Groups
      resizeable: false
      layouts:
        xlg: [14, 1, 2, 2]
        lg: [10, 1, 2, 2]
        md: [8, 1, 2, 2]
        sm: [4.5, 1, 1.5, 2]
        xs: [0, 10, 4, 2]

database:
  database: skyportal
  host: localhost
  port: 5432
  user: skyportal
  password:

server:
  # From https://console.developers.google.com/
  #
  # - Create Client ID
  # - Javascript origins: https://localhost:5000
  # - Authorized redirect URLs: http://localhost:5000/complete/google-oauth2/
  #
  # You need to have Google+ API enabled; it takes a few minutes to activate.
  host: localhost
  port: 5000  # This is the public-facing port
  ssl: False  # Must be either True or False
  processes: 1

  auth:
    debug_login: True
    google_oauth2_key:
    google_oauth2_secret:

services:
  dask: False

misc:
  days_to_keep_unsaved_candidates: 7
  public_group_name: "Sitewide Group"
  # Use a named cosmology from `astropy.cosmology.parameters.available` cosmologies
  # or supply the arguments for an `astropy.cosmology.FLRW` cosmological instance.
  # If {"flat": True} then use a subclass of the FLRW, called `FlatLambdaCMD`
  # otherwise use `LambdaCDM`. See `utils.cosmology.py` for the way in which
  # the user-supplied cosmology parameter set constructs the site-wide cosmology.
  cosmology: Planck18_arXiv_v2
  #cosmology: {H0: "65.0", Om0: 0.3, Ode0: 0.7, name: 'skyportal_user_cosmo'}

weather:
  # time in seconds to wait before fetching weather for a given telescope
  refresh_time: 3600.0
  # Get an API key at OpenWeatherMap https://openweathermap.org/price
  # the free tier should be sufficent, as we cache the weather results
  # for each telescope
  openweather_api_key:

external_logging:
  papertrail:
    # get an account at https://papertrailapp.com
    enabled: False
    # change url to the correct subdomain for your account
    # and change the port as well
    url:
    port:
    # which log files, if any do you not want to send over to the 3rd party?
    excluded_log_files: ["log/websocket_server.log"]

cron:
  - interval: 1440
    script: jobs/delete_unsaved_candidates.py
    limit: ["01:00", "02:00"]

twilio:
  # Twilio Sendgrid API configs
  # This needs to be set to a valid, Sendgrid-registered address in config.yaml
  from_email:
  # This needs to be obtained via Sendgrid setup on their site
  sendgrid_api_key:

  # Twilio SMS API configs
  # These values must be valid ones from the Twitter API console
  from_number:
  sms_account_sid:
  sms_auth_token:

invitations:
  enabled: False  # If debug_login=True above, invite tokens won't be used during auth
  days_until_expiry: 3
  email_subject: "You've been invited to collaborate on SkyPortal"
  email_body_preamble: | # This can include HTML tags
    Welcome to <b>SkyPortal</b>!
    <br />
    Some other text here.

notifications:
  enabled: True<|MERGE_RESOLUTION|>--- conflicted
+++ resolved
@@ -61,13 +61,10 @@
       component: UserManagement
     - path: "/upload_spectrum/:id"
       component: UploadSpectrum
-<<<<<<< HEAD
     - path: "/observability/:id"
       component: Observability
-=======
     - path: "/source/:id/finder"
       component: FindingChart
->>>>>>> 1f2247ca
 
   sidebar:
     # See https://material-ui.com/components/material-icons/
