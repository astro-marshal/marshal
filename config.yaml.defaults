--- conflicted
+++ resolved
@@ -67,14 +67,12 @@
     script: jobs/delete_unsaved_candidates.py
     limit: ["01:00", "02:00"]
 
-<<<<<<< HEAD
 # can be postgis, q3c, or null
 spatial_backend: null
-=======
+
 # Data loader configurations
 data_load:
   db_seed:
     file: configs/db_seed.yaml
   db_demo:
-    file: configs/db_demo.yaml
->>>>>>> c50e6d8f
+    file: configs/db_demo.yaml