app:
  title: SkyPortal
  logos: # Logos to place in the top-left of the header/login page (zero or more)
    - src: /static/images/skyportal_logo_dark.png
      alt_text: Skyportal logo
  login_message: |
    For more information about the project, see
    <a href="https://github.com/skyportal/skyportal">
      https://github.com/skyportal/skyportal
    </a>

  secret_key: abc01234  # This secret key can be any random string of
                        # characters.
                        #
                        # You should re-generate this for your application
                        # using:
                        #
                        # base64.b64encode(os.urandom(50)).decode('ascii')
  factory: skyportal.app_server.make_app

  # this endpoint does not actually do anything -- it is just for testing
  sedm_endpoint: http://pharos.caltech.edu/add_fritz

  lt_host: 161.72.57.3
  lt_port: 8080

  # See https://stackoverflow.com/a/35604855 for syntax
  # These are Javascript component routes
  routes:
    - path: "/"
      component: HomePage
      exact: True
    - path: "/source/:id"
      component: Source
    - path: "/favorites"
      component: FavoritesPage
    - path: "/groups"
      component: Groups
    - path: "/group/:id"
      component: Group
    - path: "/profile"
      component: Profile
    - path: "/candidates"
      component: CandidateList
    - path: "/sources"
      component: SourceList
    - path: "/user/:id"
      component: UserInfo
    - path: "/upload_photometry/:id"
      component: UploadPhotometry
    - path: "/about"
      component: About
    - path: "/run/:id"
      component: RunSummary
    - path: "/manage_data/:id"
      component: ManageDataForm
    - path: "/filter/:fid"
      component: Filter
    - path: "/runs"
      component: ObservingRunPage
    - path: "/group_sources/:id"
      component: GroupSources
    - path: "/user_management"
      component: UserManagement
    - path: "/upload_spectrum/:id"
      component: UploadSpectrum
    - path: "/observability/:id"
      component: Observability
    - path: "/source/:id/finder"
      component: FindingChart
<<<<<<< HEAD
    - path: "/source/:id/periodogram"
      component: Periodogram
=======
    - path: "/db_stats"
      component: DBStats
>>>>>>> 3e1a4d30

  sidebar:
    # See https://material-ui.com/components/material-icons/

    - name: Dashboard
      icon: Home
      url: /

    - name: Sources
      icon: Storage
      url: /sources

    - name: Candidates
      icon: Search
      url: /candidates

    - name: Favorites
      icon: Star
      url: /favorites

    - name: Groups
      icon: GroupWork
      url: /groups

    - name: Observing Runs
      icon: LocalCafe
      url: /runs

    - name: About
      icon: Info
      url: /about

  # See https://github.com/STRML/react-grid-layout for more on the grid package
  homepage_grid:
    # This section describes the grid on which Home Page widgets are laid out.
    #
    # The breakpoints describe screen sizes at which a different set of widget
    # layouts should be used. Note that these breakpoints describe minimum width
    # values, unlike the maximum width bounds used by Material UI breakpoints.
    # For example, a breakpoint of "sm: 650" will match windows with width 650px
    # or greater, until the next highest breakpoint is hit (probably a "md").
    # This is different from Material UI, where a breakpoint of 650 would match
    # window widths that are at most 650px.
    #
    # The cols describe the number of evenly spaced columns that make up the
    # grid at a given breakpoint. For example, on extra-large screens (greater
    # than ${breakpoints.xlg} pixels), the grid will use ${cols.xlg} columns of
    # equal width to describe sizes of widgets based on the layouts provided.
    #
    # Optionally, you may provide a "row_height: {a rem value}" property in
    # this section to change the height of a row on the grid. By default, this
    # value is 9.375rem (150px for the default 16px = 1rem configuration).

    breakpoints:
      xlg: 1400
      lg: 1150
      md: 996
      sm: 650
      xs: 0

    cols:
      xlg: 16
      lg: 12
      md: 10
      sm: 6
      xs: 4

  homepage_widgets:
    # This section describes the specific widgets shown on the Home Page and how
    # they are laid out by default on the grid of the page.
    #
    # The name of section should be the same as the widget's React component.
    #
    # The props property should be a set of properties to be passed on to the
    # underlying React component for the widget. You may run into cases in which
    # you must pass a more complex, dyamic property (perhaps fetched from the
    # application redux store). Since you can not know that in the time of the
    # configuration writing, such properties should be directly coded into the
    # HomePage.jsx.template file (see the GroupList widget for an example)
    #
    # By default, any widget listed here is shown on the Home Page. However, you
    # can give a widget the property "show: false" to turn off rendering of the
    # widget.
    #
    # The resizable property determines whether the user is able to resize the
    # widget after it has been rendered based on default layouts.
    #
    # Finally, the layouts property provides an array of default sizes/locations
    # for each screen width breakpoint for the given widget. Layout arrays are
    # given in the order [x, y, width, height], in units of grid columns/rows.
    # For example, a layout array of [1, 2, 3, 4] will render a widget 3 grid
    # columns in width, 4 grid rows in height, and have its upper-left corner at
    # the column 1 (zero-indexed) and row 2. Note that each row is by default
    # 150px in height. The row height can be altered in the homepage_grid
    # section above (as well as other grid characteristics).
    WeatherWidget:
      resizeable: true
      layouts:
        xlg: [0, 10, 4, 1]
        lg: [0, 10, 4, 1]
        md: [0, 10, 4, 1]
        sm: [0, 10, 4, 1]
        xs: [0, 12, 4, 1]

    SourceCounts:
      props:
        sinceDaysAgo: 7
      resizeable: true
      layouts:
        xlg: [14, 0, 2, 1]
        lg: [10, 0, 2, 1]
        md: [8, 0, 2, 1]
        sm: [4.5, 0, 1.5, 1]
        xs: [0, 0, 4, 1]

    RecentSources:
      resizeable: true
      layouts:
        xlg: [0, 0, 5, 3]
        lg: [0, 0, 4, 3]
        md: [0, 3, 5, 3]
        sm: [0, 3, 3, 3]
        xs: [0, 4, 4, 3]

    NewsFeed:
      resizeable: true
      layouts:
        xlg: [10, 0, 4, 3]
        lg: [7, 0, 3, 3]
        md: [0, 0, 8, 3]
        sm: [0, 0, 4.5, 3]
        xs: [0, 1, 4, 3]

    TopSources:
      resizeable: true
      layouts:
        xlg: [5, 0, 5, 3]
        lg: [4, 3, 3, 3]
        md: [5, 3, 5, 3]
        sm: [3, 3, 3, 3]
        xs: [0, 7, 4, 3]

    GroupList:
      props:
        title: My Groups
      resizeable: true
      layouts:
        xlg: [14, 1, 2, 2]
        lg: [10, 1, 2, 2]
        md: [8, 1, 2, 2]
        sm: [4.5, 1, 1.5, 2]
        xs: [0, 10, 4, 2]

database:
  database: skyportal
  host: localhost
  port: 5432
  user: skyportal
  password:

server:
  # From https://console.developers.google.com/
  #
  # - Create Client ID
  # - Javascript origins: https://localhost:5000
  # - Authorized redirect URLs: http://localhost:5000/complete/google-oauth2/
  #
  # You need to have Google+ API enabled; it takes a few minutes to activate.
  host: localhost
  port: 5000  # This is the public-facing port
  ssl: False  # Must be either True or False
  processes: 2

  auth:
    debug_login: True
    google_oauth2_key:
    google_oauth2_secret:

services:
  dask: False

misc:
  days_to_keep_unsaved_candidates: 7
  public_group_name: "Sitewide Group"
  # Use a named cosmology from `astropy.cosmology.parameters.available` cosmologies
  # or supply the arguments for an `astropy.cosmology.FLRW` cosmological instance.
  # If {"flat": True} then use a subclass of the FLRW, called `FlatLambdaCMD`
  # otherwise use `LambdaCDM`. See `utils.cosmology.py` for the way in which
  # the user-supplied cosmology parameter set constructs the site-wide cosmology.
  cosmology: Planck18_arXiv_v2
  #cosmology: {H0: "65.0", Om0: 0.3, Ode0: 0.7, name: 'skyportal_user_cosmo'}

  # The minimum signal-to-noise ratio/ n-sigma for lim mag cacluations to
  # consider a photometry point as a detection
  photometry_detection_threshold_nsigma: 3.0

weather:
  # time in seconds to wait before fetching weather for a given telescope
  refresh_time: 3600.0
  # Get an API key at OpenWeatherMap https://openweathermap.org/price
  # the free tier should be sufficent, as we cache the weather results
  # for each telescope
  openweather_api_key:

external_logging:
  papertrail:
    # get an account at https://papertrailapp.com
    enabled: False
    # change url to the correct subdomain for your account
    # and change the port as well
    url:
    port:
    # which log files, if any do you not want to send over to the 3rd party?
    excluded_log_files: ["log/websocket_server.log"]

cron:
  - interval: 1440
    script: jobs/delete_unsaved_candidates.py
    limit: ["01:00", "02:00"]

twilio:
  # Twilio Sendgrid API configs
  # This needs to be set to a valid, Sendgrid-registered address in config.yaml
  from_email:
  # This needs to be obtained via Sendgrid setup on their site
  sendgrid_api_key:

  # Twilio SMS API configs
  # These values must be valid ones from the Twitter API console
  from_number:
  sms_account_sid:
  sms_auth_token:

smtp:
  from_email:  # This is both the email used to authenticate with smtplib and the sender address
  password:
  host: smtp.gmail.com  # Default Gmail settings; modify as needed
  port: 587  # Default Gmail settings; modify as needed

# This value needs to be either "sendgrid" or "smtp" (without quotes)
email_service:

invitations:
  enabled: False  # If debug_login=True above, invite tokens won't be used during auth
  days_until_expiry: 3
  email_subject: "You've been invited to collaborate on SkyPortal"
  email_body_preamble: | # This can include HTML tags
    Welcome to <b>SkyPortal</b>!
    <br />
    Some other text here.

notifications:
  enabled: True

standard_stars:
  ZTF: data/ztf_standards.csv
  ESO: data/eso_standards.csv<|MERGE_RESOLUTION|>--- conflicted
+++ resolved
@@ -68,13 +68,11 @@
       component: Observability
     - path: "/source/:id/finder"
       component: FindingChart
-<<<<<<< HEAD
     - path: "/source/:id/periodogram"
       component: Periodogram
-=======
     - path: "/db_stats"
       component: DBStats
->>>>>>> 3e1a4d30
+
 
   sidebar:
     # See https://material-ui.com/components/material-icons/
