app:
  title: SkyPortal
  logo: /static/images/skyportal_logo.png
  login_message: |
    For more information about the project, see
    <a href="https://github.com/skyportal/skyportal">
      https://github.com/skyportal/skyportal
    </a>

  secret_key: abc01234  # This secret key can be any random string of
                        # characters.
                        #
                        # You should re-generate this for your application
                        # using:
                        #
                        # base64.b64encode(os.urandom(50)).decode('ascii')
  factory: skyportal.app_server.make_app

  # this endpoint does not actually do anything -- it is just for testing
  sedm_endpoint: http://pharos.caltech.edu/add_fritz

  # See https://stackoverflow.com/a/35604855 for syntax
  # These are Javascript component routes
  routes:
    - path: "/"
      component: HomePage
      exact: True
    - path: "/source/:id"
      component: Source
    - path: "/candidate/:id"
      component: Candidate
    - path: "/groups"
      component: Groups
    - path: "/group/:id"
      component: Group
    - path: "/profile"
      component: Profile
    - path: "/candidates"
      component: CandidateList
    - path: "/sources"
      component: SourceList
    - path: "/user/:id"
      component: UserInfo
    - path: "/upload_photometry/:id"
      component: UploadPhotometry
    - path: "/about"
      component: About
    - path: "/run/:id"
      component: RunSummary
    - path: "/share_data/:id"
      component: ShareDataForm
    - path: "/filter/:fid"
      component: Filter
    - path: "/runs"
      component: ObservingRunList
    - path: "/group_sources/:id"
      component: GroupSources
    - path: "/user_management"
      component: UserManagement

  sidebar:
    # See https://material-ui.com/components/material-icons/

    - name: Dashboard
      icon: Home
      url: /

    - name: Sources
      icon: Storage
      url: /sources

    - name: Candidates
      icon: Search
      url: /candidates

    - name: Groups
      icon: GroupWork
      url: /groups

    - name: Observing Runs
      icon: LocalCafe
      url: /runs

    - name: About
      icon: Info
      url: /about

  # See https://github.com/STRML/react-grid-layout for more on the grid package
  homepage_grid:
    # This section describes the grid on which Home Page widgets are laid out.
    #
    # The breakpoints describe screen sizes at which a different set of widget
    # layouts should be used. Note that these breakpoints describe minimum width
    # values, unlike the maximum width bounds used by Material UI breakpoints.
    # For example, a breakpoint of "sm: 650" will match windows with width 650px
    # or greater, until the next highest breakpoint is hit (probably a "md").
    # This is different from Material UI, where a breakpoint of 650 would match
    # window widths that are at most 650px.
    #
    # The cols describe the number of evenly spaced columns that make up the
    # grid at a given breakpoint. For example, on extra-large screens (greater
    # than ${breakpoints.xlg} pixels), the grid will use ${cols.xlg} columns of
    # equal width to describe sizes of widgets based on the layouts provided.
    #
    # Optionally, you may provide a "row_height: {a rem value}" property in
    # this section to change the height of a row on the grid. By default, this
    # value is 9.375rem (150px for the default 16px = 1rem configuration).

    breakpoints:
      xlg: 1400
      lg: 1150
      md: 996
      sm: 650
      xs: 0

    cols:
      xlg: 16
      lg: 12
      md: 10
      sm: 6
      xs: 4

  homepage_widgets:
    # This section describes the specific widgets shown on the Home Page and how
    # they are laid out by default on the grid of the page.
    #
    # The name of section should be the same as the widget's React component.
    #
    # The props property should be a set of properties to be passed on to the
    # underlying React component for the widget. You may run into cases in which
    # you must pass a more complex, dyamic property (perhaps fetched from the
    # application redux store). Since you can not know that in the time of the
    # configuration writing, such properties should be directly coded into the
    # HomePage.jsx.template file (see the GroupList widget for an example)
    #
    # By default, any widget listed here is shown on the Home Page. However, you
    # can give a widget the property "show: false" to turn off rendering of the
    # widget.
    #
    # The resizable property determines whether the user is able to resize the
    # widget after it has been rendered based on default layouts.
    #
    # Finally, the layouts property provides an array of default sizes/locations
    # for each screen width breakpoint for the given widget. Layout arrays are
    # given in the order [x, y, width, height], in units of grid columns/rows.
    # For example, a layout array of [1, 2, 3, 4] will render a widget 3 grid
    # columns in width, 4 grid rows in height, and have its upper-left corner at
    # the column 1 (zero-indexed) and row 2. Note that each row is by default
    # 150px in height. The row height can be altered in the homepage_grid
    # section above (as well as other grid characteristics).

    SourceCounts:
      props:
        sinceDaysAgo: 7
      resizeable: false
      layouts:
        xlg: [14, 0, 2, 1]
        lg: [10, 0, 2, 1]
        md: [8, 0, 2, 1]
        sm: [4.5, 0, 1.5, 1]
        xs: [0, 0, 4, 1]

    RecentSources:
      resizeable: false
      layouts:
        xlg: [0, 0, 5, 3]
        lg: [0, 0, 4, 3]
        md: [0, 3, 5, 3]
        sm: [0, 3, 3, 3]
        xs: [0, 4, 4, 3]

    NewsFeed:
      resizeable: false
      layouts:
        xlg: [10, 0, 4, 3]
        lg: [7, 0, 3, 3]
        md: [0, 0, 8, 3]
        sm: [0, 0, 4.5, 3]
        xs: [0, 1, 4, 3]

    TopSources:
      resizeable: false
      layouts:
        xlg: [5, 0, 5, 3]
        lg: [4, 3, 3, 3]
        md: [5, 3, 5, 3]
        sm: [3, 3, 3, 3]
        xs: [0, 7, 4, 3]

    GroupList:
      props:
        title: My Groups
      resizeable: false
      layouts:
        xlg: [14, 1, 2, 2]
        lg: [10, 1, 2, 2]
        md: [8, 1, 2, 2]
        sm: [4.5, 1, 1.5, 2]
        xs: [0, 10, 4, 2]

database:
  database: skyportal
  host: localhost
  port: 5432
  user: skyportal
  password:

server:
  # From https://console.developers.google.com/
  #
  # - Create Client ID
  # - Javascript origins: https://localhost:5000
  # - Authorized redirect URLs: http://localhost:5000/complete/google-oauth2/
  #
  # You need to have Google+ API enabled; it takes a few minutes to activate.
  host: localhost
  port: 5000  # This is the public-facing port
  ssl: False  # Must be either True or False
  processes: 1

  auth:
    debug_login: True
    google_oauth2_key:
    google_oauth2_secret:

services:
  dask: False

misc:
  days_to_keep_unsaved_candidates: 7
  public_group_name: "Sitewide Group"
  # Use a named cosmology from `astropy.cosmology.parameters.available` cosmologies
  # or supply the arguments for an `astropy.cosmology.FLRW` cosmological instance.
  # If {"flat": True} then use a subclass of the FLRW, called `FlatLambdaCMD`
  # otherwise use `LambdaCDM`. See `utils.cosmology.py` for the way in which
  # the user-supplied cosmology parameter set constructs the site-wide cosmology.
  cosmology: Planck18_arXiv_v2
  #cosmology: {H0: "65.0", Om0: 0.3, Ode0: 0.7, name: 'skyportal_user_cosmo'}

external_logging:
<<<<<<< HEAD
    enabled: False
    # get an account at https://papertrailapp.com
    service_name: papertrail
    # change url to the correct subdomain for your account
    # and change the port as well
    url: logX.papertrailapp.com
    port: XX
    # which log files, if any do you not want to send over to the 3rd party?
    excluded_log_files: ['log/websocket_server.log']
=======
    papertrail:
       # get an account at https://papertrailapp.com
       enabled: False
       # change url to the correct subdomain for your account
       # and change the port as well
       url:
       port:
       # which log files, if any do you not want to send over to the 3rd party?
       excluded_log_files: ["log/websocket_server.log"]
>>>>>>> a89f1862

cron:
  - interval: 1440
    script: jobs/delete_unsaved_candidates.py
    limit: ["01:00", "02:00"]

invitations:
  enabled: False  # If debug_login=True above, invite tokens won't be used during auth
  days_until_expiry: 3
  email_subject: "You've been invited to collaborate on SkyPortal"
  email_body_preamble: | # This can include HTML tags
    Welcome to <b>SkyPortal</b>!
    <br />
    Some other text here.
  from_email: # This needs to be set to a valid, Sendgrid-registered address in config.yaml
  sendgrid_api_key: # This needs to be obtained via Sendgrid setup on their site<|MERGE_RESOLUTION|>--- conflicted
+++ resolved
@@ -238,17 +238,6 @@
   #cosmology: {H0: "65.0", Om0: 0.3, Ode0: 0.7, name: 'skyportal_user_cosmo'}
 
 external_logging:
-<<<<<<< HEAD
-    enabled: False
-    # get an account at https://papertrailapp.com
-    service_name: papertrail
-    # change url to the correct subdomain for your account
-    # and change the port as well
-    url: logX.papertrailapp.com
-    port: XX
-    # which log files, if any do you not want to send over to the 3rd party?
-    excluded_log_files: ['log/websocket_server.log']
-=======
     papertrail:
        # get an account at https://papertrailapp.com
        enabled: False
@@ -258,7 +247,6 @@
        port:
        # which log files, if any do you not want to send over to the 3rd party?
        excluded_log_files: ["log/websocket_server.log"]
->>>>>>> a89f1862
 
 cron:
   - interval: 1440
