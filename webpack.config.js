--- conflicted
+++ resolved
@@ -68,9 +68,6 @@
         // Bokeh needs 'this' to be defined, in part since the npm package
         // does not support the Universal Module spec
         use: "imports-loader?this=>window",
-<<<<<<< HEAD
-      }
-=======
       },
 
       // react-grid-layout for Home page
@@ -84,7 +81,6 @@
         include: /node_modules\/react-resizable\/css/,
         use: ["style-loader", "css-loader"],
       },
->>>>>>> 7630de4a
     ],
   },
   plugins: [
