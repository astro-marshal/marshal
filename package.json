{
  "name": "skyportal",
  "license": "BSD-3-Clause",
  "scripts": {
    "build": "make bundle",
    "test": "eslint --ext .jsx,.js static/js && make test"
  },
  "dependencies": {
<<<<<<< HEAD
    "@date-io/dayjs": "1.3.13",
    "@material-ui/core": "4.9.14",
=======
    "@date-io/dayjs": "2.6.0",
    "@material-ui/core": "4.10.1",
>>>>>>> ecc61cbf
    "@material-ui/icons": "4.9.1",
    "@material-ui/pickers": "3.2.10",
    "bokehjs": "0.12.9",
    "check-dependencies": "1.1.0",
    "classnames": "2.2.6",
    "css-loader": "3.5.3",
    "dayjs": "1.8.28",
    "exports-loader": "0.7.0",
    "imports-loader": "0.8.0",
    "mui-datatables": "2.14.0",
    "npm-check": "5.9.2",
    "prop-types": "15.7.2",
    "raw-loader": "4.0.1",
    "react": "16.13.1",
    "react-datepicker": "2.16.0",
    "react-dom": "16.13.1",
    "react-hook-form": "5.7.2",
    "react-redux": "7.2.0",
    "react-responsive": "8.0.3",
    "react-router-dom": "5.2.0",
    "react-simple-dropdown": "3.2.3",
    "redoc": "2.0.0-rc.29",
    "redoc-cli": "0.9.8",
    "redux": "4.0.5",
    "redux-logger": "3.0.6",
    "redux-thunk": "2.3.0",
    "semver": "7.3.2",
    "style-loader": "1.2.1",
    "whatwg-fetch": "3.0.0"
  },
  "devDependencies": {
    "@babel/core": "7.10.2",
    "@babel/polyfill": "7.10.1",
    "@babel/preset-env": "7.10.2",
    "@babel/preset-react": "7.10.1",
    "babel-eslint": "10.1.0",
    "babel-loader": "8.1.0",
    "babel-plugin-transform-async-to-generator": "6.24.1",
    "babel-plugin-transform-class-properties": "6.24.1",
    "babel-plugin-transform-es2015-arrow-functions": "6.22.0",
    "babel-plugin-transform-object-rest-spread": "6.26.0",
    "eslint": "7.1.0",
    "eslint-config-airbnb": "18.1.0",
    "eslint-import-resolver-webpack": "0.12.1",
    "eslint-loader": "4.0.2",
    "eslint-plugin-import": "2.20.2",
    "eslint-plugin-jsx-a11y": "6.2.3",
    "eslint-plugin-react": "7.20.0",
    "eslint-plugin-react-hooks": "4.0.4",
    "webpack": "4.43.0",
    "webpack-bundle-analyzer": "3.8.0",
    "webpack-cli": "3.3.11"
  },
  "repository": {
    "type": "git",
    "url": "https://github.com/skyportal/skyportal"
  }
}<|MERGE_RESOLUTION|>--- conflicted
+++ resolved
@@ -6,13 +6,8 @@
     "test": "eslint --ext .jsx,.js static/js && make test"
   },
   "dependencies": {
-<<<<<<< HEAD
-    "@date-io/dayjs": "1.3.13",
-    "@material-ui/core": "4.9.14",
-=======
     "@date-io/dayjs": "2.6.0",
     "@material-ui/core": "4.10.1",
->>>>>>> ecc61cbf
     "@material-ui/icons": "4.9.1",
     "@material-ui/pickers": "3.2.10",
     "bokehjs": "0.12.9",
