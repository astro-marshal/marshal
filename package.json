{
  "name": "skyportal",
  "license": "BSD-3-Clause",
  "scripts": {
    "build": "make bundle",
    "test": "eslint --ext .jsx,.js static/js && make test"
  },
  "dependencies": {
    "@babel/plugin-proposal-export-namespace-from": "7.12.1",
    "@bokeh/bokehjs": "2.2.3",
    "@date-io/dayjs": "1.3.13",
    "@material-ui/core": "4.11.2",
    "@material-ui/icons": "4.11.2",
    "@material-ui/lab": "4.0.0-alpha.56",
    "@material-ui/pickers": "3.2.10",
    "@rjsf/core": "2.4.2",
    "@rjsf/material-ui": "2.4.0",
    "autosuggest-highlight": "3.1.1",
    "check-dependencies": "1.1.0",
    "clsx": "1.1.1",
    "convert-css-length": "2.0.1",
    "core-js": "3.8.1",
    "css-loader": "4.2.0",
    "d3": "5.16.0",
    "data-uri-to-buffer": "3.0.1",
<<<<<<< HEAD
    "dayjs": "1.10.3",
    "dygraphs": "2.1.0",
=======
    "dayjs": "1.10.4",
>>>>>>> 5763c3e5
    "emoji-dictionary": "1.0.11",
    "emojilib": "2.4.0",
    "exports-loader": "1.1.1",
    "imports-loader": "0.8.0",
    "mathjs": "9.2.0",
    "material-ui-phone-number": "2.2.6",
    "mobx": "5.15.7",
    "mui-datatables": "3.6.0",
    "npm-check": "5.9.2",
    "numeral": "2.0.6",
    "papaparse": "5.3.0",
    "prop-types": "15.7.2",
    "qrcode.react": "1.0.1",
    "raw-loader": "4.0.2",
    "react": "16.13.1",
    "react-copy-to-clipboard": "5.0.3",
    "react-datepicker": "3.4.1",
    "react-device-detect": "1.15.0",
    "react-dnd": "7.7.0",
    "react-dom": "16.13.1",
    "react-file-previewer": "0.6.3",
    "react-grid-layout": "1.1.1",
    "react-hook-form": "6.15.1",
    "react-image": "4.0.3",
    "react-json-view": "1.19.1",
    "react-markdown": "4.3.1",
    "react-redux": "7.2.2",
    "react-responsive": "8.2.0",
    "react-router-dom": "5.2.0",
    "react-simple-dropdown": "3.2.3",
    "react-text-loop": "2.3.0",
    "react-to-print": "2.12.0",
    "react-window": "1.8.5",
    "redoc": "2.0.0-rc.31",
    "redoc-cli": "0.9.8",
    "redux": "4.0.5",
    "redux-logger": "3.0.6",
    "redux-thunk": "2.3.0",
    "semver": "7.3.4",
    "style-loader": "2.0.0",
    "styled-components": "4.4.1",
    "use-count-up": "2.3.0",
    "vega": "5.18.0",
    "vega-embed": "6.14.0",
    "vega-lite": "4.17.0"
  },
  "devDependencies": {
    "@babel/core": "7.11.5",
    "@babel/plugin-proposal-class-properties": "7.12.1",
    "@babel/plugin-proposal-object-rest-spread": "7.12.1",
    "@babel/plugin-transform-arrow-functions": "7.12.1",
    "@babel/plugin-transform-async-to-generator": "7.12.13",
    "@babel/polyfill": "7.12.1",
    "@babel/preset-env": "7.11.0",
    "@babel/preset-react": "7.12.1",
    "@types/node": "14.14.10",
    "babel-eslint": "10.1.0",
    "babel-loader": "8.2.2",
    "eslint": "7.10.0",
    "eslint-config-airbnb": "18.2.0",
    "eslint-config-prettier": "7.2.0",
    "eslint-import-resolver-webpack": "0.12.2",
    "eslint-loader": "4.0.2",
    "eslint-plugin-import": "2.22.1",
    "eslint-plugin-jsx-a11y": "6.3.1",
    "eslint-plugin-react": "7.21.5",
    "eslint-plugin-react-hooks": "4.2.0",
    "json-loader": "0.5.7",
    "webpack": "4.46.0",
    "webpack-bundle-analyzer": "3.8.0",
    "webpack-cli": "3.3.12"
  },
  "repository": {
    "type": "git",
    "url": "https://github.com/skyportal/skyportal"
  }
}<|MERGE_RESOLUTION|>--- conflicted
+++ resolved
@@ -23,12 +23,8 @@
     "css-loader": "4.2.0",
     "d3": "5.16.0",
     "data-uri-to-buffer": "3.0.1",
-<<<<<<< HEAD
-    "dayjs": "1.10.3",
+    "dayjs": "1.10.4",
     "dygraphs": "2.1.0",
-=======
-    "dayjs": "1.10.4",
->>>>>>> 5763c3e5
     "emoji-dictionary": "1.0.11",
     "emojilib": "2.4.0",
     "exports-loader": "1.1.1",
